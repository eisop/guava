name: CI

on:
  push:
    branches:
      - master
  pull_request:
    branches:
      - master

permissions:
  contents: read

jobs:
  test:
    permissions:
      actions: write  # for styfle/cancel-workflow-action to cancel/stop running workflows
      contents: read  # for actions/checkout to fetch code
    name: "${{ matrix.root-pom }} on JDK ${{ matrix.java }} on ${{ matrix.os }}"
    strategy:
      matrix:
<<<<<<< HEAD
        java: [ 11, 17 ]
=======
        os: [ ubuntu-latest ]
        java: [ 8, 11, 17 ]
>>>>>>> c1088508
        root-pom: [ 'pom.xml', 'android/pom.xml' ]
        include:
          - os: windows-latest
            java: 17
            root-pom: pom.xml
    runs-on: ${{ matrix.os }}
    env:
      ROOT_POM: ${{ matrix.root-pom }}
    steps:
      # Cancel any previous runs for the same branch that are still running.
      - name: 'Cancel previous runs'
        uses: styfle/cancel-workflow-action@01ce38bf961b4e243a6342cbade0dbc8ba3f0432
        with:
          access_token: ${{ github.token }}
      - name: 'Check out repository'
        uses: actions/checkout@8ade135a41bc03ea155e62e844d188df1ea18608
      - name: 'Set up JDK ${{ matrix.java }}'
        uses: actions/setup-java@0ab4596768b603586c0de567f2430c30f5b0d2b0

        with:
          java-version: ${{ matrix.java }}
          distribution: 'zulu'
          cache: 'maven'
      - name: 'Install'
        shell: bash
        run: mvn -B -Dorg.slf4j.simpleLogger.log.org.apache.maven.cli.transfer.Slf4jMavenTransferListener=warn install -U -Dmaven.test.skip -Dmaven.javadoc.skip -f $ROOT_POM
      - name: 'Test'
        shell: bash
        run: MAVEN_OPTS=-Xmx6g mvn -B -P!standard-with-extra-repos verify -U -Dmaven.javadoc.skip=true -f $ROOT_POM
      - name: 'Print Surefire reports'
        # Note: Normally a step won't run if the job has failed, but this causes it to
        if: ${{ failure() }}
        shell: bash
        run: ./util/print_surefire_reports.sh
      - name: 'Integration Test'
        if: matrix.java == 11
        shell: bash
        run: util/gradle_integration_tests.sh

  publish_snapshot:
    name: 'Publish snapshot'
    needs: test
    if: github.event_name == 'push' && github.repository == 'google/guava'
    runs-on: ubuntu-latest
    steps:
      - name: 'Check out repository'
        uses: actions/checkout@8ade135a41bc03ea155e62e844d188df1ea18608
      - name: 'Set up JDK 11'
        uses: actions/setup-java@0ab4596768b603586c0de567f2430c30f5b0d2b0

        with:
          java-version: 11
          distribution: 'zulu'
          server-id: sonatype-nexus-snapshots
          server-username: CI_DEPLOY_USERNAME
          server-password: CI_DEPLOY_PASSWORD
          cache: 'maven'
      - name: 'Publish'
        env:
          CI_DEPLOY_USERNAME: ${{ secrets.CI_DEPLOY_USERNAME }}
          CI_DEPLOY_PASSWORD: ${{ secrets.CI_DEPLOY_PASSWORD }}
        run: ./util/deploy_snapshot.sh

  generate_docs:
    permissions:
      contents: write
    name: 'Generate latest docs'
    needs: test
    if: github.event_name == 'push' && github.repository == 'google/guava'
    runs-on: ubuntu-latest
    steps:
      - name: 'Check out repository'
        uses: actions/checkout@8ade135a41bc03ea155e62e844d188df1ea18608
      - name: 'Set up JDK 11'
        uses: actions/setup-java@0ab4596768b603586c0de567f2430c30f5b0d2b0

        with:
          java-version: 11
          distribution: 'zulu'
          cache: 'maven'
      - name: 'Generate latest docs'
        env:
          GITHUB_TOKEN: ${{ secrets.GITHUB_TOKEN }}
        run: ./util/update_snapshot_docs.sh<|MERGE_RESOLUTION|>--- conflicted
+++ resolved
@@ -19,12 +19,8 @@
     name: "${{ matrix.root-pom }} on JDK ${{ matrix.java }} on ${{ matrix.os }}"
     strategy:
       matrix:
-<<<<<<< HEAD
+        os: [ ubuntu-latest ]
         java: [ 11, 17 ]
-=======
-        os: [ ubuntu-latest ]
-        java: [ 8, 11, 17 ]
->>>>>>> c1088508
         root-pom: [ 'pom.xml', 'android/pom.xml' ]
         include:
           - os: windows-latest
