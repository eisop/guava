# Maven
target/
*.ser
*.ec
<<<<<<< HEAD
*.asc
=======
.mvn/wrapper/maven-wrapper.jar
>>>>>>> f3e095c3

# IntelliJ Idea
.idea/
out/
*.ipr
*.iws
*.iml

# Eclipse
.classpath
.project
.settings/
.metadata/

# OS X
.DS_Store<|MERGE_RESOLUTION|>--- conflicted
+++ resolved
@@ -2,11 +2,8 @@
 target/
 *.ser
 *.ec
-<<<<<<< HEAD
 *.asc
-=======
 .mvn/wrapper/maven-wrapper.jar
->>>>>>> f3e095c3
 
 # IntelliJ Idea
 .idea/
