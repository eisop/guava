<?xml version="1.0" encoding="UTF-8"?>
<project xmlns="http://maven.apache.org/POM/4.0.0" xmlns:xsi="http://www.w3.org/2001/XMLSchema-instance"
  xsi:schemaLocation="http://maven.apache.org/POM/4.0.0 http://maven.apache.org/maven-v4_0_0.xsd">
  <modelVersion>4.0.0</modelVersion>
  <parent>
    <groupId>com.google.guava</groupId>
    <artifactId>guava-parent</artifactId>
<<<<<<< HEAD
    <version>29.0-jre</version>
=======
    <version>30.0-jre</version>
>>>>>>> f75cd01d
  </parent>
  <artifactId>guava-testlib</artifactId>
  <name>Guava Testing Library</name>
  <description>
    Guava testlib is a set of java classes used for more convenient
    unit testing - particularly to assist the tests for Guava itself.
  </description>
  <dependencies>
    <dependency>
      <groupId>com.google.code.findbugs</groupId>
      <artifactId>jsr305</artifactId>
    </dependency>
    <dependency>
      <groupId>org.checkerframework</groupId>
      <artifactId>checker-qual</artifactId>
    </dependency>
    <dependency>
      <groupId>com.google.errorprone</groupId>
      <artifactId>error_prone_annotations</artifactId>
    </dependency>
    <dependency>
      <groupId>com.google.j2objc</groupId>
      <artifactId>j2objc-annotations</artifactId>
    </dependency>
    <dependency>
      <groupId>${project.groupId}</groupId>
      <artifactId>guava</artifactId>
      <version>${project.version}</version>
    </dependency>
    <dependency>
      <groupId>junit</groupId>
      <artifactId>junit</artifactId>
      <scope>compile</scope><!-- testlib must carry these transitively -->
    </dependency>
    <dependency>
      <!--
      Do not include Truth in non-test scope! Doing so creates a problematic dependency cycle.
      -->
      <groupId>com.google.truth</groupId>
      <artifactId>truth</artifactId>
      <scope>test</scope>
    </dependency>
  </dependencies>
  <build>
    <plugins>
      <plugin>
        <artifactId>maven-compiler-plugin</artifactId>
      </plugin>
      <plugin>
        <artifactId>maven-source-plugin</artifactId>
        <executions>
          <execution>
            <id>attach-test-sources</id>
            <phase>post-integration-test</phase>
            <goals><goal>test-jar</goal></goals>
          </execution>
        </executions>
      </plugin>
      <plugin>
        <artifactId>maven-jar-plugin</artifactId>
        <executions>
          <execution>
            <id>create-test-jar</id>
            <goals><goal>test-jar</goal></goals>
          </execution>
        </executions>
      </plugin>
      <plugin>
        <groupId>org.codehaus.mojo</groupId>
        <artifactId>animal-sniffer-maven-plugin</artifactId>
      </plugin>
      <plugin>
        <artifactId>maven-javadoc-plugin</artifactId>
      </plugin>
      <plugin>
        <artifactId>maven-surefire-plugin</artifactId>
      </plugin>
    </plugins>
  </build>
</project><|MERGE_RESOLUTION|>--- conflicted
+++ resolved
@@ -5,11 +5,7 @@
   <parent>
     <groupId>com.google.guava</groupId>
     <artifactId>guava-parent</artifactId>
-<<<<<<< HEAD
-    <version>29.0-jre</version>
-=======
     <version>30.0-jre</version>
->>>>>>> f75cd01d
   </parent>
   <artifactId>guava-testlib</artifactId>
   <name>Guava Testing Library</name>
