--- conflicted
+++ resolved
@@ -11,11 +11,7 @@
   </parent>
   <groupId>com.google.guava</groupId>
   <artifactId>guava-parent</artifactId>
-<<<<<<< HEAD
-  <version>18.0</version>
-=======
   <version>19.0-SNAPSHOT</version>
->>>>>>> 755b2a8a
   <packaging>pom</packaging>
   <name>Guava Maven Parent</name>
   <url>https://github.com/google/guava</url>
@@ -23,12 +19,8 @@
     <gpg.skip>true</gpg.skip>
     <!-- Override this with -Dtest.include="**/SomeTest.java" on the CLI -->
     <test.include>**/*Test.java</test.include>
-<<<<<<< HEAD
-    <truth.version>0.23</truth.version>
-=======
     <truth.version>0.25</truth.version>
     <animal.sniffer.version>1.14</animal.sniffer.version>
->>>>>>> 755b2a8a
   </properties>
   <issueManagement>
     <system>GitHub Issues</system>
