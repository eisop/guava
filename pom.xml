<?xml version="1.0" encoding="UTF-8"?>
<project xmlns="http://maven.apache.org/POM/4.0.0"
         xmlns:xsi="http://www.w3.org/2001/XMLSchema-instance"
         xsi:schemaLocation="http://maven.apache.org/POM/4.0.0 http://maven.apache.org/maven-v4_0_0.xsd">

  <modelVersion>4.0.0</modelVersion>
  <groupId>com.google.guava</groupId>
  <artifactId>guava-parent</artifactId>
<<<<<<< HEAD
  <version>31.1-jre</version>
=======
  <version>32.0.0-jre</version>
>>>>>>> 6b1f97ce
  <packaging>pom</packaging>
  <name>Guava Maven Parent</name>
  <description>Parent for guava artifacts</description>
  <url>https://github.com/google/guava</url>
  <properties>
    <!-- Override this with -Dtest.include="**/SomeTest.java" on the CLI -->
    <test.include>%regex[.*.class]</test.include>
<<<<<<< HEAD
    <truth.version>1.1.2</truth.version>
    <checker-framework.version>3.43.0-SNAPSHOT</checker-framework.version>
    <animal.sniffer.version>1.20</animal.sniffer.version>
    <maven-javadoc-plugin.version>3.1.0</maven-javadoc-plugin.version>
=======
    <truth.version>1.1.3</truth.version>
    <maven-javadoc-plugin.version>3.4.1</maven-javadoc-plugin.version>
    <javac.version>9+181-r4173-1</javac.version>
>>>>>>> 6b1f97ce
    <!-- Empty for all JDKs but 9-12 -->
    <maven-javadoc-plugin.additionalJOptions></maven-javadoc-plugin.additionalJOptions>
    <maven-source-plugin.version>3.2.1</maven-source-plugin.version>
    <project.build.outputTimestamp>2023-05-26T22:14:53Z</project.build.outputTimestamp>
    <project.build.sourceEncoding>UTF-8</project.build.sourceEncoding>
    <test.add.opens></test.add.opens>
  </properties>
  <issueManagement>
    <system>GitHub Issues</system>
    <url>https://github.com/google/guava/issues</url>
  </issueManagement>
  <inceptionYear>2010</inceptionYear>
  <licenses>
    <license>
      <name>Apache License, Version 2.0</name>
      <url>http://www.apache.org/licenses/LICENSE-2.0.txt</url>
      <distribution>repo</distribution>
    </license>
  </licenses>
  <scm>
    <connection>scm:git:https://github.com/google/guava.git</connection>
    <developerConnection>scm:git:git@github.com:google/guava.git</developerConnection>
    <url>https://github.com/google/guava</url>
  </scm>
  <developers>
    <developer>
      <id>kevinb9n</id>
      <name>Kevin Bourrillion</name>
      <email>kevinb@google.com</email>
      <organization>Google</organization>
      <organizationUrl>http://www.google.com</organizationUrl>
      <roles>
        <role>owner</role>
        <role>developer</role>
      </roles>
      <timezone>-8</timezone>
    </developer>
  </developers>
  <ciManagement>
    <system>GitHub Actions</system>
    <url>https://github.com/google/guava/actions</url>
  </ciManagement>
  <modules>
    <module>guava</module>
    <module>guava-bom</module>
<!-- Disable Google Web Toolkit - we don't need and has build problems.
    <module>guava-gwt</module>
 -->
    <module>guava-testlib</module>
    <module>guava-tests</module>
  </modules>
  <build>
    <!-- Handle where Guava deviates from Maven defaults -->
    <sourceDirectory>src</sourceDirectory>
    <testSourceDirectory>test</testSourceDirectory>
    <resources>
      <resource>
        <directory>..</directory>
        <includes>
          <include>LICENSE</include>
        </includes>
        <targetPath>META-INF</targetPath>
      </resource>
    </resources>
    <testResources>
      <testResource>
        <directory>test</directory>
        <excludes>
          <exclude>**/*.java</exclude>
        </excludes>
      </testResource>
    </testResources>
    <plugins>
      <plugin>
        <groupId>org.apache.maven.plugins</groupId>
        <artifactId>maven-enforcer-plugin</artifactId>
        <executions>
          <execution>
            <id>enforce-versions</id>
            <goals>
              <goal>enforce</goal>
            </goals>
            <configuration>
              <rules>
                <requireMavenVersion>
                  <version>3.0.5</version>
                </requireMavenVersion>
                <requireJavaVersion>
                  <version>1.8.0</version>
                </requireJavaVersion>
              </rules>
            </configuration>
          </execution>
        </executions>
      </plugin>
      <plugin>
        <artifactId>maven-javadoc-plugin</artifactId>
        <version>${maven-javadoc-plugin.version}</version>
        <configuration>
          <source>${java.specification.version}</source>
        </configuration>
      </plugin>
    </plugins>
    <pluginManagement>
      <plugins>
        <plugin>
          <artifactId>maven-compiler-plugin</artifactId>
          <version>3.8.1</version>
          <configuration>
            <source>1.8</source>
            <target>1.8</target>
            <encoding>UTF-8</encoding>
            <parameters>true</parameters>
            <compilerArgs>
              <!--
                   Make includes/excludes fully work:
                   https://issues.apache.org/jira/browse/MCOMPILER-174

                   (Compare what guava-gwt has to do for maven-javadoc-plugin.)
              -->
              <arg>-sourcepath</arg>
              <arg>doesnotexist</arg>
              <!-- https://errorprone.info/docs/installation#maven -->
              <arg>-XDcompilePolicy=simple</arg>
              <!-- -Xplugin:ErrorProne is set conditionally by a profile. -->
            </compilerArgs>
            <annotationProcessorPaths>
              <path>
                <groupId>com.google.errorprone</groupId>
                <artifactId>error_prone_core</artifactId>
                <version>2.16</version>
              </path>
            </annotationProcessorPaths>
            <!-- Fork:

                 - for JDK8 because we use a javac9 bootclasspath

                 - for JDK9+ because we need args like add-exports
                 -->
            <fork>true</fork>
          </configuration>
        </plugin>
        <plugin>
          <artifactId>maven-jar-plugin</artifactId>
          <version>3.2.0</version>
        </plugin>
        <plugin>
          <artifactId>maven-source-plugin</artifactId>
          <version>${maven-source-plugin.version}</version>
          <executions>
            <execution>
              <id>attach-sources</id>
              <phase>post-integration-test</phase>
              <goals><goal>jar</goal></goals>
            </execution>
          </executions>
        </plugin>
        <plugin>
          <groupId>org.codehaus.mojo</groupId>
          <artifactId>animal-sniffer-maven-plugin</artifactId>
          <version>1.23</version>
          <configuration>
            <annotations>com.google.common.io.IgnoreJRERequirement,com.google.common.reflect.IgnoreJRERequirement,com.google.common.testing.IgnoreJRERequirement</annotations>
            <checkTestClasses>true</checkTestClasses>
            <signature>
              <groupId>org.codehaus.mojo.signature</groupId>
              <artifactId>java18</artifactId>
              <version>1.0</version>
            </signature>
          </configuration>
          <executions>
            <execution>
              <id>check-java-version-compatibility</id>
              <phase>test</phase>
              <goals>
                <goal>check</goal>
              </goals>
            </execution>
          </executions>
        </plugin>
        <plugin>
          <artifactId>maven-javadoc-plugin</artifactId>
          <version>${maven-javadoc-plugin.version}</version>
          <configuration>
            <quiet>true</quiet>
            <notimestamp>true</notimestamp>
            <encoding>UTF-8</encoding>
            <docencoding>UTF-8</docencoding>
            <charset>UTF-8</charset>
            <additionalOptions>
              <additionalOption>-XDignore.symbol.file</additionalOption>
              <additionalOption>-Xdoclint:-html</additionalOption>
            </additionalOptions>
            <linksource>true</linksource>
            <source>8</source>
            <additionalJOption>${maven-javadoc-plugin.additionalJOptions}</additionalJOption>
          </configuration>
          <executions>
            <execution>
              <id>attach-docs</id>
              <phase>post-integration-test</phase>
              <goals><goal>jar</goal></goals>
            </execution>
          </executions>
        </plugin>
        <plugin>
          <artifactId>maven-dependency-plugin</artifactId>
          <version>3.1.1</version>
        </plugin>
        <plugin>
          <artifactId>maven-antrun-plugin</artifactId>
          <version>1.6</version>
        </plugin>
        <plugin>
          <artifactId>maven-surefire-plugin</artifactId>
          <version>2.22.1</version>
          <configuration>
            <includes>
              <include>${test.include}</include>
            </includes>
            <!-- By having our own entries here, we also override the default exclusion filter, which excludes all nested classes. -->
            <excludes>
              <!-- https://github.com/google/guava/issues/2840 -->
              <exclude>%regex[.*PackageSanityTests.*.class]</exclude>
              <!-- FeatureUtilTest.*ExampleDerivedInterfaceTester, com.google.common.io.*Tester, incidentally FeatureSpecificTestSuiteBuilderTest.MyAbstractTester (but we don't care either way because it's not meant to run on its own but works OK if it does)... but not NullPointerTesterTest, etc. -->
              <exclude>%regex[.*Tester.class]</exclude>
              <!-- Anonymous TestCase subclasses in GeneratedMonitorTest -->
              <exclude>%regex[.*[$]\d+.class]</exclude>
            </excludes>
            <redirectTestOutputToFile>true</redirectTestOutputToFile>
            <runOrder>alphabetical</runOrder>
            <!-- Set max heap for tests. -->
            <!-- Catch dependencies on the default locale by setting it to hi-IN. -->
            <argLine>-Xmx1536M -Duser.language=hi -Duser.country=IN ${test.add.opens}</argLine>
          </configuration>
        </plugin>
        <plugin>
          <groupId>org.apache.maven.plugins</groupId>
          <artifactId>maven-enforcer-plugin</artifactId>
          <version>3.0.0-M3</version>
        </plugin>
      </plugins>
    </pluginManagement>
  </build>
  <distributionManagement>
    <snapshotRepository>
      <id>sonatype-nexus-snapshots</id>
      <name>Sonatype Nexus Snapshots</name>
      <url>https://oss.sonatype.org/content/repositories/snapshots/</url>
    </snapshotRepository>
    <repository>
      <id>sonatype-nexus-staging</id>
      <name>Nexus Release Repository</name>
      <url>https://oss.sonatype.org/service/local/staging/deploy/maven2/</url>
    </repository>
    <site>
      <id>guava-site</id>
      <name>Guava Documentation Site</name>
      <url>scp://dummy.server/dontinstall/usestaging</url>
    </site>
  </distributionManagement>
  <repositories>
    <repository>
      <id>snapshots-repo</id>
      <url>https://oss.sonatype.org/content/repositories/snapshots</url>
      <releases><enabled>false</enabled></releases>
      <snapshots><enabled>true</enabled></snapshots>
    </repository>
  </repositories>
  <dependencyManagement>
    <dependencies>
      <dependency>
        <groupId>com.google.code.findbugs</groupId>
        <artifactId>jsr305</artifactId>
        <version>3.0.2</version>
      </dependency>
      <dependency>
        <groupId>org.checkerframework</groupId>
        <artifactId>checker-qual</artifactId>
<<<<<<< HEAD
        <version>${checker-framework.version}</version>
      </dependency>
      <dependency>
        <groupId>org.checkerframework</groupId>
        <artifactId>checker-util</artifactId>
        <version>${checker-framework.version}</version>
      </dependency>
      <dependency>
        <groupId>org.checkerframework</groupId>
        <artifactId>checker-compat-qual</artifactId>
        <version>${checker-framework.version}</version>
        <classifier>sources</classifier>
=======
        <version>3.33.0</version>
>>>>>>> 6b1f97ce
      </dependency>
      <dependency>
        <groupId>com.google.errorprone</groupId>
        <artifactId>error_prone_annotations</artifactId>
        <version>2.18.0</version>
      </dependency>
      <dependency>
        <groupId>com.google.j2objc</groupId>
        <artifactId>j2objc-annotations</artifactId>
        <version>2.8</version>
      </dependency>
      <dependency>
        <groupId>junit</groupId>
        <artifactId>junit</artifactId>
        <version>4.13.2</version>
        <scope>test</scope>
      </dependency>
      <dependency>
        <groupId>org.mockito</groupId>
        <artifactId>mockito-core</artifactId>
        <version>4.11.0</version>
        <scope>test</scope>
      </dependency>
      <dependency>
        <groupId>com.google.jimfs</groupId>
        <artifactId>jimfs</artifactId>
        <version>1.2</version>
        <scope>test</scope>
      </dependency>
      <dependency>
        <groupId>com.google.truth</groupId>
        <artifactId>truth</artifactId>
        <version>${truth.version}</version>
        <scope>test</scope>
        <exclusions>
          <exclusion>
            <!-- use the guava we're building. -->
            <groupId>com.google.guava</groupId>
            <artifactId>guava</artifactId>
          </exclusion>
        </exclusions>
      </dependency>
      <dependency>
        <groupId>com.google.truth.extensions</groupId>
        <artifactId>truth-java8-extension</artifactId>
        <version>${truth.version}</version>
        <scope>test</scope>
        <exclusions>
          <exclusion>
            <!-- use the guava we're building. -->
            <groupId>com.google.guava</groupId>
            <artifactId>guava</artifactId>
          </exclusion>
        </exclusions>
      </dependency>
      <dependency>
        <groupId>com.google.caliper</groupId>
        <artifactId>caliper</artifactId>
        <version>1.0-beta-3</version>
        <scope>test</scope>
        <exclusions>
          <exclusion>
            <!-- use the guava we're building. -->
            <groupId>com.google.guava</groupId>
            <artifactId>guava</artifactId>
          </exclusion>
        </exclusions>
      </dependency>
    </dependencies>
  </dependencyManagement>
  <profiles>
    <profile>
        <id>sonatype-oss-release</id>
        <build>
          <plugins>
            <plugin>
              <groupId>org.apache.maven.plugins</groupId>
              <artifactId>maven-source-plugin</artifactId>
              <version>${maven-source-plugin.version}</version>
              <executions>
                <execution>
                  <id>attach-sources</id>
                  <goals>
                    <goal>jar-no-fork</goal>
                  </goals>
                </execution>
              </executions>
            </plugin>
            <plugin>
              <groupId>org.apache.maven.plugins</groupId>
              <artifactId>maven-javadoc-plugin</artifactId>
              <version>${maven-javadoc-plugin.version}</version>
                <executions>
                  <execution>
                    <id>attach-javadocs</id>
                    <goals>
                      <goal>jar</goal>
                    </goals>
                </execution>
              </executions>
            </plugin>
            <plugin>
              <groupId>org.apache.maven.plugins</groupId>
              <artifactId>maven-gpg-plugin</artifactId>
              <version>3.0.1</version>
              <executions>
                <execution>
                  <id>sign-artifacts</id>
                  <phase>verify</phase>
                  <goals>
                    <goal>sign</goal>
                  </goals>
                </execution>
              </executions>
            </plugin>
          </plugins>
      </build>
    </profile>
    <profile>
      <!--
          Passes JDK 11-12-specific `no-module-directories` flag to Javadoc tool,
          which is required to make symbol search work correctly in the generated
          pages.

          This flag does not exist on 9-10 and 13+ (https://bugs.openjdk.java.net/browse/JDK-8215582).

          Consider removing it once our release and test scripts are migrated to a recent JDK (17+).
       -->
      <id>javadocs-jdk11-12</id>
      <activation>
        <jdk>[11,13)</jdk>
      </activation>
      <properties>
        <maven-javadoc-plugin.additionalJOptions>--no-module-directories</maven-javadoc-plugin.additionalJOptions>
      </properties>
    </profile>
    <profile>
      <id>open-jre-modules</id>
      <activation>
        <jdk>[9,]</jdk>
      </activation>
      <properties>
        <!--
            Some tests need reflective access to the internals of these packages. It is only the
            tests themselves and not the code being tested that needs that access, though there's no
            obvious way to ensure that.

            We could consider arranging things so that only the tests we know need this would get
            the add-opens. Right now that doesn't seem worth the effort, though.
        -->
        <test.add.opens>
          --add-opens java.base/java.lang=ALL-UNNAMED
          --add-opens java.base/java.util=ALL-UNNAMED
<<<<<<< HEAD
          --add-opens java.base/java.util.concurrent.locks=ALL-UNNAMED
=======
>>>>>>> 6b1f97ce
          --add-opens java.base/sun.security.jca=ALL-UNNAMED
        </test.add.opens>
      </properties>
    </profile>
<<<<<<< HEAD
=======
    <profile>
      <id>javac9-for-jdk8</id>
      <activation>
        <jdk>1.8</jdk>
      </activation>
      <build>
        <plugins>
          <plugin>
            <groupId>org.apache.maven.plugins</groupId>
            <artifactId>maven-compiler-plugin</artifactId>
            <configuration>
              <!-- Under JDK8, we continue to use errorprone's javac9 (even
                   though we don't run Error Prone itself, which no longer
                   supports JDK8!).

                   Why? At some point, presumably after
                   https://github.com/google/guava/commit/e06a8cec65815599e510d7f9c1ea9d2a8eaa438a,
                   builds with JDK8 began failing animal-sniffer with the error:

                   Failed to check signatures: Bad class file .../CollectionFuture$ListFuture.class

                   One way of dealing with that would be to disable
                   animal-sniffer. And that would be fine for our -jre builds:
                   If we're building with JDK8, then clearly we're sticking to
                   JDK8 APIs. However, I assume (but did not confirm) that we'd
                   have the same issue with our -android builds, which need
                   animal-sniffer so that they can check that we're sticking to
                   JDK6-like APIs.

                   So instead, we use javac9, which doesn't lead to this error.
              -->
              <compilerArgs combine.children="append">
                <arg>-J-Xbootclasspath/p:${settings.localRepository}/com/google/errorprone/javac/${javac.version}/javac-${javac.version}.jar</arg>
              </compilerArgs>
            </configuration>
          </plugin>
        </plugins>
      </build>
    </profile>
    <profile>
      <id>run-error-prone</id>
      <activation>
        <!--
        Error Prone requires 11+: https://errorprone.info/docs/installation
        We skip 12-15 because of https://github.com/google/error-prone/issues/3540.
        -->
        <jdk>[11,12),[16,)</jdk>
      </activation>
      <build>
        <plugins>
          <plugin>
            <groupId>org.apache.maven.plugins</groupId>
            <artifactId>maven-compiler-plugin</artifactId>
            <configuration>
              <compilerArgs combine.children="append">
                <!-- https://errorprone.info/docs/installation#maven -->
                <!-- TODO(cpovirk): Enable NullArgumentForNonNullParameter for
                     prod code. It's disabled automatically for "test code"
                     (which is good: our tests have intentional violations), but
                     Error Prone doesn't know it's building test code unless we
                     pass -XepCompilingTestOnlyCode, and that argument needs to
                     be passed as part of the same <arg> as -Xplugin:ErrorProne,
                     and I gave up trying to figure out how to do that for test
                     compilation only. -->
                <arg>-Xplugin:ErrorProne -Xep:NullArgumentForNonNullParameter:OFF -Xep:Java8ApiChecker:ERROR</arg>
                <!-- https://github.com/google/error-prone/blob/f8e33bc460be82ab22256a7ef8b979d7a2cacaba/docs/installation.md#jdk-16 -->
                <!-- TODO(cpovirk): Use .mvn/jvm.config instead (per
                     https://errorprone.info/docs/installation#maven) if it can
                     be made not to interfere with JDK8 or if we stop building
                     with JDK8. -->
                <arg>-J--add-exports=jdk.compiler/com.sun.tools.javac.api=ALL-UNNAMED</arg>
                <arg>-J--add-exports=jdk.compiler/com.sun.tools.javac.file=ALL-UNNAMED</arg>
                <arg>-J--add-exports=jdk.compiler/com.sun.tools.javac.main=ALL-UNNAMED</arg>
                <arg>-J--add-exports=jdk.compiler/com.sun.tools.javac.model=ALL-UNNAMED</arg>
                <arg>-J--add-exports=jdk.compiler/com.sun.tools.javac.parser=ALL-UNNAMED</arg>
                <arg>-J--add-exports=jdk.compiler/com.sun.tools.javac.processing=ALL-UNNAMED</arg>
                <arg>-J--add-exports=jdk.compiler/com.sun.tools.javac.tree=ALL-UNNAMED</arg>
                <arg>-J--add-exports=jdk.compiler/com.sun.tools.javac.util=ALL-UNNAMED</arg>
                <arg>-J--add-opens=jdk.compiler/com.sun.tools.javac.code=ALL-UNNAMED</arg>
                <arg>-J--add-opens=jdk.compiler/com.sun.tools.javac.comp=ALL-UNNAMED</arg>
              </compilerArgs>
            </configuration>
          </plugin>
        </plugins>
      </build>
    </profile>
>>>>>>> 6b1f97ce
  </profiles>
</project><|MERGE_RESOLUTION|>--- conflicted
+++ resolved
@@ -6,11 +6,7 @@
   <modelVersion>4.0.0</modelVersion>
   <groupId>com.google.guava</groupId>
   <artifactId>guava-parent</artifactId>
-<<<<<<< HEAD
-  <version>31.1-jre</version>
-=======
   <version>32.0.0-jre</version>
->>>>>>> 6b1f97ce
   <packaging>pom</packaging>
   <name>Guava Maven Parent</name>
   <description>Parent for guava artifacts</description>
@@ -18,16 +14,10 @@
   <properties>
     <!-- Override this with -Dtest.include="**/SomeTest.java" on the CLI -->
     <test.include>%regex[.*.class]</test.include>
-<<<<<<< HEAD
-    <truth.version>1.1.2</truth.version>
+    <truth.version>1.1.3</truth.version>
     <checker-framework.version>3.43.0-SNAPSHOT</checker-framework.version>
-    <animal.sniffer.version>1.20</animal.sniffer.version>
-    <maven-javadoc-plugin.version>3.1.0</maven-javadoc-plugin.version>
-=======
-    <truth.version>1.1.3</truth.version>
     <maven-javadoc-plugin.version>3.4.1</maven-javadoc-plugin.version>
     <javac.version>9+181-r4173-1</javac.version>
->>>>>>> 6b1f97ce
     <!-- Empty for all JDKs but 9-12 -->
     <maven-javadoc-plugin.additionalJOptions></maven-javadoc-plugin.additionalJOptions>
     <maven-source-plugin.version>3.2.1</maven-source-plugin.version>
@@ -154,6 +144,7 @@
               <arg>-XDcompilePolicy=simple</arg>
               <!-- -Xplugin:ErrorProne is set conditionally by a profile. -->
             </compilerArgs>
+	    <!--
             <annotationProcessorPaths>
               <path>
                 <groupId>com.google.errorprone</groupId>
@@ -161,6 +152,7 @@
                 <version>2.16</version>
               </path>
             </annotationProcessorPaths>
+	    -->
             <!-- Fork:
 
                  - for JDK8 because we use a javac9 bootclasspath
@@ -307,7 +299,6 @@
       <dependency>
         <groupId>org.checkerframework</groupId>
         <artifactId>checker-qual</artifactId>
-<<<<<<< HEAD
         <version>${checker-framework.version}</version>
       </dependency>
       <dependency>
@@ -319,10 +310,6 @@
         <groupId>org.checkerframework</groupId>
         <artifactId>checker-compat-qual</artifactId>
         <version>${checker-framework.version}</version>
-        <classifier>sources</classifier>
-=======
-        <version>3.33.0</version>
->>>>>>> 6b1f97ce
       </dependency>
       <dependency>
         <groupId>com.google.errorprone</groupId>
@@ -476,16 +463,10 @@
         <test.add.opens>
           --add-opens java.base/java.lang=ALL-UNNAMED
           --add-opens java.base/java.util=ALL-UNNAMED
-<<<<<<< HEAD
-          --add-opens java.base/java.util.concurrent.locks=ALL-UNNAMED
-=======
->>>>>>> 6b1f97ce
           --add-opens java.base/sun.security.jca=ALL-UNNAMED
         </test.add.opens>
       </properties>
     </profile>
-<<<<<<< HEAD
-=======
     <profile>
       <id>javac9-for-jdk8</id>
       <activation>
@@ -572,6 +553,5 @@
         </plugins>
       </build>
     </profile>
->>>>>>> 6b1f97ce
   </profiles>
 </project>