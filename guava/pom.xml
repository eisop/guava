<?xml version="1.0" encoding="UTF-8"?>
<project xmlns="http://maven.apache.org/POM/4.0.0" xmlns:xsi="http://www.w3.org/2001/XMLSchema-instance"
  xsi:schemaLocation="http://maven.apache.org/POM/4.0.0 http://maven.apache.org/maven-v4_0_0.xsd">
  <modelVersion>4.0.0</modelVersion>
  <parent>
    <groupId>com.google.guava</groupId>
    <artifactId>guava-parent</artifactId>
<<<<<<< HEAD
    <version>30.0-jre</version>
=======
    <version>30.1-jre</version>
>>>>>>> eda0b7f3
  </parent>
  <artifactId>guava</artifactId>
  <packaging>bundle</packaging>
  <name>Guava: Google Core Libraries for Java</name>
  <description>
    Guava is a suite of core and expanded libraries that include
    utility classes, Google's collections, I/O classes, and
    much more.
  </description>
  <properties>
    <!-- Use -Dcheckerframework.checkers=checker to switch which checkers are run. -->
    <!-- Running the Index Checker takes very long but is needed to put implicit annotations in class files. -->
    <checkerframework.checkers>org.checkerframework.checker.index.IndexChecker,org.checkerframework.checker.nullness.NullnessChecker,org.checkerframework.checker.signedness.SignednessChecker</checkerframework.checkers>
    <!-- Index checker warnings are disabled by default, because not all code is annotated by index checker annotations. -->
    <checkerframework.suppress>index</checkerframework.suppress>
    <!-- Packages under com.google.common, that will be additionally checked by the Index Checker -->
    <checkerframework.index.packages>base|primitives|escape|math|io|hash</checkerframework.index.packages>
    <!-- Additional argument passed to the java compiler. Use to pass additional arguments to the checker framework. Example: -Ashowchecks -->
    <checkerframework.extraargs></checkerframework.extraargs>
    <!-- Additional argument passed to the java compiler. Use to pass additional arguments to the checker framework. Example: -Aannotations -->
    <checkerframework.extraargs2></checkerframework.extraargs2>
    <!-- The phase when the Index Checker is run. -->
    <check.index.phase>process-sources</check.index.phase>
    <!-- Additional argument passed to the Index Checker. Example: -Ashowchecks -->
    <index.only.arg></index.only.arg>
  </properties>
  <dependencies>
    <dependency>
      <groupId>com.google.guava</groupId>
      <artifactId>failureaccess</artifactId>
      <version>1.0.1</version>
    </dependency>
    <dependency>
      <groupId>com.google.guava</groupId>
      <artifactId>listenablefuture</artifactId>
      <version>9999.0-empty-to-avoid-conflict-with-guava</version>
    </dependency>
    <dependency>
      <groupId>com.google.code.findbugs</groupId>
      <artifactId>jsr305</artifactId>
    </dependency>
    <dependency>
      <groupId>org.checkerframework</groupId>
      <artifactId>checker-qual</artifactId>
    </dependency>
    <dependency>
      <groupId>com.google.errorprone</groupId>
      <artifactId>error_prone_annotations</artifactId>
    </dependency>
    <dependency>
      <groupId>com.google.j2objc</groupId>
      <artifactId>j2objc-annotations</artifactId>
    </dependency>
    <!-- TODO(cpovirk): does this comment belong on the <dependency> in <profiles>? -->
    <!-- TODO(cpovirk): want this only for dependency plugin but seems not to work there? Maven runs without failure, but the resulting Javadoc is missing the hoped-for inherited text -->
    <!-- Annotations from the Checker Framework: nullness, interning, locking, ... -->
    <!-- For guava only, to use a locally-built version of the Checker Framework, run with:
       -P checkerframework-local -->
    <!-- Not needed; appears above.
    <dependency>
      <groupId>org.checkerframework</groupId>
      <artifactId>checker-qual</artifactId>
      <version>2.5.5</version>
    </dependency>
    -->
    <dependency>
      <groupId>org.checkerframework</groupId>
      <artifactId>checker</artifactId>
      <version>3.11.0</version>
    </dependency>
  </dependencies>
  <build>
    <plugins>
      <plugin>
        <artifactId>maven-jar-plugin</artifactId>
        <configuration>
          <archive>
            <manifestEntries>
              <Automatic-Module-Name>com.google.common</Automatic-Module-Name>
            </manifestEntries>
          </archive>
        </configuration>
      </plugin>
      <plugin>
        <extensions>true</extensions>
        <groupId>org.apache.felix</groupId>
        <artifactId>maven-bundle-plugin</artifactId>
        <version>2.5.0</version>
        <executions>
          <execution>
            <id>bundle-manifest</id>
            <phase>process-classes</phase>
            <goals>
              <goal>manifest</goal>
            </goals>
          </execution>
        </executions>
        <configuration>
          <instructions>
            <Export-Package>
              !com.google.common.base.internal,
              !com.google.common.util.concurrent.internal,
              com.google.common.*
            </Export-Package>
            <Import-Package>
              com.google.common.util.concurrent.internal,
              javax.annotation;resolution:=optional,
              javax.crypto.*;resolution:=optional,
              sun.misc.*;resolution:=optional
            </Import-Package>
            <Bundle-DocURL>https://github.com/google/guava/</Bundle-DocURL>
          </instructions>
        </configuration>
      </plugin>
      <plugin>
        <artifactId>maven-compiler-plugin</artifactId>
<<<<<<< HEAD
        <version>3.8.1</version>
        <configuration>
            <source>1.8</source>
            <target>1.8</target>
            <compilerArguments>
              <Xmaxerrs>10000</Xmaxerrs>
              <Xmaxwarns>10000</Xmaxwarns>
            </compilerArguments>
            <showWarnings>true</showWarnings>
	    <verbose>true</verbose>d
            <annotationProcessors>
              <annotationProcessor>${checkerframework.checkers}</annotationProcessor>
            </annotationProcessors>
            <compilerArgs>
              <arg>${additionalargs}</arg>
              <arg>${checkerframework.extraargs}</arg>
              <arg>${checkerframework.extraargs2}</arg>
              <arg>-AsuppressWarnings=${checkerframework.suppress}</arg>
              <arg>-AuseDefaultsForUncheckedCode=source,bytecode</arg>
              <arg>-Awarns</arg>
            </compilerArgs>
        </configuration>
        <executions>
          <!-- Runs the Index Checker on selected packages. -->
          <!-- Because Index Checker warnings are suppressed during regular compilation (when all
               files are compiled), this additional phase runs the Index Checker on packages that
               are already annotated, to ensure they type-check without warnings. -->
          <execution>
            <id>check-index</id>
            <phase>${check.index.phase}</phase>
            <goals><goal>compile</goal></goals>
            <configuration>
              <annotationProcessors>
                <annotationProcessor>org.checkerframework.checker.index.IndexChecker</annotationProcessor>
              </annotationProcessors>
              <compilerArgs>
                <arg>-XDignore.symbol.file</arg>
                <arg>${index.only.arg}</arg>
                <arg>-proc:only</arg>
                <arg>-AonlyDefs=^com\.google\.common\.(?:${checkerframework.index.packages})\.</arg>
              </compilerArgs>
=======
        <executions>
          <execution>
            <!--
                 The execution named default-compile happens first, regardless
                 of the order of the executions in the source file. So, because
                 Java8Usage is a dependency of the main sources, we need to call
                 its compilation "default-compile," even though it's the special
                 case.
            -->
            <id>default-compile</id>
            <phase>compile</phase>
            <goals>
              <goal>compile</goal>
            </goals>
            <configuration>
              <includes>
                <include>**/Java8Usage.java</include>
              </includes>
              <!-- -source 8 -target 8 is a no-op in the mainline but matters in the backport. -->
              <source>8</source>
              <target>8</target>
            </configuration>
          </execution>
          <execution>
            <id>main-compile</id>
            <phase>compile</phase>
            <goals>
              <goal>compile</goal>
            </goals>
            <configuration>
              <excludes>
                <exclude>**/Java8Usage.java</exclude>
              </excludes>
>>>>>>> eda0b7f3
            </configuration>
          </execution>
        </executions>
      </plugin>
      <plugin>
        <artifactId>maven-source-plugin</artifactId>
      </plugin>
      <!-- TODO(cpovirk): include JDK sources when building testlib doc, too -->
      <plugin>
        <artifactId>maven-dependency-plugin</artifactId>
        <executions>
          <execution>
            <goals>
              <goal>properties</goal>
            </goals>
          </execution>
          <execution>
            <id>unpack-jdk-sources</id>
            <phase>generate-sources</phase>
            <goals><goal>unpack-dependencies</goal></goals>
            <configuration>
              <includeArtifactIds>srczip</includeArtifactIds>
              <outputDirectory>${project.build.directory}/jdk-sources</outputDirectory>
              <silent>false</silent>
              <!-- Exclude module-info files (since we're using -source 8 to avoid other modules problems) and FileDescriptor (which uses a language feature not available in Java 8). -->
              <excludes>**/module-info.java,**/java/io/FileDescriptor.java</excludes>
            </configuration>
          </execution>
        </executions>
      </plugin>
      <plugin>
        <groupId>org.codehaus.mojo</groupId>
        <artifactId>animal-sniffer-maven-plugin</artifactId>
      </plugin>
      <plugin>
        <artifactId>maven-javadoc-plugin</artifactId>
        <configuration>
          <!-- TODO(cpovirk): Move this to the parent after making jdk-sources available there. -->
          <!-- TODO(cpovirk): can we use includeDependencySources and a local com.oracle.java:jdk-lib:noversion:sources instead of all this unzipping and manual sourcepath modification? -->
          <!-- (We need JDK *sources*, not just -link, so that {@inheritDoc} works.) -->
          <sourcepath>${project.build.sourceDirectory}:${project.build.directory}/jdk-sources</sourcepath>

          <!-- Passing `-subpackages com.google.common` breaks things, so we explicitly exclude everything else instead. -->
          <!-- excludePackageNames requires specification of packages separately from "all subpackages".
               https://issues.apache.org/jira/browse/MJAVADOC-584 -->
          <excludePackageNames>
            com.google.common.base.internal,com.google.common.base.internal.*,com.google.thirdparty.publicsuffix,com.google.thirdparty.publicsuffix.*,com.oracle.*,com.sun.*,java.*,javax.*,jdk,jdk.*,org.*,sun.*
          </excludePackageNames>
          <!-- Ignore some tags that are found in Java 11 sources but not recognized... under -source 8, I think it was? I can no longer reproduce the failure. -->
          <tags>
            <tag>
              <name>apiNote</name>
              <placement>X</placement>
            </tag>
            <tag>
              <name>implNote</name>
              <placement>X</placement>
            </tag>
            <tag>
              <name>implSpec</name>
              <placement>X</placement>
            </tag>
            <tag>
              <name>jls</name>
              <placement>X</placement>
            </tag>
            <tag>
              <name>revised</name>
              <placement>X</placement>
            </tag>
            <tag>
              <name>spec</name>
              <placement>X</placement>
            </tag>
          </tags>

          <!-- TODO(cpovirk): Move this to the parent after making the package-list files available there. -->
          <!-- We add the link ourselves, both so that we can choose Java 9 over the version that -source suggests and so that we can solve the JSR305 problem described below. -->
          <detectJavaApiLink>false</detectJavaApiLink>
          <offlineLinks>
            <!-- We need local copies of some of these for 2 reasons: a User-Agent problem (https://stackoverflow.com/a/47891403/28465) and an SSL problem (https://issues.apache.org/jira/browse/MJAVADOC-507). If we choose to work around the User-Agent problem, we can go back to <links>, sidestepping the SSL problem. -->
            <!-- Even after we stop using JSR305 annotations in our own code, we'll want this link so that NullPointerTester's docs can link to @CheckForNull and friends... at least once we start using this config for guava-testlib. -->
            <offlineLink>
              <url>https://static.javadoc.io/com.google.code.findbugs/jsr305/3.0.1/</url>
              <location>${project.basedir}/javadoc-link/jsr305</location>
            </offlineLink>
            <offlineLink>
              <url>https://static.javadoc.io/com.google.j2objc/j2objc-annotations/1.1/</url>
              <location>${project.basedir}/javadoc-link/j2objc-annotations</location>
            </offlineLink>
            <!-- The JDK doc must be listed after JSR305 (and as an <offlineLink>, not a <link>) so that JSR305 "claims" javax.annotation. -->
            <offlineLink>
              <url>https://docs.oracle.com/javase/9/docs/api/</url>
              <location>https://docs.oracle.com/javase/9/docs/api/</location>
            </offlineLink>
            <!-- The Checker Framework likewise would claim javax.annotations, despite providing only a subset of the JSR305 annotations, so it must likewise come after JSR305. -->
            <offlineLink>
              <url>https://checkerframework.org/api/</url>
              <location>${project.basedir}/javadoc-link/checker-framework</location>
            </offlineLink>
          </offlineLinks>
          <links>
            <link>https://errorprone.info/api/latest/</link>
          </links>
        </configuration>
        <executions>
          <execution>
            <id>attach-docs</id>
          </execution>
          <execution>
            <id>generate-javadoc-site-report</id>
            <phase>site</phase>
            <goals><goal>javadoc</goal></goals>
          </execution>
        </executions>
      </plugin>
    </plugins>
  </build>
  <profiles>
    <profile>
      <id>srczip-parent</id>
      <activation>
        <file>
          <exists>${java.home}/../src.zip</exists>
        </file>
      </activation>
      <dependencies>
        <dependency>
          <groupId>jdk</groupId>
          <artifactId>srczip</artifactId>
          <version>999</version>
          <scope>system</scope>
          <systemPath>${java.home}/../src.zip</systemPath>
          <optional>true</optional>
        </dependency>
      </dependencies>
    </profile>
    <!-- Profile to use the version of Checker Framework installed locally. -->
    <profile>
      <id>checkerframework-local</id>
      <dependencies>
        <dependency>
          <groupId>org.checkerframework</groupId>
          <artifactId>checker-qual</artifactId>
          <version>0.0.0</version>
          <scope>system</scope>
          <systemPath>${CHECKERFRAMEWORK}/checker/dist/checker-qual.jar</systemPath>
        </dependency>
        <dependency>
          <groupId>org.checkerframework</groupId>
          <artifactId>checker</artifactId>
          <version>0.0.0</version>
          <scope>system</scope>
          <systemPath>${CHECKERFRAMEWORK}/checker/dist/checker.jar</systemPath>
        </dependency>
      </dependencies>
    </profile>
    <profile>
      <id>jdk11</id>
      <activation>
        <jdk>11</jdk>
      </activation>
      <build>
        <plugins>
          <plugin>
            <groupId>org.apache.maven.plugins</groupId>
            <artifactId>maven-compiler-plugin</artifactId>
            <configuration>
              <fork>true</fork>
              <maxmem>6000m</maxmem>
              <compilerArgs combine.children="append">
                <arg>-J--add-opens=jdk.compiler/com.sun.tools.javac.comp=ALL-UNNAMED</arg>
              </compilerArgs>
            </configuration>
          </plugin>
        </plugins>
      </build>
    </profile>
  <!-- using github.com/google/error-prone-javac is required when running on JDK 8 -->
    <profile>
      <id>jdk8</id>
      <activation>
        <jdk>1.8</jdk>
      </activation>
      <properties>
        <javac.version>9+181-r4173-1</javac.version>
    <annotatedJdk>${org.checkerframework:jdk8:jar}</annotatedJdk>
      </properties>
      <dependencies>
        <dependency>
          <groupId>com.google.errorprone</groupId>
          <artifactId>javac</artifactId>
          <version>9+181-r4173-1</version>
        </dependency>
      </dependencies>
      <build>
        <plugins>
          <plugin>
            <groupId>org.apache.maven.plugins</groupId>
            <artifactId>maven-compiler-plugin</artifactId>
            <configuration>
              <fork>true</fork>
              <maxmem>6000m</maxmem>
              <compilerArgs combine.children="append">
              <arg>-Xbootclasspath/p:${annotatedJdk}</arg>
                <arg>-J-Xbootclasspath/p:${settings.localRepository}/com/google/errorprone/javac/${javac.version}/javac-${javac.version}.jar</arg>
              </compilerArgs>
            </configuration>
          </plugin>
        </plugins>
      </build>
    </profile>
    <profile>
      <id>srczip-lib</id>
      <activation>
        <file>
          <exists>${java.home}/lib/src.zip</exists>
        </file>
      </activation>
      <dependencies>
        <dependency>
          <groupId>jdk</groupId>
          <artifactId>srczip</artifactId>
          <version>999</version>
          <scope>system</scope>
          <systemPath>${java.home}/lib/src.zip</systemPath>
          <optional>true</optional>
        </dependency>
      </dependencies>
      <build>
        <plugins>
          <plugin>
            <artifactId>maven-javadoc-plugin</artifactId>
            <configuration>
              <!-- We need to point at the java.base subdirectory because Maven appears to assume that package foo.bar is located in foo/bar and not java.base/foo/bar when translating excludePackageNames into filenames to pass to javadoc. (Note that manually passing -exclude to javadoc appears to possibly not work at all for java.* types??) Also, referring only to java.base avoids a lot of other sources. -->
              <sourcepath>${project.build.sourceDirectory}:${project.build.directory}/jdk-sources/java.base</sourcepath>
            </configuration>
          </plugin>
        </plugins>
      </build>
    </profile>
  </profiles>
</project><|MERGE_RESOLUTION|>--- conflicted
+++ resolved
@@ -5,11 +5,7 @@
   <parent>
     <groupId>com.google.guava</groupId>
     <artifactId>guava-parent</artifactId>
-<<<<<<< HEAD
-    <version>30.0-jre</version>
-=======
     <version>30.1-jre</version>
->>>>>>> eda0b7f3
   </parent>
   <artifactId>guava</artifactId>
   <packaging>bundle</packaging>
@@ -126,7 +122,6 @@
       </plugin>
       <plugin>
         <artifactId>maven-compiler-plugin</artifactId>
-<<<<<<< HEAD
         <version>3.8.1</version>
         <configuration>
             <source>1.8</source>
@@ -168,8 +163,8 @@
                 <arg>-proc:only</arg>
                 <arg>-AonlyDefs=^com\.google\.common\.(?:${checkerframework.index.packages})\.</arg>
               </compilerArgs>
-=======
-        <executions>
+            </configuration>
+          </execution>
           <execution>
             <!--
                  The execution named default-compile happens first, regardless
@@ -202,7 +197,6 @@
               <excludes>
                 <exclude>**/Java8Usage.java</exclude>
               </excludes>
->>>>>>> eda0b7f3
             </configuration>
           </execution>
         </executions>
