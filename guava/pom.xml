<?xml version="1.0" encoding="UTF-8"?>
<project xmlns="http://maven.apache.org/POM/4.0.0" xmlns:xsi="http://www.w3.org/2001/XMLSchema-instance"
  xsi:schemaLocation="http://maven.apache.org/POM/4.0.0 http://maven.apache.org/maven-v4_0_0.xsd">
  <!-- do_not_remove: published-with-gradle-metadata -->
  <modelVersion>4.0.0</modelVersion>
  <parent>
    <groupId>com.google.guava</groupId>
    <artifactId>guava-parent</artifactId>
    <version>33.1.0.2-jre</version>
  </parent>
  <artifactId>guava</artifactId>
  <packaging>bundle</packaging>
  <name>Guava: Google Core Libraries for Java</name>
  <url>https://github.com/google/guava</url>
  <description>
    Guava is a suite of core and expanded libraries that include
    utility classes, Google's collections, I/O classes, and
    much more.
  </description>
  <properties>
    <!-- Use -Dcheckerframework.checkers=checker to switch which checkers are run. -->
    <!-- Running the Index Checker takes very long but is needed to put implicit annotations in class files. -->
    <checkerframework.checkers>org.checkerframework.checker.index.IndexChecker,org.checkerframework.checker.nullness.NullnessChecker,org.checkerframework.checker.signedness.SignednessChecker</checkerframework.checkers>

    <!-- Index checker warnings are disabled by default, because not all code is annotated by index checker annotations.
         Use -Dcheckerframework.suppress=none to show index checker warnings.  -->
    <checkerframework.suppress>index</checkerframework.suppress>

    <!-- In addition to the normal checkers noted above, we do a quick run of the Value Checker on a subset of the
         sources for which we expect no errors. Packages under com.google.common that will be value checked:       -->
    <checkerframework.value.packages>base|cache|escape|hash|io|math|net|primitives|reflect</checkerframework.value.packages>
    <!-- The phase when the Value Checker is run. Use -Dcheck.value.phase=skip to omit this step.-->
    <check.value.phase>process-sources</check.value.phase>
    <!-- Use -Dmain-compile.skip=true to only run the quick Value check execution. -->
    <main-compile.skip>false</main-compile.skip>

    <!-- Additional argument passed to the java compiler. Use to pass additional arguments
         to the checker framework. Example: -Ashowchecks -->
    <checkerframework.extraargs></checkerframework.extraargs>

    <!-- Additional argument passed to the java compiler. Use to pass additional arguments
         to the checker framework. Example: -Aannotations -->
    <checkerframework.extraargs2></checkerframework.extraargs2>

    <!-- Use -Djavac.verbose=true to compile with the verbose option.
         This is used when you want to see stub parser warnings. -->
    <javac.verbose>false</javac.verbose>
  </properties>
  <dependencies>
    <dependency>
      <groupId>com.google.guava</groupId>
      <artifactId>failureaccess</artifactId>
      <version>1.0.2</version>
    </dependency>
    <dependency>
      <groupId>com.google.guava</groupId>
      <artifactId>listenablefuture</artifactId>
      <version>9999.0-empty-to-avoid-conflict-with-guava</version>
    </dependency>
    <dependency>
      <groupId>com.google.code.findbugs</groupId>
      <artifactId>jsr305</artifactId>
    </dependency>
    <dependency>
      <groupId>io.github.eisop</groupId>
      <artifactId>checker-qual</artifactId>
    </dependency>
    <dependency>
      <groupId>io.github.eisop</groupId>
      <artifactId>checker-util</artifactId>
    </dependency>
    <dependency>
      <groupId>org.checkerframework</groupId>
      <artifactId>checker</artifactId>
      <version>3.46.0</version>
    </dependency>
    <dependency>
      <groupId>com.google.errorprone</groupId>
      <artifactId>error_prone_annotations</artifactId>
    </dependency>
    <dependency>
      <groupId>com.google.j2objc</groupId>
      <artifactId>j2objc-annotations</artifactId>
    </dependency>
<<<<<<< HEAD
    <!-- TODO(cpovirk): does this comment belong on the <dependency> in <profiles>? -->
    <!-- TODO(cpovirk): want this only for dependency plugin but seems not to work there? Maven runs without failure, but the resulting Javadoc is missing the hoped-for inherited text -->
    <!-- Annotations from the Checker Framework: nullness, interning, locking, ... -->
    <!-- For guava only, to use a locally-built version of the Checker Framework, run with:
       -P checkerframework-local -->
    <!-- Not needed; appears above.
    <dependency>
      <groupId>io.github.eisop</groupId>
      <artifactId>checker-qual</artifactId>
      <version>2.5.5</version>
    </dependency>
    -->
    <dependency>
      <groupId>io.github.eisop</groupId>
      <artifactId>checker</artifactId>
      <version>3.42.0-eisop5</version>
    </dependency>
=======
>>>>>>> 9d065584
  </dependencies>
  <build>
    <resources>
      <resource>
        <directory>..</directory>
        <includes>
          <include>LICENSE</include> <!-- copied from the parent pom because I couldn't figure out a way to make combine.children="append" work -->
          <include>proguard/*</include>
        </includes>
        <targetPath>META-INF</targetPath>
      </resource>
    </resources>
    <plugins>
      <plugin>
        <artifactId>maven-jar-plugin</artifactId>
        <configuration>
          <archive>
            <manifestEntries>
              <Automatic-Module-Name>com.google.common</Automatic-Module-Name>
            </manifestEntries>
          </archive>
        </configuration>
      </plugin>
      <plugin>
        <extensions>true</extensions>
        <groupId>org.apache.felix</groupId>
        <artifactId>maven-bundle-plugin</artifactId>
        <version>5.1.8</version>
        <executions>
          <execution>
            <id>bundle-manifest</id>
            <phase>process-classes</phase>
            <goals>
              <goal>manifest</goal>
            </goals>
          </execution>
        </executions>
        <configuration>
          <instructions>
            <Export-Package>
              !com.google.common.base.internal,
              !com.google.common.util.concurrent.internal,
              com.google.common.*
            </Export-Package>
            <Import-Package>
              com.google.common.util.concurrent.internal,
              javax.annotation;resolution:=optional,
              javax.crypto.*;resolution:=optional,
              sun.misc.*;resolution:=optional
            </Import-Package>
            <Bundle-DocURL>https://github.com/google/guava/</Bundle-DocURL>
          </instructions>
        </configuration>
      </plugin>
      <plugin>
        <artifactId>maven-compiler-plugin</artifactId>
        <version>3.8.1</version>
        <configuration>
            <source>1.8</source>
            <target>1.8</target>
            <compilerArguments>
              <Xmaxerrs>10000</Xmaxerrs>
              <Xmaxwarns>10000</Xmaxwarns>
            </compilerArguments>
            <showWarnings>true</showWarnings>
            <!-- Default is verbose off, so you won't see stub parser warnings. -->
            <verbose>${javac.verbose}</verbose>
            <annotationProcessors>
              <annotationProcessor>${checkerframework.checkers}</annotationProcessor>
            </annotationProcessors>
            <compilerArgs combine.children="append">
              <arg>${additionalargs}</arg>
              <arg>${checkerframework.extraargs}</arg>
              <arg>${checkerframework.extraargs2}</arg>
              <!-- Default is supress all index checker warnings. -->
              <arg>-AsuppressWarnings=${checkerframework.suppress}</arg>
              <arg>-XDignore.symbol.file</arg>  <!-- suppress any warnings for using 'Unsafe' -->
              <arg>-AuseDefaultsForUncheckedCode=source,bytecode</arg>
              <arg>-AshowSuppressWarningsStrings</arg>
              <arg>-AwarnUnneededSuppressions</arg>
            </compilerArgs>
        </configuration>
        <executions>
          <execution>
            <!-- This initial phase runs the Value Checker on packages that are already annotated
                 and/or warning suppressed to ensure they continue to type-check without any errors.
                 If this phase passes, then we run all the selected checkers, but with -Awarns.  -->
            <id>value-check</id>
            <phase>${check.value.phase}</phase>
            <goals><goal>compile</goal></goals>
            <configuration>
              <annotationProcessors>
                <!-- The Signedness Checker invokes the value checker.  So we run the Signedness Checker but
                     suppress any signedness warnings so we only see the Value Checker results.              -->
                <annotationProcessor>org.checkerframework.checker.signedness.SignednessChecker</annotationProcessor>
              </annotationProcessors>
              <compilerArgs combine.children="append">
                <arg>-proc:only</arg>             <!-- run annotation processing but no subsequent compilation -->
                <arg>-AonlyDefs=^com\.google\.common\.(?:${checkerframework.value.packages})\.</arg>
                <arg>-AsuppressWarnings=signedness</arg>
              </compilerArgs>
            </configuration>
          </execution>
          <execution>
            <!--
                 The execution named default-compile happens first, regardless
                 of the order of the executions in the source file. So, because
                 Java8Usage is a dependency of the main sources, we need to call
                 its compilation "default-compile," even though it's the special
                 case.
            -->
            <id>default-compile</id>
            <phase>compile</phase>
            <goals>
              <goal>compile</goal>
            </goals>
            <configuration>
              <includes>
                <include>**/Java8Usage.java</include>
              </includes>
              <!-- -source 8 -target 8 is a no-op in the mainline but matters in the backport. -->
              <source>8</source>
              <target>8</target>
              <compilerArgs combine.children="append">
                <arg>-Awarns</arg>  <!-- Treat checker errors as warnings. -->
              </compilerArgs>
            </configuration>
          </execution>
          <execution>
            <id>main-compile</id>
            <phase>compile</phase>
            <goals>
              <goal>compile</goal>
            </goals>
            <configuration>
              <skipMain>${main-compile.skip}</skipMain>
              <excludes>
                <exclude>**/Java8Usage.java</exclude>
              </excludes>
              <compilerArgs combine.children="append">
                <arg>-Awarns</arg>  <!-- Treat checker errors as warnings. -->
              </compilerArgs>
            </configuration>
          </execution>
        </executions>
      </plugin>
      <plugin>
        <artifactId>maven-source-plugin</artifactId>
      </plugin>
      <plugin>
        <groupId>org.codehaus.mojo</groupId>
        <artifactId>animal-sniffer-maven-plugin</artifactId>
      </plugin>
      <plugin>
        <artifactId>maven-javadoc-plugin</artifactId>
        <configuration>
          <!-- Passing `-subpackages com.google.common` breaks things, so we explicitly exclude everything else instead. -->
          <!-- excludePackageNames requires specification of packages separately from "all subpackages".
               https://issues.apache.org/jira/browse/MJAVADOC-584 -->
          <excludePackageNames>
            com.azul.tooling.in,com.google.common.base.internal,com.google.common.base.internal.*,com.google.thirdparty.publicsuffix,com.google.thirdparty.publicsuffix.*,com.oracle.*,com.sun.*,java.*,javax.*,jdk,jdk.*,org.*,sun.*
          </excludePackageNames>
          <!-- Ignore some tags that are found in Java 11 sources but not recognized... under -source 8, I think it was? I can no longer reproduce the failure. -->
          <tags>
            <tag>
              <name>apiNote</name>
              <placement>X</placement>
            </tag>
            <tag>
              <name>implNote</name>
              <placement>X</placement>
            </tag>
            <tag>
              <name>implSpec</name>
              <placement>X</placement>
            </tag>
            <tag>
              <name>jls</name>
              <placement>X</placement>
            </tag>
            <tag>
              <name>revised</name>
              <placement>X</placement>
            </tag>
            <tag>
              <name>spec</name>
              <placement>X</placement>
            </tag>
          </tags>

          <!-- TODO(cpovirk): Move this to the parent after making the package-list files available there. -->
          <!-- We add the link ourselves, both so that we can choose Java 9 over the version that -source suggests and so that we can solve the JSR305 problem described below. -->
          <detectJavaApiLink>false</detectJavaApiLink>
          <offlineLinks>
            <!-- We need local copies of some of these for 2 reasons: a User-Agent problem (https://stackoverflow.com/a/47891403/28465) and an SSL problem (https://issues.apache.org/jira/browse/MJAVADOC-507). If we choose to work around the User-Agent problem, we can go back to <links>, sidestepping the SSL problem. -->
            <!-- Even after we stop using JSR305 annotations in our own code, we'll want this link so that NullPointerTester's docs can link to @CheckForNull and friends... at least once we start using this config for guava-testlib. -->
            <offlineLink>
              <url>https://static.javadoc.io/com.google.code.findbugs/jsr305/3.0.1/</url>
              <location>${project.basedir}/javadoc-link/jsr305</location>
            </offlineLink>
            <offlineLink>
              <url>https://static.javadoc.io/com.google.j2objc/j2objc-annotations/1.1/</url>
              <location>${project.basedir}/javadoc-link/j2objc-annotations</location>
            </offlineLink>
            <!-- The JDK doc must be listed after JSR305 (and as an <offlineLink>, not a <link>) so that JSR305 "claims" javax.annotation. -->
            <offlineLink>
              <url>https://docs.oracle.com/javase/9/docs/api/</url>
              <location>https://docs.oracle.com/javase/9/docs/api/</location>
            </offlineLink>
            <!-- The Checker Framework likewise would claim javax.annotations, despite providing only a subset of the JSR305 annotations, so it must likewise come after JSR305. -->
            <offlineLink>
              <url>https://checkerframework.org/api/</url>
              <location>${project.basedir}/javadoc-link/checker-framework</location>
            </offlineLink>
          </offlineLinks>
          <links>
            <link>https://errorprone.info/api/latest/</link>
          </links>
          <overview>../overview.html</overview>
        </configuration>
      </plugin>
      <plugin>
        <artifactId>maven-resources-plugin</artifactId>
        <executions>
          <execution>
            <id>gradle-module-metadata</id>
            <phase>compile</phase>
            <goals>
              <goal>copy-resources</goal>
            </goals>
            <configuration>
              <outputDirectory>target/publish</outputDirectory>
              <resources>
                <resource>
                  <directory>.</directory>
                  <includes>
                    <include>module.json</include>
                  </includes>
                  <filtering>true</filtering>
                </resource>
              </resources>
            </configuration>
          </execution>
        </executions>
      </plugin>
      <plugin>
        <groupId>org.codehaus.mojo</groupId>
        <artifactId>build-helper-maven-plugin</artifactId>
        <executions>
          <execution>
            <id>attach-gradle-module-metadata</id>
            <goals>
              <goal>attach-artifact</goal>
            </goals>
            <configuration>
              <artifacts>
                <artifact>
                  <file>target/publish/module.json</file>
                  <type>module</type>
                </artifact>
              </artifacts>
            </configuration>
          </execution>
        </executions>
      </plugin>
    </plugins>
  </build>
  <profiles>
    <!-- Profile to use the version of Checker Framework installed locally. -->
    <profile>
      <id>checkerframework-local</id>
      <dependencies>
        <dependency>
          <groupId>io.github.eisop</groupId>
          <artifactId>checker-qual</artifactId>
          <version>0.0.0</version>
          <scope>system</scope>
          <systemPath>${CHECKERFRAMEWORK}/checker/dist/checker-qual.jar</systemPath>
        </dependency>
        <dependency>
          <groupId>io.github.eisop</groupId>
          <artifactId>checker</artifactId>
          <version>0.0.0</version>
          <scope>system</scope>
          <systemPath>${CHECKERFRAMEWORK}/checker/dist/checker.jar</systemPath>
        </dependency>
      </dependencies>
    </profile>
    <profile>
      <id>jdk9plus</id>
      <activation>
        <jdk>[9,)</jdk>
      </activation>
      <build>
        <plugins>
          <plugin>
            <groupId>org.apache.maven.plugins</groupId>
            <artifactId>maven-compiler-plugin</artifactId>
            <configuration>
              <fork>true</fork>
              <maxmem>6000m</maxmem>
              <compilerArgs combine.children="append">
                <!-- -options: To not get a warning about missing bootstrap classpath for Java 8 (once we use Java 9) -->
                <arg>-Xlint:-options</arg>
                <arg>-J--add-opens=jdk.compiler/com.sun.tools.javac.api=ALL-UNNAMED</arg>
                <arg>-J--add-opens=jdk.compiler/com.sun.tools.javac.code=ALL-UNNAMED</arg>
                <arg>-J--add-opens=jdk.compiler/com.sun.tools.javac.comp=ALL-UNNAMED</arg>
                <arg>-J--add-opens=jdk.compiler/com.sun.tools.javac.main=ALL-UNNAMED</arg>
                <arg>-J--add-opens=jdk.compiler/com.sun.tools.javac.model=ALL-UNNAMED</arg>
                <arg>-J--add-opens=jdk.compiler/com.sun.tools.javac.processing=ALL-UNNAMED</arg>
                <arg>-J--add-opens=jdk.compiler/com.sun.tools.javac.tree=ALL-UNNAMED</arg>
                <arg>-J--add-opens=jdk.compiler/com.sun.tools.javac.util=ALL-UNNAMED</arg>
              </compilerArgs>
            </configuration>
          </plugin>
        </plugins>
      </build>
    </profile>
  <!-- using github.com/google/error-prone-javac is required when running on JDK 8 -->
    <profile>
      <id>jdk8</id>
      <activation>
        <jdk>1.8</jdk>
      </activation>
      <properties>
        <javac.version>9+181-r4173-1</javac.version>
    <annotatedJdk>${org.checkerframework:jdk8:jar}</annotatedJdk>
      </properties>
      <dependencies>
        <dependency>
          <groupId>com.google.errorprone</groupId>
          <artifactId>javac</artifactId>
          <version>9+181-r4173-1</version>
        </dependency>
      </dependencies>
      <build>
        <plugins>
          <plugin>
            <groupId>org.apache.maven.plugins</groupId>
            <artifactId>maven-compiler-plugin</artifactId>
            <configuration>
              <fork>true</fork>
              <maxmem>6000m</maxmem>
              <compilerArgs combine.children="append">
              <arg>-Xbootclasspath/p:${annotatedJdk}</arg>
                <arg>-J-Xbootclasspath/p:${settings.localRepository}/com/google/errorprone/javac/${javac.version}/javac-${javac.version}.jar</arg>
              </compilerArgs>
            </configuration>
          </plugin>
        </plugins>
      </build>
    </profile>
  </profiles>
</project><|MERGE_RESOLUTION|>--- conflicted
+++ resolved
@@ -82,26 +82,6 @@
       <groupId>com.google.j2objc</groupId>
       <artifactId>j2objc-annotations</artifactId>
     </dependency>
-<<<<<<< HEAD
-    <!-- TODO(cpovirk): does this comment belong on the <dependency> in <profiles>? -->
-    <!-- TODO(cpovirk): want this only for dependency plugin but seems not to work there? Maven runs without failure, but the resulting Javadoc is missing the hoped-for inherited text -->
-    <!-- Annotations from the Checker Framework: nullness, interning, locking, ... -->
-    <!-- For guava only, to use a locally-built version of the Checker Framework, run with:
-       -P checkerframework-local -->
-    <!-- Not needed; appears above.
-    <dependency>
-      <groupId>io.github.eisop</groupId>
-      <artifactId>checker-qual</artifactId>
-      <version>2.5.5</version>
-    </dependency>
-    -->
-    <dependency>
-      <groupId>io.github.eisop</groupId>
-      <artifactId>checker</artifactId>
-      <version>3.42.0-eisop5</version>
-    </dependency>
-=======
->>>>>>> 9d065584
   </dependencies>
   <build>
     <resources>
