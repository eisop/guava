<?xml version="1.0" encoding="UTF-8"?>
<project xmlns="http://maven.apache.org/POM/4.0.0" xmlns:xsi="http://www.w3.org/2001/XMLSchema-instance"
  xsi:schemaLocation="http://maven.apache.org/POM/4.0.0 http://maven.apache.org/maven-v4_0_0.xsd">
  <modelVersion>4.0.0</modelVersion>
  <parent>
    <groupId>com.google.guava</groupId>
    <artifactId>guava-parent</artifactId>
    <version>30.1.1-jre</version>
  </parent>
  <artifactId>guava</artifactId>
  <packaging>bundle</packaging>
  <name>Guava: Google Core Libraries for Java</name>
  <description>
    Guava is a suite of core and expanded libraries that include
    utility classes, Google's collections, I/O classes, and
    much more.
  </description>
  <properties>
    <!-- Use -Dcheckerframework.checkers=checker to switch which checkers are run. -->
    <!-- Running the Index Checker takes very long but is needed to put implicit annotations in class files. -->
    <checkerframework.checkers>org.checkerframework.checker.index.IndexChecker,org.checkerframework.checker.nullness.NullnessChecker,org.checkerframework.checker.signedness.SignednessChecker</checkerframework.checkers>
    <!-- Index checker warnings are disabled by default, because not all code is annotated by index checker annotations. -->
    <checkerframework.suppress>index</checkerframework.suppress>
    <!-- Packages under com.google.common, that will be additionally checked by the Index Checker -->
<<<<<<< HEAD
    <checkerframework.index.packages>base|primitives|escape|math</checkerframework.index.packages>
=======
    <checkerframework.index.packages>base|primitives|escape|math|io|hash</checkerframework.index.packages>
>>>>>>> 774b939e
    <!-- Additional argument passed to the java compiler. Use to pass additional arguments to the checker framework. Example: -Ashowchecks -->
    <checkerframework.extraargs></checkerframework.extraargs>
    <!-- Additional argument passed to the java compiler. Use to pass additional arguments to the checker framework. Example: -Aannotations -->
    <checkerframework.extraargs2></checkerframework.extraargs2>
    <!-- The phase when the Index Checker is run. -->
    <check.index.phase>process-sources</check.index.phase>
    <!-- Additional argument passed to the Index Checker. Example: -Ashowchecks -->
    <index.only.arg></index.only.arg>
  </properties>
  <dependencies>
    <dependency>
      <groupId>com.google.guava</groupId>
      <artifactId>failureaccess</artifactId>
      <version>1.0.1</version>
    </dependency>
    <dependency>
      <groupId>com.google.guava</groupId>
      <artifactId>listenablefuture</artifactId>
      <version>9999.0-empty-to-avoid-conflict-with-guava</version>
    </dependency>
    <dependency>
      <groupId>com.google.code.findbugs</groupId>
      <artifactId>jsr305</artifactId>
    </dependency>
    <dependency>
      <groupId>org.checkerframework</groupId>
      <artifactId>checker-qual</artifactId>
    </dependency>
    <dependency>
      <groupId>com.google.errorprone</groupId>
      <artifactId>error_prone_annotations</artifactId>
    </dependency>
    <dependency>
      <groupId>com.google.j2objc</groupId>
      <artifactId>j2objc-annotations</artifactId>
    </dependency>
    <!-- TODO(cpovirk): does this comment belong on the <dependency> in <profiles>? -->
    <!-- TODO(cpovirk): want this only for dependency plugin but seems not to work there? Maven runs without failure, but the resulting Javadoc is missing the hoped-for inherited text -->
    <!-- Annotations from the Checker Framework: nullness, interning, locking, ... -->
    <!-- For guava only, to use a locally-built version of the Checker Framework, run with:
       -P checkerframework-local -->
    <!-- Not needed; appears above.
    <dependency>
      <groupId>org.checkerframework</groupId>
      <artifactId>checker-qual</artifactId>
      <version>2.5.5</version>
    </dependency>
    -->
    <dependency>
      <groupId>org.checkerframework</groupId>
      <artifactId>checker</artifactId>
      <version>3.12.0</version>
    </dependency>
  </dependencies>
  <build>
    <plugins>
      <plugin>
        <artifactId>maven-jar-plugin</artifactId>
        <configuration>
          <archive>
            <manifestEntries>
              <Automatic-Module-Name>com.google.common</Automatic-Module-Name>
            </manifestEntries>
          </archive>
        </configuration>
      </plugin>
      <plugin>
        <extensions>true</extensions>
        <groupId>org.apache.felix</groupId>
        <artifactId>maven-bundle-plugin</artifactId>
        <version>2.5.0</version>
        <executions>
          <execution>
            <id>bundle-manifest</id>
            <phase>process-classes</phase>
            <goals>
              <goal>manifest</goal>
            </goals>
          </execution>
        </executions>
        <configuration>
          <instructions>
            <Export-Package>
              !com.google.common.base.internal,
              !com.google.common.util.concurrent.internal,
              com.google.common.*
            </Export-Package>
            <Import-Package>
              com.google.common.util.concurrent.internal,
              javax.annotation;resolution:=optional,
              javax.crypto.*;resolution:=optional,
              sun.misc.*;resolution:=optional
            </Import-Package>
            <Bundle-DocURL>https://github.com/google/guava/</Bundle-DocURL>
          </instructions>
        </configuration>
      </plugin>
      <plugin>
        <artifactId>maven-compiler-plugin</artifactId>
        <version>3.8.1</version>
        <configuration>
            <fork>true</fork>
            <compilerArguments>
              <Xmaxerrs>10000</Xmaxerrs>
              <Xmaxwarns>10000</Xmaxwarns>
            </compilerArguments>
            <showWarnings>true</showWarnings>
	    <verbose>true</verbose>d
            <annotationProcessors>
              <annotationProcessor>${checkerframework.checkers}</annotationProcessor>
            </annotationProcessors>
            <compilerArgs combine.children="append">
<<<<<<< HEAD
              <arg>${addtionalargs}</arg>
=======
              <arg>${additionalargs}</arg>
>>>>>>> 774b939e
              <arg>${checkerframework.extraargs}</arg>
              <arg>${checkerframework.extraargs2}</arg>
              <arg>-AsuppressWarnings=${checkerframework.suppress}</arg>
              <arg>-AuseDefaultsForUncheckedCode=source,bytecode</arg>
              <arg>-Awarns</arg>
            </compilerArgs>
        </configuration>
        <executions>
          <!-- Runs the Index Checker on selected packages. -->
          <!-- Because Index Checker warnings are suppressed during regular compilation (when all
               files are compiled), this additional phase runs the Index Checker on packages that
               are already annotated, to ensure they type-check without warnings. -->
          <execution>
            <id>check-index</id>
            <phase>${check.index.phase}</phase>
            <goals><goal>compile</goal></goals>
            <configuration>
              <fork>true</fork>
              <annotationProcessors>
                <annotationProcessor>org.checkerframework.checker.index.IndexChecker</annotationProcessor>
              </annotationProcessors>
              <compilerArgs combine.children="append">
<<<<<<< HEAD
=======
                <arg>-XDignore.symbol.file</arg>
>>>>>>> 774b939e
                <arg>${index.only.arg}</arg>
                <arg>-proc:only</arg>
                <arg>-AonlyDefs=^com\.google\.common\.(?:${checkerframework.index.packages})\.</arg>
              </compilerArgs>
            </configuration>
          </execution>
          <execution>
            <!--
                 The execution named default-compile happens first, regardless
                 of the order of the executions in the source file. So, because
                 Java8Usage is a dependency of the main sources, we need to call
                 its compilation "default-compile," even though it's the special
                 case.
            -->
            <id>default-compile</id>
            <phase>compile</phase>
            <goals>
              <goal>compile</goal>
            </goals>
            <configuration>
              <includes>
                <include>**/Java8Usage.java</include>
              </includes>
              <!-- -source 8 -target 8 is a no-op in the mainline but matters in the backport. -->
              <source>8</source>
              <target>8</target>
            </configuration>
          </execution>
          <execution>
            <id>main-compile</id>
            <phase>compile</phase>
            <goals>
              <goal>compile</goal>
            </goals>
            <configuration>
              <excludes>
                <exclude>**/Java8Usage.java</exclude>
              </excludes>
            </configuration>
          </execution>
        </executions>
      </plugin>
      <plugin>
        <artifactId>maven-source-plugin</artifactId>
      </plugin>
      <!-- TODO(cpovirk): include JDK sources when building testlib doc, too -->
      <plugin>
        <artifactId>maven-dependency-plugin</artifactId>
        <executions>
          <execution>
            <goals>
              <goal>properties</goal>
            </goals>
          </execution>
          <execution>
            <id>unpack-jdk-sources</id>
            <phase>generate-sources</phase>
            <goals><goal>unpack-dependencies</goal></goals>
            <configuration>
              <includeArtifactIds>srczip</includeArtifactIds>
              <outputDirectory>${project.build.directory}/jdk-sources</outputDirectory>
              <silent>false</silent>
              <!-- Exclude module-info files (since we're using -source 8 to avoid other modules problems) and FileDescriptor (which uses a language feature not available in Java 8). -->
              <excludes>**/module-info.java,**/java/io/FileDescriptor.java</excludes>
            </configuration>
          </execution>
        </executions>
      </plugin>
      <plugin>
        <groupId>org.codehaus.mojo</groupId>
        <artifactId>animal-sniffer-maven-plugin</artifactId>
      </plugin>
      <plugin>
        <artifactId>maven-javadoc-plugin</artifactId>
        <configuration>
          <!-- TODO(cpovirk): Move this to the parent after making jdk-sources available there. -->
          <!-- TODO(cpovirk): can we use includeDependencySources and a local com.oracle.java:jdk-lib:noversion:sources instead of all this unzipping and manual sourcepath modification? -->
          <!-- (We need JDK *sources*, not just -link, so that {@inheritDoc} works.) -->
          <sourcepath>${project.build.sourceDirectory}:${project.build.directory}/jdk-sources</sourcepath>

          <!-- Passing `-subpackages com.google.common` breaks things, so we explicitly exclude everything else instead. -->
          <!-- excludePackageNames requires specification of packages separately from "all subpackages".
               https://issues.apache.org/jira/browse/MJAVADOC-584 -->
          <excludePackageNames>
            com.google.common.base.internal,com.google.common.base.internal.*,com.google.thirdparty.publicsuffix,com.google.thirdparty.publicsuffix.*,com.oracle.*,com.sun.*,java.*,javax.*,jdk,jdk.*,org.*,sun.*
          </excludePackageNames>
          <!-- Ignore some tags that are found in Java 11 sources but not recognized... under -source 8, I think it was? I can no longer reproduce the failure. -->
          <tags>
            <tag>
              <name>apiNote</name>
              <placement>X</placement>
            </tag>
            <tag>
              <name>implNote</name>
              <placement>X</placement>
            </tag>
            <tag>
              <name>implSpec</name>
              <placement>X</placement>
            </tag>
            <tag>
              <name>jls</name>
              <placement>X</placement>
            </tag>
            <tag>
              <name>revised</name>
              <placement>X</placement>
            </tag>
            <tag>
              <name>spec</name>
              <placement>X</placement>
            </tag>
          </tags>

          <!-- TODO(cpovirk): Move this to the parent after making the package-list files available there. -->
          <!-- We add the link ourselves, both so that we can choose Java 9 over the version that -source suggests and so that we can solve the JSR305 problem described below. -->
          <detectJavaApiLink>false</detectJavaApiLink>
          <offlineLinks>
            <!-- We need local copies of some of these for 2 reasons: a User-Agent problem (https://stackoverflow.com/a/47891403/28465) and an SSL problem (https://issues.apache.org/jira/browse/MJAVADOC-507). If we choose to work around the User-Agent problem, we can go back to <links>, sidestepping the SSL problem. -->
            <!-- Even after we stop using JSR305 annotations in our own code, we'll want this link so that NullPointerTester's docs can link to @CheckForNull and friends... at least once we start using this config for guava-testlib. -->
            <offlineLink>
              <url>https://static.javadoc.io/com.google.code.findbugs/jsr305/3.0.1/</url>
              <location>${project.basedir}/javadoc-link/jsr305</location>
            </offlineLink>
            <offlineLink>
              <url>https://static.javadoc.io/com.google.j2objc/j2objc-annotations/1.1/</url>
              <location>${project.basedir}/javadoc-link/j2objc-annotations</location>
            </offlineLink>
            <!-- The JDK doc must be listed after JSR305 (and as an <offlineLink>, not a <link>) so that JSR305 "claims" javax.annotation. -->
            <offlineLink>
              <url>https://docs.oracle.com/javase/9/docs/api/</url>
              <location>https://docs.oracle.com/javase/9/docs/api/</location>
            </offlineLink>
            <!-- The Checker Framework likewise would claim javax.annotations, despite providing only a subset of the JSR305 annotations, so it must likewise come after JSR305. -->
            <offlineLink>
              <url>https://checkerframework.org/api/</url>
              <location>${project.basedir}/javadoc-link/checker-framework</location>
            </offlineLink>
          </offlineLinks>
          <links>
            <link>https://errorprone.info/api/latest/</link>
          </links>
        </configuration>
        <executions>
          <execution>
            <id>attach-docs</id>
          </execution>
          <execution>
            <id>generate-javadoc-site-report</id>
            <phase>site</phase>
            <goals><goal>javadoc</goal></goals>
          </execution>
        </executions>
      </plugin>
    </plugins>
  </build>
  <profiles>
    <profile>
      <id>srczip-parent</id>
      <activation>
        <file>
          <exists>${java.home}/../src.zip</exists>
        </file>
      </activation>
      <dependencies>
        <dependency>
          <groupId>jdk</groupId>
          <artifactId>srczip</artifactId>
          <version>999</version>
          <scope>system</scope>
          <systemPath>${java.home}/../src.zip</systemPath>
          <optional>true</optional>
        </dependency>
      </dependencies>
    </profile>
    <!-- Profile to use the version of Checker Framework installed locally. -->
    <profile>
      <id>checkerframework-local</id>
      <dependencies>
        <dependency>
          <groupId>org.checkerframework</groupId>
          <artifactId>checker-qual</artifactId>
          <version>0.0.0</version>
          <scope>system</scope>
          <systemPath>${CHECKERFRAMEWORK}/checker/dist/checker-qual.jar</systemPath>
        </dependency>
        <dependency>
          <groupId>org.checkerframework</groupId>
          <artifactId>checker</artifactId>
          <version>0.0.0</version>
          <scope>system</scope>
          <systemPath>${CHECKERFRAMEWORK}/checker/dist/checker.jar</systemPath>
        </dependency>
      </dependencies>
    </profile>
    <profile>
      <id>jdk11</id>
      <activation>
        <jdk>11</jdk>
      </activation>
      <build>
        <plugins>
          <plugin>
            <groupId>org.apache.maven.plugins</groupId>
            <artifactId>maven-compiler-plugin</artifactId>
            <configuration>
              <fork>true</fork>
              <maxmem>6000m</maxmem>
              <compilerArgs combine.children="append">
                <arg>-J--add-opens=jdk.compiler/com.sun.tools.javac.comp=ALL-UNNAMED</arg>
              </compilerArgs>
            </configuration>
          </plugin>
        </plugins>
      </build>
    </profile>
    <profile>
      <id>jdk16</id>
      <activation>
        <jdk>16</jdk>
      </activation>
      <build>
        <plugins>
          <plugin>
            <groupId>org.apache.maven.plugins</groupId>
            <artifactId>maven-compiler-plugin</artifactId>
            <configuration>
              <fork>true</fork>
              <maxmem>6000m</maxmem>
              <compilerArgs combine.children="append">
                <!-- -options: To not get a warning about missing bootstrap classpath for Java 8 (once we use Java 9) -->
                <arg>-Xlint:-options</arg>
                <arg>-J--add-opens=jdk.compiler/com.sun.tools.javac.api=ALL-UNNAMED</arg>
                <arg>-J--add-opens=jdk.compiler/com.sun.tools.javac.code=ALL-UNNAMED</arg>
                <arg>-J--add-opens=jdk.compiler/com.sun.tools.javac.comp=ALL-UNNAMED</arg>
                <arg>-J--add-opens=jdk.compiler/com.sun.tools.javac.main=ALL-UNNAMED</arg>
                <arg>-J--add-opens=jdk.compiler/com.sun.tools.javac.model=ALL-UNNAMED</arg>
                <arg>-J--add-opens=jdk.compiler/com.sun.tools.javac.processing=ALL-UNNAMED</arg>
                <arg>-J--add-opens=jdk.compiler/com.sun.tools.javac.tree=ALL-UNNAMED</arg>
                <arg>-J--add-opens=jdk.compiler/com.sun.tools.javac.util=ALL-UNNAMED</arg>
              </compilerArgs>
            </configuration>
          </plugin>
        </plugins>
      </build>
    </profile>
  <!-- using github.com/google/error-prone-javac is required when running on JDK 8 -->
    <profile>
      <id>jdk8</id>
      <activation>
        <jdk>1.8</jdk>
      </activation>
      <properties>
        <javac.version>9+181-r4173-1</javac.version>
    <annotatedJdk>${org.checkerframework:jdk8:jar}</annotatedJdk>
      </properties>
      <dependencies>
        <dependency>
          <groupId>com.google.errorprone</groupId>
          <artifactId>javac</artifactId>
          <version>9+181-r4173-1</version>
        </dependency>
      </dependencies>
      <build>
        <plugins>
          <plugin>
            <groupId>org.apache.maven.plugins</groupId>
            <artifactId>maven-compiler-plugin</artifactId>
            <configuration>
              <fork>true</fork>
              <maxmem>6000m</maxmem>
              <compilerArgs combine.children="append">
              <arg>-Xbootclasspath/p:${annotatedJdk}</arg>
                <arg>-J-Xbootclasspath/p:${settings.localRepository}/com/google/errorprone/javac/${javac.version}/javac-${javac.version}.jar</arg>
              </compilerArgs>
            </configuration>
          </plugin>
        </plugins>
      </build>
    </profile>
    <profile>
      <id>srczip-lib</id>
      <activation>
        <file>
          <exists>${java.home}/lib/src.zip</exists>
        </file>
      </activation>
      <dependencies>
        <dependency>
          <groupId>jdk</groupId>
          <artifactId>srczip</artifactId>
          <version>999</version>
          <scope>system</scope>
          <systemPath>${java.home}/lib/src.zip</systemPath>
          <optional>true</optional>
        </dependency>
      </dependencies>
      <build>
        <plugins>
          <plugin>
            <artifactId>maven-javadoc-plugin</artifactId>
            <configuration>
              <!-- We need to point at the java.base subdirectory because Maven appears to assume that package foo.bar is located in foo/bar and not java.base/foo/bar when translating excludePackageNames into filenames to pass to javadoc. (Note that manually passing -exclude to javadoc appears to possibly not work at all for java.* types??) Also, referring only to java.base avoids a lot of other sources. -->
              <sourcepath>${project.build.sourceDirectory}:${project.build.directory}/jdk-sources/java.base</sourcepath>
            </configuration>
          </plugin>
        </plugins>
      </build>
    </profile>
    <!-- using github.com/google/error-prone-javac is required when running on JDK 8 -->
    <profile>
      <id>jdk8</id>
      <activation>
        <jdk>1.8</jdk>
      </activation>
      <properties>
        <javac.version>9-dev-r4023-3</javac.version>
        <annotatedJdk8>${org.checkerframework:jdk8:jar}</annotatedJdk8>
      </properties>
      <dependencies>
        <dependency>
          <groupId>com.google.errorprone</groupId>
          <artifactId>javac</artifactId>
          <version>${javac.version}</version>
        </dependency>
        <dependency>
          <groupId>org.checkerframework</groupId>
          <artifactId>jdk8</artifactId>
          <version>2.8.2</version>
        </dependency>
      </dependencies>
      <build>
        <plugins>
          <plugin>
            <groupId>org.apache.maven.plugins</groupId>
            <artifactId>maven-compiler-plugin</artifactId>
            <configuration>
              <source>1.8</source>
              <target>1.8</target>
              <compilerArgs combine.children="append">
                <arg>-J-Xbootclasspath/p:${settings.localRepository}/com/google/errorprone/javac/${javac.version}/javac-${javac.version}.jar</arg>
                <arg>-Xbootclasspath/p:${annotatedJdk8}</arg>
              </compilerArgs>
            </configuration>
          </plugin>
        </plugins>
      </build>
    </profile>
  </profiles>
</project><|MERGE_RESOLUTION|>--- conflicted
+++ resolved
@@ -22,11 +22,7 @@
     <!-- Index checker warnings are disabled by default, because not all code is annotated by index checker annotations. -->
     <checkerframework.suppress>index</checkerframework.suppress>
     <!-- Packages under com.google.common, that will be additionally checked by the Index Checker -->
-<<<<<<< HEAD
-    <checkerframework.index.packages>base|primitives|escape|math</checkerframework.index.packages>
-=======
     <checkerframework.index.packages>base|primitives|escape|math|io|hash</checkerframework.index.packages>
->>>>>>> 774b939e
     <!-- Additional argument passed to the java compiler. Use to pass additional arguments to the checker framework. Example: -Ashowchecks -->
     <checkerframework.extraargs></checkerframework.extraargs>
     <!-- Additional argument passed to the java compiler. Use to pass additional arguments to the checker framework. Example: -Aannotations -->
@@ -139,11 +135,7 @@
               <annotationProcessor>${checkerframework.checkers}</annotationProcessor>
             </annotationProcessors>
             <compilerArgs combine.children="append">
-<<<<<<< HEAD
-              <arg>${addtionalargs}</arg>
-=======
               <arg>${additionalargs}</arg>
->>>>>>> 774b939e
               <arg>${checkerframework.extraargs}</arg>
               <arg>${checkerframework.extraargs2}</arg>
               <arg>-AsuppressWarnings=${checkerframework.suppress}</arg>
@@ -166,10 +158,7 @@
                 <annotationProcessor>org.checkerframework.checker.index.IndexChecker</annotationProcessor>
               </annotationProcessors>
               <compilerArgs combine.children="append">
-<<<<<<< HEAD
-=======
                 <arg>-XDignore.symbol.file</arg>
->>>>>>> 774b939e
                 <arg>${index.only.arg}</arg>
                 <arg>-proc:only</arg>
                 <arg>-AonlyDefs=^com\.google\.common\.(?:${checkerframework.index.packages})\.</arg>
