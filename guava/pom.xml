--- conflicted
+++ resolved
@@ -127,7 +127,6 @@
       </plugin>
       <plugin>
         <artifactId>maven-compiler-plugin</artifactId>
-<<<<<<< HEAD
         <configuration>
             <fork>true</fork>
             <compilerArguments>
@@ -146,29 +145,6 @@
               <arg>-Awarns</arg>
               <arg>-AprintErrorStack</arg>
             </compilerArgs>
-=======
-        <version>3.6.1</version>
-        <configuration>
-	  <source>1.8</source>
-	  <target>1.8</target>
-	  <compilerArguments>
-	    <Xmaxerrs>10000</Xmaxerrs>
-	    <Xmaxwarns>10000</Xmaxwarns>
-	  </compilerArguments>
-	  <annotationProcessors>
-	    <annotationProcessor>${checkerframework.checkers}</annotationProcessor>
-	  </annotationProcessors>
-	  <compilerArgs>
-	    <arg>-Xbootclasspath/p:${annotatedJdk}</arg>
-	    <arg>${addtionalargs}</arg>
-	    <arg>${checkerframework.extraargs}</arg>
-	    <arg>${checkerframework.extraargs2}</arg>
-	    <arg>-AsuppressWarnings=${checkerframework.suppress}</arg>
-	    <arg>-AuseDefaultsForUncheckedCode=source,bytecode</arg>
-	    <arg>-Awarns</arg>
-	    <arg>-AprintErrorStack</arg>
-	  </compilerArgs>
->>>>>>> 154c054b
         </configuration>
         <executions>
           <!-- Runs the Index Checker on selected packages. -->
