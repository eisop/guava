/*
 * Copyright (C) 2009 The Guava Authors
 *
 * Licensed under the Apache License, Version 2.0 (the "License"); you may not use this file except
 * in compliance with the License. You may obtain a copy of the License at
 *
 * http://www.apache.org/licenses/LICENSE-2.0
 *
 * Unless required by applicable law or agreed to in writing, software distributed under the License
 * is distributed on an "AS IS" BASIS, WITHOUT WARRANTIES OR CONDITIONS OF ANY KIND, either express
 * or implied. See the License for the specific language governing permissions and limitations under
 * the License.
 */

package com.google.common.cache;

import static com.google.common.base.Preconditions.checkNotNull;
import static com.google.common.base.Preconditions.checkState;
import static com.google.common.cache.CacheBuilder.NULL_TICKER;
import static com.google.common.cache.CacheBuilder.UNSET_INT;
import static com.google.common.util.concurrent.Futures.transform;
import static com.google.common.util.concurrent.MoreExecutors.directExecutor;
import static com.google.common.util.concurrent.Uninterruptibles.getUninterruptibly;
import static java.util.Collections.unmodifiableSet;
import static java.util.concurrent.TimeUnit.NANOSECONDS;

import com.google.common.annotations.GwtCompatible;
import com.google.common.annotations.GwtIncompatible;
import com.google.common.annotations.VisibleForTesting;
import com.google.common.base.Equivalence;
import com.google.common.base.Stopwatch;
import com.google.common.base.Ticker;
import com.google.common.cache.AbstractCache.SimpleStatsCounter;
import com.google.common.cache.AbstractCache.StatsCounter;
import com.google.common.cache.CacheBuilder.NullListener;
import com.google.common.cache.CacheBuilder.OneWeigher;
import com.google.common.cache.CacheLoader.InvalidCacheLoadException;
import com.google.common.cache.CacheLoader.UnsupportedLoadingOperationException;
import com.google.common.collect.AbstractSequentialIterator;
import com.google.common.collect.ImmutableMap;
import com.google.common.collect.ImmutableSet;
import com.google.common.collect.Iterators;
import com.google.common.collect.Maps;
import com.google.common.collect.Sets;
import com.google.common.primitives.Ints;
import com.google.common.util.concurrent.ExecutionError;
import com.google.common.util.concurrent.Futures;
import com.google.common.util.concurrent.ListenableFuture;
import com.google.common.util.concurrent.SettableFuture;
import com.google.common.util.concurrent.UncheckedExecutionException;
import com.google.common.util.concurrent.Uninterruptibles;
import com.google.errorprone.annotations.CanIgnoreReturnValue;
import com.google.errorprone.annotations.concurrent.GuardedBy;
import com.google.errorprone.annotations.concurrent.LazyInit;
import com.google.j2objc.annotations.RetainedWith;
import com.google.j2objc.annotations.Weak;
import java.io.IOException;
import java.io.InvalidObjectException;
import java.io.ObjectInputStream;
import java.io.Serializable;
import java.lang.ref.Reference;
import java.lang.ref.ReferenceQueue;
import java.lang.ref.SoftReference;
import java.lang.ref.WeakReference;
import java.util.AbstractCollection;
import java.util.AbstractMap;
import java.util.AbstractQueue;
import java.util.AbstractSet;
import java.util.ArrayList;
import java.util.Collection;
import java.util.Iterator;
import java.util.Map;
import java.util.NoSuchElementException;
import java.util.Queue;
import java.util.Set;
import java.util.concurrent.Callable;
import java.util.concurrent.ConcurrentLinkedQueue;
import java.util.concurrent.ConcurrentMap;
import java.util.concurrent.ExecutionException;
import java.util.concurrent.TimeUnit;
import java.util.concurrent.atomic.AtomicInteger;
import java.util.concurrent.atomic.AtomicReferenceArray;
import java.util.concurrent.locks.ReentrantLock;
import java.util.function.BiFunction;
import java.util.function.BiPredicate;
import java.util.function.Function;
import java.util.function.Predicate;
import java.util.logging.Level;
import java.util.logging.Logger;
import javax.annotation.CheckForNull;
import org.checkerframework.checker.index.qual.NonNegative;
import org.checkerframework.checker.nullness.qual.KeyFor;
import org.checkerframework.checker.nullness.qual.Nullable;
import org.checkerframework.checker.nullness.qual.PolyNull;
import org.checkerframework.checker.signedness.qual.PolySigned;
import org.checkerframework.checker.signedness.qual.UnknownSignedness;

/**
 * The concurrent hash map implementation built by {@link CacheBuilder}.
 *
 * <p>This implementation is heavily derived from revision 1.96 of <a
 * href="http://tinyurl.com/ConcurrentHashMap">ConcurrentHashMap.java</a>.
 *
 * @author Charles Fry
 * @author Bob Lee ({@code com.google.common.collect.MapMaker})
 * @author Doug Lea ({@code ConcurrentHashMap})
 */
@SuppressWarnings({
  "GoodTime", // lots of violations (nanosecond math)
  "nullness", // too much trouble for the payoff
})
@GwtCompatible(emulated = true)
// TODO(cpovirk): Annotate for nullness.
class LocalCache<K, V> extends AbstractMap<K, V> implements ConcurrentMap<K, V> {

  /*
   * The basic strategy is to subdivide the table among Segments, each of which itself is a
   * concurrently readable hash table. The map supports non-blocking reads and concurrent writes
   * across different segments.
   *
   * If a maximum size is specified, a best-effort bounding is performed per segment, using a
   * page-replacement algorithm to determine which entries to evict when the capacity has been
   * exceeded.
   *
   * The page replacement algorithm's data structures are kept casually consistent with the map. The
   * ordering of writes to a segment is sequentially consistent. An update to the map and recording
   * of reads may not be immediately reflected on the algorithm's data structures. These structures
   * are guarded by a lock and operations are applied in batches to avoid lock contention. The
   * penalty of applying the batches is spread across threads so that the amortized cost is slightly
   * higher than performing just the operation without enforcing the capacity constraint.
   *
   * This implementation uses a per-segment queue to record a memento of the additions, removals,
   * and accesses that were performed on the map. The queue is drained on writes and when it exceeds
   * its capacity threshold.
   *
   * The Least Recently Used page replacement algorithm was chosen due to its simplicity, high hit
   * rate, and ability to be implemented with O(1) time complexity. The initial LRU implementation
   * operates per-segment rather than globally for increased implementation simplicity. We expect
   * the cache hit rate to be similar to that of a global LRU algorithm.
   */

  // Constants

  /**
   * The maximum capacity, used if a higher value is implicitly specified by either of the
   * constructors with arguments. MUST be a power of two {@code <= 1<<30} to ensure that entries are
   * indexable using ints.
   */
  static final int MAXIMUM_CAPACITY = 1 << 30;

  /** The maximum number of segments to allow; used to bound constructor arguments. */
  static final int MAX_SEGMENTS = 1 << 16; // slightly conservative

  /** Number of (unsynchronized) retries in the containsValue method. */
  static final int CONTAINS_VALUE_RETRIES = 3;

  /**
   * Number of cache access operations that can be buffered per segment before the cache's recency
   * ordering information is updated. This is used to avoid lock contention by recording a memento
   * of reads and delaying a lock acquisition until the threshold is crossed or a mutation occurs.
   *
   * <p>This must be a (2^n)-1 as it is used as a mask.
   */
  static final int DRAIN_THRESHOLD = 0x3F;

  /**
   * Maximum number of entries to be drained in a single cleanup run. This applies independently to
   * the cleanup queue and both reference queues.
   */
  // TODO(fry): empirically optimize this
  static final int DRAIN_MAX = 16;

  // Fields

  static final Logger logger = Logger.getLogger(LocalCache.class.getName());

  /**
   * Mask value for indexing into segments. The upper bits of a key's hash code are used to choose
   * the segment.
   */
  final int segmentMask;

  /**
   * Shift value for indexing within segments. Helps prevent entries that end up in the same segment
   * from also ending up in the same bucket.
   */
  final int segmentShift;

  /** The segments, each of which is a specialized hash table. */
  final Segment<K, V>[] segments;

  /** The concurrency level. */
  final int concurrencyLevel;

  /** Strategy for comparing keys. */
  final Equivalence<Object> keyEquivalence;

  /** Strategy for comparing values. */
  final Equivalence<Object> valueEquivalence;

  /** Strategy for referencing keys. */
  final Strength keyStrength;

  /** Strategy for referencing values. */
  final Strength valueStrength;

  /** The maximum weight of this map. UNSET_INT if there is no maximum. */
  final long maxWeight;

  /** Weigher to weigh cache entries. */
  final Weigher<K, V> weigher;

  /** How long after the last access to an entry the map will retain that entry. */
  final long expireAfterAccessNanos;

  /** How long after the last write to an entry the map will retain that entry. */
  final long expireAfterWriteNanos;

  /** How long after the last write an entry becomes a candidate for refresh. */
  final long refreshNanos;

  /** Entries waiting to be consumed by the removal listener. */
  // TODO(fry): define a new type which creates event objects and automates the clear logic
  final Queue<RemovalNotification<K, V>> removalNotificationQueue;

  /**
   * A listener that is invoked when an entry is removed due to expiration or garbage collection of
   * soft/weak entries.
   */
  final RemovalListener<K, V> removalListener;

  /** Measures time in a testable way. */
  final Ticker ticker;

  /** Factory used to create new entries. */
  final EntryFactory entryFactory;

  /**
   * Accumulates global cache statistics. Note that there are also per-segments stats counters which
   * must be aggregated to obtain a global stats view.
   */
  final StatsCounter globalStatsCounter;

  /** The default cache loader to use on loading operations. */
  @CheckForNull final CacheLoader<? super K, V> defaultLoader;

  /**
   * Creates a new, empty map with the specified strategy, initial capacity and concurrency level.
   */
  LocalCache(
      CacheBuilder<? super K, ? super V> builder, @CheckForNull CacheLoader<? super K, V> loader) {
    concurrencyLevel = Math.min(builder.getConcurrencyLevel(), MAX_SEGMENTS);

    keyStrength = builder.getKeyStrength();
    valueStrength = builder.getValueStrength();

    keyEquivalence = builder.getKeyEquivalence();
    valueEquivalence = builder.getValueEquivalence();

    maxWeight = builder.getMaximumWeight();
    weigher = builder.getWeigher();
    expireAfterAccessNanos = builder.getExpireAfterAccessNanos();
    expireAfterWriteNanos = builder.getExpireAfterWriteNanos();
    refreshNanos = builder.getRefreshNanos();

    removalListener = builder.getRemovalListener();
    removalNotificationQueue =
        (removalListener == NullListener.INSTANCE)
            ? LocalCache.discardingQueue()
            : new ConcurrentLinkedQueue<>();

    ticker = builder.getTicker(recordsTime());
    entryFactory = EntryFactory.getFactory(keyStrength, usesAccessEntries(), usesWriteEntries());
    globalStatsCounter = builder.getStatsCounterSupplier().get();
    defaultLoader = loader;

    int initialCapacity = Math.min(builder.getInitialCapacity(), MAXIMUM_CAPACITY);
    if (evictsBySize() && !customWeigher()) {
      initialCapacity = (int) Math.min(initialCapacity, maxWeight);
    }

    // Find the lowest power-of-two segmentCount that exceeds concurrencyLevel, unless
    // maximumSize/Weight is specified in which case ensure that each segment gets at least 10
    // entries. The special casing for size-based eviction is only necessary because that eviction
    // happens per segment instead of globally, so too many segments compared to the maximum size
    // will result in random eviction behavior.
    int segmentShift = 0;
    int segmentCount = 1;
    while (segmentCount < concurrencyLevel
        && (!evictsBySize() || segmentCount * 20L <= maxWeight)) {
      ++segmentShift;
      segmentCount <<= 1;
    }
    this.segmentShift = 32 - segmentShift;
    segmentMask = segmentCount - 1;

    this.segments = newSegmentArray(segmentCount);

    int segmentCapacity = initialCapacity / segmentCount;
    if (segmentCapacity * segmentCount < initialCapacity) {
      ++segmentCapacity;
    }

    int segmentSize = 1;
    while (segmentSize < segmentCapacity) {
      segmentSize <<= 1;
    }

    if (evictsBySize()) {
      // Ensure sum of segment max weights = overall max weights
      long maxSegmentWeight = maxWeight / segmentCount + 1;
      long remainder = maxWeight % segmentCount;
      for (int i = 0; i < this.segments.length; ++i) {
        if (i == remainder) {
          maxSegmentWeight--;
        }
        this.segments[i] =
            createSegment(segmentSize, maxSegmentWeight, builder.getStatsCounterSupplier().get());
      }
    } else {
      for (int i = 0; i < this.segments.length; ++i) {
        this.segments[i] =
            createSegment(segmentSize, UNSET_INT, builder.getStatsCounterSupplier().get());
      }
    }
  }

  boolean evictsBySize() {
    return maxWeight >= 0;
  }

  boolean customWeigher() {
    return weigher != OneWeigher.INSTANCE;
  }

  boolean expires() {
    return expiresAfterWrite() || expiresAfterAccess();
  }

  boolean expiresAfterWrite() {
    return expireAfterWriteNanos > 0;
  }

  boolean expiresAfterAccess() {
    return expireAfterAccessNanos > 0;
  }

  boolean refreshes() {
    return refreshNanos > 0;
  }

  boolean usesAccessQueue() {
    return expiresAfterAccess() || evictsBySize();
  }

  boolean usesWriteQueue() {
    return expiresAfterWrite();
  }

  boolean recordsWrite() {
    return expiresAfterWrite() || refreshes();
  }

  boolean recordsAccess() {
    return expiresAfterAccess();
  }

  boolean recordsTime() {
    return recordsWrite() || recordsAccess();
  }

  boolean usesWriteEntries() {
    return usesWriteQueue() || recordsWrite();
  }

  boolean usesAccessEntries() {
    return usesAccessQueue() || recordsAccess();
  }

  boolean usesKeyReferences() {
    return keyStrength != Strength.STRONG;
  }

  boolean usesValueReferences() {
    return valueStrength != Strength.STRONG;
  }

  enum Strength {
    /*
     * TODO(kevinb): If we strongly reference the value and aren't loading, we needn't wrap the
     * value. This could save ~8 bytes per entry.
     */

    STRONG {
      @Override
      <K, V> ValueReference<K, V> referenceValue(
          Segment<K, V> segment, ReferenceEntry<K, V> entry, V value, int weight) {
        return (weight == 1)
            ? new StrongValueReference<K, V>(value)
            : new WeightedStrongValueReference<K, V>(value, weight);
      }

      @Override
      Equivalence<Object> defaultEquivalence() {
        return Equivalence.equals();
      }
    },
    SOFT {
      @Override
      <K, V> ValueReference<K, V> referenceValue(
          Segment<K, V> segment, ReferenceEntry<K, V> entry, V value, int weight) {
        return (weight == 1)
            ? new SoftValueReference<K, V>(segment.valueReferenceQueue, value, entry)
            : new WeightedSoftValueReference<K, V>(
                segment.valueReferenceQueue, value, entry, weight);
      }

      @Override
      Equivalence<Object> defaultEquivalence() {
        return Equivalence.identity();
      }
    },
    WEAK {
      @Override
      <K, V> ValueReference<K, V> referenceValue(
          Segment<K, V> segment, ReferenceEntry<K, V> entry, V value, int weight) {
        return (weight == 1)
            ? new WeakValueReference<K, V>(segment.valueReferenceQueue, value, entry)
            : new WeightedWeakValueReference<K, V>(
                segment.valueReferenceQueue, value, entry, weight);
      }

      @Override
      Equivalence<Object> defaultEquivalence() {
        return Equivalence.identity();
      }
    };

    /** Creates a reference for the given value according to this value strength. */
    abstract <K, V> ValueReference<K, V> referenceValue(
        Segment<K, V> segment, ReferenceEntry<K, V> entry, V value, int weight);

    /**
     * Returns the default equivalence strategy used to compare and hash keys or values referenced
     * at this strength. This strategy will be used unless the user explicitly specifies an
     * alternate strategy.
     */
    abstract Equivalence<Object> defaultEquivalence();
  }

  /** Creates new entries. */
  enum EntryFactory {
    STRONG {
      @Override
      <K, V> ReferenceEntry<K, V> newEntry(
          Segment<K, V> segment, K key, int hash, @CheckForNull ReferenceEntry<K, V> next) {
        return new StrongEntry<>(key, hash, next);
      }
    },
    STRONG_ACCESS {
      @Override
      <K, V> ReferenceEntry<K, V> newEntry(
          Segment<K, V> segment, K key, int hash, @CheckForNull ReferenceEntry<K, V> next) {
        return new StrongAccessEntry<>(key, hash, next);
      }

      @Override
      <K, V> ReferenceEntry<K, V> copyEntry(
          Segment<K, V> segment,
          ReferenceEntry<K, V> original,
          ReferenceEntry<K, V> newNext,
          K key) {
        ReferenceEntry<K, V> newEntry = super.copyEntry(segment, original, newNext, key);
        copyAccessEntry(original, newEntry);
        return newEntry;
      }
    },
    STRONG_WRITE {
      @Override
      <K, V> ReferenceEntry<K, V> newEntry(
          Segment<K, V> segment, K key, int hash, @CheckForNull ReferenceEntry<K, V> next) {
        return new StrongWriteEntry<>(key, hash, next);
      }

      @Override
      <K, V> ReferenceEntry<K, V> copyEntry(
          Segment<K, V> segment,
          ReferenceEntry<K, V> original,
          ReferenceEntry<K, V> newNext,
          K key) {
        ReferenceEntry<K, V> newEntry = super.copyEntry(segment, original, newNext, key);
        copyWriteEntry(original, newEntry);
        return newEntry;
      }
    },
    STRONG_ACCESS_WRITE {
      @Override
      <K, V> ReferenceEntry<K, V> newEntry(
          Segment<K, V> segment, K key, int hash, @CheckForNull ReferenceEntry<K, V> next) {
        return new StrongAccessWriteEntry<>(key, hash, next);
      }

      @Override
      <K, V> ReferenceEntry<K, V> copyEntry(
          Segment<K, V> segment,
          ReferenceEntry<K, V> original,
          ReferenceEntry<K, V> newNext,
          K key) {
        ReferenceEntry<K, V> newEntry = super.copyEntry(segment, original, newNext, key);
        copyAccessEntry(original, newEntry);
        copyWriteEntry(original, newEntry);
        return newEntry;
      }
    },
    WEAK {
      @Override
      <K, V> ReferenceEntry<K, V> newEntry(
          Segment<K, V> segment, K key, int hash, @CheckForNull ReferenceEntry<K, V> next) {
        return new WeakEntry<>(segment.keyReferenceQueue, key, hash, next);
      }
    },
    WEAK_ACCESS {
      @Override
      <K, V> ReferenceEntry<K, V> newEntry(
          Segment<K, V> segment, K key, int hash, @CheckForNull ReferenceEntry<K, V> next) {
        return new WeakAccessEntry<>(segment.keyReferenceQueue, key, hash, next);
      }

      @Override
      <K, V> ReferenceEntry<K, V> copyEntry(
          Segment<K, V> segment,
          ReferenceEntry<K, V> original,
          ReferenceEntry<K, V> newNext,
          K key) {
        ReferenceEntry<K, V> newEntry = super.copyEntry(segment, original, newNext, key);
        copyAccessEntry(original, newEntry);
        return newEntry;
      }
    },
    WEAK_WRITE {
      @Override
      <K, V> ReferenceEntry<K, V> newEntry(
          Segment<K, V> segment, K key, int hash, @CheckForNull ReferenceEntry<K, V> next) {
        return new WeakWriteEntry<>(segment.keyReferenceQueue, key, hash, next);
      }

      @Override
      <K, V> ReferenceEntry<K, V> copyEntry(
          Segment<K, V> segment,
          ReferenceEntry<K, V> original,
          ReferenceEntry<K, V> newNext,
          K key) {
        ReferenceEntry<K, V> newEntry = super.copyEntry(segment, original, newNext, key);
        copyWriteEntry(original, newEntry);
        return newEntry;
      }
    },
    WEAK_ACCESS_WRITE {
      @Override
      <K, V> ReferenceEntry<K, V> newEntry(
          Segment<K, V> segment, K key, int hash, @CheckForNull ReferenceEntry<K, V> next) {
        return new WeakAccessWriteEntry<>(segment.keyReferenceQueue, key, hash, next);
      }

      @Override
      <K, V> ReferenceEntry<K, V> copyEntry(
          Segment<K, V> segment,
          ReferenceEntry<K, V> original,
          ReferenceEntry<K, V> newNext,
          K key) {
        ReferenceEntry<K, V> newEntry = super.copyEntry(segment, original, newNext, key);
        copyAccessEntry(original, newEntry);
        copyWriteEntry(original, newEntry);
        return newEntry;
      }
    };

    // Masks used to compute indices in the following table.

    static final int ACCESS_MASK = 1;
    static final int WRITE_MASK = 2;
    static final int WEAK_MASK = 4;

    /** Look-up table for factories. */
    static final EntryFactory[] factories = {
      STRONG,
      STRONG_ACCESS,
      STRONG_WRITE,
      STRONG_ACCESS_WRITE,
      WEAK,
      WEAK_ACCESS,
      WEAK_WRITE,
      WEAK_ACCESS_WRITE,
    };

    static EntryFactory getFactory(
        Strength keyStrength, boolean usesAccessQueue, boolean usesWriteQueue) {
      int flags =
          ((keyStrength == Strength.WEAK) ? WEAK_MASK : 0)
              | (usesAccessQueue ? ACCESS_MASK : 0)
              | (usesWriteQueue ? WRITE_MASK : 0);
      return factories[flags];
    }

    /**
     * Creates a new entry.
     *
     * @param segment to create the entry for
     * @param key of the entry
     * @param hash of the key
     * @param next entry in the same bucket
     */
    abstract <K, V> ReferenceEntry<K, V> newEntry(
        Segment<K, V> segment, K key, int hash, @CheckForNull ReferenceEntry<K, V> next);

    /**
     * Copies an entry, assigning it a new {@code next} entry.
     *
     * @param original the entry to copy. But avoid calling {@code getKey} on it: Instead, use the
     *     {@code key} parameter. That way, we prevent the key from being garbage collected in the
     *     case of weak keys. If we create a new entry with a key that is null at construction time,
     *     we're not sure if entry will necessarily ever be garbage collected.
     * @param newNext entry in the same bucket
     * @param key the key to copy from the original entry to the new one. Use this in preference to
     *     {@code original.getKey()}.
     */
    // Guarded By Segment.this
    <K, V> ReferenceEntry<K, V> copyEntry(
        Segment<K, V> segment, ReferenceEntry<K, V> original, ReferenceEntry<K, V> newNext, K key) {
      return newEntry(segment, key, original.getHash(), newNext);
    }

    // Guarded By Segment.this
    <K, V> void copyAccessEntry(ReferenceEntry<K, V> original, ReferenceEntry<K, V> newEntry) {
      // TODO(fry): when we link values instead of entries this method can go
      // away, as can connectAccessOrder, nullifyAccessOrder.
      newEntry.setAccessTime(original.getAccessTime());

      connectAccessOrder(original.getPreviousInAccessQueue(), newEntry);
      connectAccessOrder(newEntry, original.getNextInAccessQueue());

      nullifyAccessOrder(original);
    }

    // Guarded By Segment.this
    <K, V> void copyWriteEntry(ReferenceEntry<K, V> original, ReferenceEntry<K, V> newEntry) {
      // TODO(fry): when we link values instead of entries this method can go
      // away, as can connectWriteOrder, nullifyWriteOrder.
      newEntry.setWriteTime(original.getWriteTime());

      connectWriteOrder(original.getPreviousInWriteQueue(), newEntry);
      connectWriteOrder(newEntry, original.getNextInWriteQueue());

      nullifyWriteOrder(original);
    }
  }

  /** A reference to a value. */
  interface ValueReference<K, V> {
    /** Returns the value. Does not block or throw exceptions. */
    @CheckForNull
    V get();

    /**
     * Waits for a value that may still be loading. Unlike get(), this method can block (in the case
     * of FutureValueReference).
     *
     * @throws ExecutionException if the loading thread throws an exception
     * @throws ExecutionError if the loading thread throws an error
     */
    V waitForValue() throws ExecutionException;

    /** Returns the weight of this entry. This is assumed to be static between calls to setValue. */
    int getWeight();

    /**
     * Returns the entry associated with this value reference, or {@code null} if this value
     * reference is independent of any entry.
     */
    @CheckForNull
    ReferenceEntry<K, V> getEntry();

    /**
     * Creates a copy of this reference for the given entry.
     *
     * <p>{@code value} may be null only for a loading reference.
     */
    ValueReference<K, V> copyFor(
        ReferenceQueue<V> queue, @CheckForNull V value, ReferenceEntry<K, V> entry);

    /**
     * Notify pending loads that a new value was set. This is only relevant to loading value
     * references.
     */
    void notifyNewValue(@CheckForNull V newValue);

    /**
     * Returns true if a new value is currently loading, regardless of whether there is an existing
     * value. It is assumed that the return value of this method is constant for any given
     * ValueReference instance.
     */
    boolean isLoading();

    /**
     * Returns true if this reference contains an active value, meaning one that is still considered
     * present in the cache. Active values consist of live values, which are returned by cache
     * lookups, and dead values, which have been evicted but awaiting removal. Non-active values
     * consist strictly of loading values, though during refresh a value may be both active and
     * loading.
     */
    boolean isActive();
  }

  /** Placeholder. Indicates that the value hasn't been set yet. */
  static final ValueReference<Object, Object> UNSET =
      new ValueReference<Object, Object>() {
        @CheckForNull
        @Override
        public Object get() {
          return null;
        }

        @Override
        public int getWeight() {
          return 0;
        }

        @CheckForNull
        @Override
        public ReferenceEntry<Object, Object> getEntry() {
          return null;
        }

        @Override
        public ValueReference<Object, Object> copyFor(
            ReferenceQueue<Object> queue,
            @CheckForNull Object value,
            ReferenceEntry<Object, Object> entry) {
          return this;
        }

        @Override
        public boolean isLoading() {
          return false;
        }

        @Override
        public boolean isActive() {
          return false;
        }

        @CheckForNull
        @Override
        public Object waitForValue() {
          return null;
        }

        @Override
        public void notifyNewValue(Object newValue) {}
      };

  /** Singleton placeholder that indicates a value is being loaded. */
  @SuppressWarnings("unchecked") // impl never uses a parameter or returns any non-null value
  static <K, V> ValueReference<K, V> unset() {
    return (ValueReference<K, V>) UNSET;
  }

  private enum NullEntry implements ReferenceEntry<Object, Object> {
    INSTANCE;

    @CheckForNull
    @Override
    public ValueReference<Object, Object> getValueReference() {
      return null;
    }

    @Override
    public void setValueReference(ValueReference<Object, Object> valueReference) {}

    @CheckForNull
    @Override
    public ReferenceEntry<Object, Object> getNext() {
      return null;
    }

    @Override
    public int getHash() {
      return 0;
    }

    @CheckForNull
    @Override
    public Object getKey() {
      return null;
    }

    @Override
    public long getAccessTime() {
      return 0;
    }

    @Override
    public void setAccessTime(long time) {}

    @Override
    public ReferenceEntry<Object, Object> getNextInAccessQueue() {
      return this;
    }

    @Override
    public void setNextInAccessQueue(ReferenceEntry<Object, Object> next) {}

    @Override
    public ReferenceEntry<Object, Object> getPreviousInAccessQueue() {
      return this;
    }

    @Override
    public void setPreviousInAccessQueue(ReferenceEntry<Object, Object> previous) {}

    @Override
    public long getWriteTime() {
      return 0;
    }

    @Override
    public void setWriteTime(long time) {}

    @Override
    public ReferenceEntry<Object, Object> getNextInWriteQueue() {
      return this;
    }

    @Override
    public void setNextInWriteQueue(ReferenceEntry<Object, Object> next) {}

    @Override
    public ReferenceEntry<Object, Object> getPreviousInWriteQueue() {
      return this;
    }

    @Override
    public void setPreviousInWriteQueue(ReferenceEntry<Object, Object> previous) {}
  }

  abstract static class AbstractReferenceEntry<K, V> implements ReferenceEntry<K, V> {
    @Override
    public ValueReference<K, V> getValueReference() {
      throw new UnsupportedOperationException();
    }

    @Override
    public void setValueReference(ValueReference<K, V> valueReference) {
      throw new UnsupportedOperationException();
    }

    @Override
    public ReferenceEntry<K, V> getNext() {
      throw new UnsupportedOperationException();
    }

    @Override
    public int getHash() {
      throw new UnsupportedOperationException();
    }

    @Override
    public K getKey() {
      throw new UnsupportedOperationException();
    }

    @Override
    public long getAccessTime() {
      throw new UnsupportedOperationException();
    }

    @Override
    public void setAccessTime(long time) {
      throw new UnsupportedOperationException();
    }

    @Override
    public ReferenceEntry<K, V> getNextInAccessQueue() {
      throw new UnsupportedOperationException();
    }

    @Override
    public void setNextInAccessQueue(ReferenceEntry<K, V> next) {
      throw new UnsupportedOperationException();
    }

    @Override
    public ReferenceEntry<K, V> getPreviousInAccessQueue() {
      throw new UnsupportedOperationException();
    }

    @Override
    public void setPreviousInAccessQueue(ReferenceEntry<K, V> previous) {
      throw new UnsupportedOperationException();
    }

    @Override
    public long getWriteTime() {
      throw new UnsupportedOperationException();
    }

    @Override
    public void setWriteTime(long time) {
      throw new UnsupportedOperationException();
    }

    @Override
    public ReferenceEntry<K, V> getNextInWriteQueue() {
      throw new UnsupportedOperationException();
    }

    @Override
    public void setNextInWriteQueue(ReferenceEntry<K, V> next) {
      throw new UnsupportedOperationException();
    }

    @Override
    public ReferenceEntry<K, V> getPreviousInWriteQueue() {
      throw new UnsupportedOperationException();
    }

    @Override
    public void setPreviousInWriteQueue(ReferenceEntry<K, V> previous) {
      throw new UnsupportedOperationException();
    }
  }

  @SuppressWarnings("unchecked") // impl never uses a parameter or returns any non-null value
  static <K, V> ReferenceEntry<K, V> nullEntry() {
    return (ReferenceEntry<K, V>) NullEntry.INSTANCE;
  }

  static final Queue<?> DISCARDING_QUEUE =
      new AbstractQueue<Object>() {
        @Override
        public boolean offer(Object o) {
          return true;
        }

        @CheckForNull
        @Override
        public Object peek() {
          return null;
        }

        @CheckForNull
        @Override
        public Object poll() {
          return null;
        }

        @Override
        public @NonNegative int size() {
          return 0;
        }

        @Override
        public Iterator<Object> iterator() {
          return ImmutableSet.of().iterator();
        }
      };

  /** Queue that discards all elements. */
  @SuppressWarnings("unchecked") // impl never uses a parameter or returns any non-null value
  static <E> Queue<E> discardingQueue() {
    return (Queue) DISCARDING_QUEUE;
  }

  /*
   * Note: All of this duplicate code sucks, but it saves a lot of memory. If only Java had mixins!
   * To maintain this code, make a change for the strong reference type. Then, cut and paste, and
   * replace "Strong" with "Soft" or "Weak" within the pasted text. The primary difference is that
   * strong entries store the key reference directly while soft and weak entries delegate to their
   * respective superclasses.
   */

  /** Used for strongly-referenced keys. */
  static class StrongEntry<K, V> extends AbstractReferenceEntry<K, V> {
    final K key;

    StrongEntry(K key, int hash, @CheckForNull ReferenceEntry<K, V> next) {
      this.key = key;
      this.hash = hash;
      this.next = next;
    }

    @Override
    public K getKey() {
      return this.key;
    }

    // The code below is exactly the same for each entry type.

    final int hash;
    @CheckForNull final ReferenceEntry<K, V> next;
    volatile ValueReference<K, V> valueReference = unset();

    @Override
    public ValueReference<K, V> getValueReference() {
      return valueReference;
    }

    @Override
    public void setValueReference(ValueReference<K, V> valueReference) {
      this.valueReference = valueReference;
    }

    @Override
    public int getHash() {
      return hash;
    }

    @Override
    public ReferenceEntry<K, V> getNext() {
      return next;
    }
  }

  static final class StrongAccessEntry<K, V> extends StrongEntry<K, V> {
    StrongAccessEntry(K key, int hash, @CheckForNull ReferenceEntry<K, V> next) {
      super(key, hash, next);
    }

    // The code below is exactly the same for each access entry type.

    volatile long accessTime = Long.MAX_VALUE;

    @Override
    public long getAccessTime() {
      return accessTime;
    }

    @Override
    public void setAccessTime(long time) {
      this.accessTime = time;
    }

    // Guarded By Segment.this
    @Weak ReferenceEntry<K, V> nextAccess = nullEntry();

    @Override
    public ReferenceEntry<K, V> getNextInAccessQueue() {
      return nextAccess;
    }

    @Override
    public void setNextInAccessQueue(ReferenceEntry<K, V> next) {
      this.nextAccess = next;
    }

    // Guarded By Segment.this
    @Weak ReferenceEntry<K, V> previousAccess = nullEntry();

    @Override
    public ReferenceEntry<K, V> getPreviousInAccessQueue() {
      return previousAccess;
    }

    @Override
    public void setPreviousInAccessQueue(ReferenceEntry<K, V> previous) {
      this.previousAccess = previous;
    }
  }

  static final class StrongWriteEntry<K, V> extends StrongEntry<K, V> {
    StrongWriteEntry(K key, int hash, @CheckForNull ReferenceEntry<K, V> next) {
      super(key, hash, next);
    }

    // The code below is exactly the same for each write entry type.

    volatile long writeTime = Long.MAX_VALUE;

    @Override
    public long getWriteTime() {
      return writeTime;
    }

    @Override
    public void setWriteTime(long time) {
      this.writeTime = time;
    }

    // Guarded By Segment.this
    @Weak ReferenceEntry<K, V> nextWrite = nullEntry();

    @Override
    public ReferenceEntry<K, V> getNextInWriteQueue() {
      return nextWrite;
    }

    @Override
    public void setNextInWriteQueue(ReferenceEntry<K, V> next) {
      this.nextWrite = next;
    }

    // Guarded By Segment.this
    @Weak ReferenceEntry<K, V> previousWrite = nullEntry();

    @Override
    public ReferenceEntry<K, V> getPreviousInWriteQueue() {
      return previousWrite;
    }

    @Override
    public void setPreviousInWriteQueue(ReferenceEntry<K, V> previous) {
      this.previousWrite = previous;
    }
  }

  static final class StrongAccessWriteEntry<K, V> extends StrongEntry<K, V> {
    StrongAccessWriteEntry(K key, int hash, @CheckForNull ReferenceEntry<K, V> next) {
      super(key, hash, next);
    }

    // The code below is exactly the same for each access entry type.

    volatile long accessTime = Long.MAX_VALUE;

    @Override
    public long getAccessTime() {
      return accessTime;
    }

    @Override
    public void setAccessTime(long time) {
      this.accessTime = time;
    }

    // Guarded By Segment.this
    @Weak ReferenceEntry<K, V> nextAccess = nullEntry();

    @Override
    public ReferenceEntry<K, V> getNextInAccessQueue() {
      return nextAccess;
    }

    @Override
    public void setNextInAccessQueue(ReferenceEntry<K, V> next) {
      this.nextAccess = next;
    }

    // Guarded By Segment.this
    @Weak ReferenceEntry<K, V> previousAccess = nullEntry();

    @Override
    public ReferenceEntry<K, V> getPreviousInAccessQueue() {
      return previousAccess;
    }

    @Override
    public void setPreviousInAccessQueue(ReferenceEntry<K, V> previous) {
      this.previousAccess = previous;
    }

    // The code below is exactly the same for each write entry type.

    volatile long writeTime = Long.MAX_VALUE;

    @Override
    public long getWriteTime() {
      return writeTime;
    }

    @Override
    public void setWriteTime(long time) {
      this.writeTime = time;
    }

    // Guarded By Segment.this
    @Weak ReferenceEntry<K, V> nextWrite = nullEntry();

    @Override
    public ReferenceEntry<K, V> getNextInWriteQueue() {
      return nextWrite;
    }

    @Override
    public void setNextInWriteQueue(ReferenceEntry<K, V> next) {
      this.nextWrite = next;
    }

    // Guarded By Segment.this
    @Weak ReferenceEntry<K, V> previousWrite = nullEntry();

    @Override
    public ReferenceEntry<K, V> getPreviousInWriteQueue() {
      return previousWrite;
    }

    @Override
    public void setPreviousInWriteQueue(ReferenceEntry<K, V> previous) {
      this.previousWrite = previous;
    }
  }

  /** Used for weakly-referenced keys. */
  static class WeakEntry<K, V> extends WeakReference<K> implements ReferenceEntry<K, V> {
    WeakEntry(ReferenceQueue<K> queue, K key, int hash, @CheckForNull ReferenceEntry<K, V> next) {
      super(key, queue);
      this.hash = hash;
      this.next = next;
    }

    @Override
    public K getKey() {
      return get();
    }

    /*
     * It'd be nice to get these for free from AbstractReferenceEntry, but we're already extending
     * WeakReference<K>.
     */

    // null access

    @Override
    public long getAccessTime() {
      throw new UnsupportedOperationException();
    }

    @Override
    public void setAccessTime(long time) {
      throw new UnsupportedOperationException();
    }

    @Override
    public ReferenceEntry<K, V> getNextInAccessQueue() {
      throw new UnsupportedOperationException();
    }

    @Override
    public void setNextInAccessQueue(ReferenceEntry<K, V> next) {
      throw new UnsupportedOperationException();
    }

    @Override
    public ReferenceEntry<K, V> getPreviousInAccessQueue() {
      throw new UnsupportedOperationException();
    }

    @Override
    public void setPreviousInAccessQueue(ReferenceEntry<K, V> previous) {
      throw new UnsupportedOperationException();
    }

    // null write

    @Override
    public long getWriteTime() {
      throw new UnsupportedOperationException();
    }

    @Override
    public void setWriteTime(long time) {
      throw new UnsupportedOperationException();
    }

    @Override
    public ReferenceEntry<K, V> getNextInWriteQueue() {
      throw new UnsupportedOperationException();
    }

    @Override
    public void setNextInWriteQueue(ReferenceEntry<K, V> next) {
      throw new UnsupportedOperationException();
    }

    @Override
    public ReferenceEntry<K, V> getPreviousInWriteQueue() {
      throw new UnsupportedOperationException();
    }

    @Override
    public void setPreviousInWriteQueue(ReferenceEntry<K, V> previous) {
      throw new UnsupportedOperationException();
    }

    // The code below is exactly the same for each entry type.

    final int hash;
    @CheckForNull final ReferenceEntry<K, V> next;
    volatile ValueReference<K, V> valueReference = unset();

    @Override
    public ValueReference<K, V> getValueReference() {
      return valueReference;
    }

    @Override
    public void setValueReference(ValueReference<K, V> valueReference) {
      this.valueReference = valueReference;
    }

    @Override
    public int getHash() {
      return hash;
    }

    @Override
    public ReferenceEntry<K, V> getNext() {
      return next;
    }
  }

  static final class WeakAccessEntry<K, V> extends WeakEntry<K, V> {
    WeakAccessEntry(
        ReferenceQueue<K> queue, K key, int hash, @CheckForNull ReferenceEntry<K, V> next) {
      super(queue, key, hash, next);
    }

    // The code below is exactly the same for each access entry type.

    volatile long accessTime = Long.MAX_VALUE;

    @Override
    public long getAccessTime() {
      return accessTime;
    }

    @Override
    public void setAccessTime(long time) {
      this.accessTime = time;
    }

    // Guarded By Segment.this
    @Weak ReferenceEntry<K, V> nextAccess = nullEntry();

    @Override
    public ReferenceEntry<K, V> getNextInAccessQueue() {
      return nextAccess;
    }

    @Override
    public void setNextInAccessQueue(ReferenceEntry<K, V> next) {
      this.nextAccess = next;
    }

    // Guarded By Segment.this
    @Weak ReferenceEntry<K, V> previousAccess = nullEntry();

    @Override
    public ReferenceEntry<K, V> getPreviousInAccessQueue() {
      return previousAccess;
    }

    @Override
    public void setPreviousInAccessQueue(ReferenceEntry<K, V> previous) {
      this.previousAccess = previous;
    }
  }

  static final class WeakWriteEntry<K, V> extends WeakEntry<K, V> {
    WeakWriteEntry(
        ReferenceQueue<K> queue, K key, int hash, @CheckForNull ReferenceEntry<K, V> next) {
      super(queue, key, hash, next);
    }

    // The code below is exactly the same for each write entry type.

    volatile long writeTime = Long.MAX_VALUE;

    @Override
    public long getWriteTime() {
      return writeTime;
    }

    @Override
    public void setWriteTime(long time) {
      this.writeTime = time;
    }

    // Guarded By Segment.this
    @Weak ReferenceEntry<K, V> nextWrite = nullEntry();

    @Override
    public ReferenceEntry<K, V> getNextInWriteQueue() {
      return nextWrite;
    }

    @Override
    public void setNextInWriteQueue(ReferenceEntry<K, V> next) {
      this.nextWrite = next;
    }

    // Guarded By Segment.this
    @Weak ReferenceEntry<K, V> previousWrite = nullEntry();

    @Override
    public ReferenceEntry<K, V> getPreviousInWriteQueue() {
      return previousWrite;
    }

    @Override
    public void setPreviousInWriteQueue(ReferenceEntry<K, V> previous) {
      this.previousWrite = previous;
    }
  }

  static final class WeakAccessWriteEntry<K, V> extends WeakEntry<K, V> {
    WeakAccessWriteEntry(
        ReferenceQueue<K> queue, K key, int hash, @CheckForNull ReferenceEntry<K, V> next) {
      super(queue, key, hash, next);
    }

    // The code below is exactly the same for each access entry type.

    volatile long accessTime = Long.MAX_VALUE;

    @Override
    public long getAccessTime() {
      return accessTime;
    }

    @Override
    public void setAccessTime(long time) {
      this.accessTime = time;
    }

    // Guarded By Segment.this
    @Weak ReferenceEntry<K, V> nextAccess = nullEntry();

    @Override
    public ReferenceEntry<K, V> getNextInAccessQueue() {
      return nextAccess;
    }

    @Override
    public void setNextInAccessQueue(ReferenceEntry<K, V> next) {
      this.nextAccess = next;
    }

    // Guarded By Segment.this
    @Weak ReferenceEntry<K, V> previousAccess = nullEntry();

    @Override
    public ReferenceEntry<K, V> getPreviousInAccessQueue() {
      return previousAccess;
    }

    @Override
    public void setPreviousInAccessQueue(ReferenceEntry<K, V> previous) {
      this.previousAccess = previous;
    }

    // The code below is exactly the same for each write entry type.

    volatile long writeTime = Long.MAX_VALUE;

    @Override
    public long getWriteTime() {
      return writeTime;
    }

    @Override
    public void setWriteTime(long time) {
      this.writeTime = time;
    }

    // Guarded By Segment.this
    @Weak ReferenceEntry<K, V> nextWrite = nullEntry();

    @Override
    public ReferenceEntry<K, V> getNextInWriteQueue() {
      return nextWrite;
    }

    @Override
    public void setNextInWriteQueue(ReferenceEntry<K, V> next) {
      this.nextWrite = next;
    }

    // Guarded By Segment.this
    @Weak ReferenceEntry<K, V> previousWrite = nullEntry();

    @Override
    public ReferenceEntry<K, V> getPreviousInWriteQueue() {
      return previousWrite;
    }

    @Override
    public void setPreviousInWriteQueue(ReferenceEntry<K, V> previous) {
      this.previousWrite = previous;
    }
  }

  /** References a weak value. */
  static class WeakValueReference<K, V> extends WeakReference<V> implements ValueReference<K, V> {
    final ReferenceEntry<K, V> entry;

    WeakValueReference(ReferenceQueue<V> queue, V referent, ReferenceEntry<K, V> entry) {
      super(referent, queue);
      this.entry = entry;
    }

    @Override
    public int getWeight() {
      return 1;
    }

    @Override
    public ReferenceEntry<K, V> getEntry() {
      return entry;
    }

    @Override
    public void notifyNewValue(V newValue) {}

    @Override
    public ValueReference<K, V> copyFor(
        ReferenceQueue<V> queue, V value, ReferenceEntry<K, V> entry) {
      return new WeakValueReference<>(queue, value, entry);
    }

    @Override
    public boolean isLoading() {
      return false;
    }

    @Override
    public boolean isActive() {
      return true;
    }

    @Override
    public V waitForValue() {
      return get();
    }
  }

  /** References a soft value. */
  static class SoftValueReference<K, V> extends SoftReference<V> implements ValueReference<K, V> {
    final ReferenceEntry<K, V> entry;

    SoftValueReference(ReferenceQueue<V> queue, V referent, ReferenceEntry<K, V> entry) {
      super(referent, queue);
      this.entry = entry;
    }

    @Override
    public int getWeight() {
      return 1;
    }

    @Override
    public ReferenceEntry<K, V> getEntry() {
      return entry;
    }

    @Override
    public void notifyNewValue(V newValue) {}

    @Override
    public ValueReference<K, V> copyFor(
        ReferenceQueue<V> queue, V value, ReferenceEntry<K, V> entry) {
      return new SoftValueReference<>(queue, value, entry);
    }

    @Override
    public boolean isLoading() {
      return false;
    }

    @Override
    public boolean isActive() {
      return true;
    }

    @Override
    public V waitForValue() {
      return get();
    }
  }

  /** References a strong value. */
  static class StrongValueReference<K, V> implements ValueReference<K, V> {
    final V referent;

    StrongValueReference(V referent) {
      this.referent = referent;
    }

    @Override
    public V get() {
      return referent;
    }

    @Override
    public int getWeight() {
      return 1;
    }

    @Override
    public ReferenceEntry<K, V> getEntry() {
      return null;
    }

    @Override
    public ValueReference<K, V> copyFor(
        ReferenceQueue<V> queue, V value, ReferenceEntry<K, V> entry) {
      return this;
    }

    @Override
    public boolean isLoading() {
      return false;
    }

    @Override
    public boolean isActive() {
      return true;
    }

    @Override
    public V waitForValue() {
      return get();
    }

    @Override
    public void notifyNewValue(V newValue) {}
  }

  /** References a weak value. */
  static final class WeightedWeakValueReference<K, V> extends WeakValueReference<K, V> {
    final int weight;

    WeightedWeakValueReference(
        ReferenceQueue<V> queue, V referent, ReferenceEntry<K, V> entry, int weight) {
      super(queue, referent, entry);
      this.weight = weight;
    }

    @Override
    public int getWeight() {
      return weight;
    }

    @Override
    public ValueReference<K, V> copyFor(
        ReferenceQueue<V> queue, V value, ReferenceEntry<K, V> entry) {
      return new WeightedWeakValueReference<>(queue, value, entry, weight);
    }
  }

  /** References a soft value. */
  static final class WeightedSoftValueReference<K, V> extends SoftValueReference<K, V> {
    final int weight;

    WeightedSoftValueReference(
        ReferenceQueue<V> queue, V referent, ReferenceEntry<K, V> entry, int weight) {
      super(queue, referent, entry);
      this.weight = weight;
    }

    @Override
    public int getWeight() {
      return weight;
    }

    @Override
    public ValueReference<K, V> copyFor(
        ReferenceQueue<V> queue, V value, ReferenceEntry<K, V> entry) {
      return new WeightedSoftValueReference<>(queue, value, entry, weight);
    }
  }

  /** References a strong value. */
  static final class WeightedStrongValueReference<K, V> extends StrongValueReference<K, V> {
    final int weight;

    WeightedStrongValueReference(V referent, int weight) {
      super(referent);
      this.weight = weight;
    }

    @Override
    public int getWeight() {
      return weight;
    }
  }

  /**
   * Applies a supplemental hash function to a given hash code, which defends against poor quality
   * hash functions. This is critical when the concurrent hash map uses power-of-two length hash
   * tables, that otherwise encounter collisions for hash codes that do not differ in lower or upper
   * bits.
   *
   * @param h hash code
   */
  static int rehash(int h) {
    // Spread bits to regularize both segment and index locations,
    // using variant of single-word Wang/Jenkins hash.
    // TODO(kevinb): use Hashing/move this to Hashing?
    h += (h << 15) ^ 0xffffcd7d;
    h ^= (h >>> 10);
    h += (h << 3);
    h ^= (h >>> 6);
    h += (h << 2) + (h << 14);
    return h ^ (h >>> 16);
  }

  /**
   * This method is a convenience for testing. Code should call {@link Segment#newEntry} directly.
   */
  @VisibleForTesting
  ReferenceEntry<K, V> newEntry(K key, int hash, @CheckForNull ReferenceEntry<K, V> next) {
    Segment<K, V> segment = segmentFor(hash);
    segment.lock();
    try {
      return segment.newEntry(key, hash, next);
    } finally {
      segment.unlock();
    }
  }

  /**
   * This method is a convenience for testing. Code should call {@link Segment#copyEntry} directly.
   */
  // Guarded By Segment.this
  @SuppressWarnings("GuardedBy")
  @VisibleForTesting
  ReferenceEntry<K, V> copyEntry(ReferenceEntry<K, V> original, ReferenceEntry<K, V> newNext) {
    int hash = original.getHash();
    return segmentFor(hash).copyEntry(original, newNext);
  }

  /**
   * This method is a convenience for testing. Code should call {@link Segment#setValue} instead.
   */
  // Guarded By Segment.this
  @VisibleForTesting
  ValueReference<K, V> newValueReference(ReferenceEntry<K, V> entry, V value, int weight) {
    int hash = entry.getHash();
    return valueStrength.referenceValue(segmentFor(hash), entry, checkNotNull(value), weight);
  }

  int hash(@CheckForNull Object key) {
    int h = keyEquivalence.hash(key);
    return rehash(h);
  }

  void reclaimValue(ValueReference<K, V> valueReference) {
    ReferenceEntry<K, V> entry = valueReference.getEntry();
    int hash = entry.getHash();
    segmentFor(hash).reclaimValue(entry.getKey(), hash, valueReference);
  }

  void reclaimKey(ReferenceEntry<K, V> entry) {
    int hash = entry.getHash();
    segmentFor(hash).reclaimKey(entry, hash);
  }

  /**
   * This method is a convenience for testing. Code should call {@link Segment#getLiveValue}
   * instead.
   */
  @VisibleForTesting
  boolean isLive(ReferenceEntry<K, V> entry, long now) {
    return segmentFor(entry.getHash()).getLiveValue(entry, now) != null;
  }

  /**
   * Returns the segment that should be used for a key with the given hash.
   *
   * @param hash the hash code for the key
   * @return the segment
   */
  Segment<K, V> segmentFor(int hash) {
    // TODO(fry): Lazily create segments?
    return segments[(hash >>> segmentShift) & segmentMask];
  }

  Segment<K, V> createSegment(
      int initialCapacity, long maxSegmentWeight, StatsCounter statsCounter) {
    return new Segment<>(this, initialCapacity, maxSegmentWeight, statsCounter);
  }

  /**
   * Gets the value from an entry. Returns null if the entry is invalid, partially-collected,
   * loading, or expired. Unlike {@link Segment#getLiveValue} this method does not attempt to clean
   * up stale entries. As such it should only be called outside a segment context, such as during
   * iteration.
   */
  @CheckForNull
  V getLiveValue(ReferenceEntry<K, V> entry, long now) {
    if (entry.getKey() == null) {
      return null;
    }
    V value = entry.getValueReference().get();
    if (value == null) {
      return null;
    }

    if (isExpired(entry, now)) {
      return null;
    }
    return value;
  }

  // expiration

  /** Returns true if the entry has expired. */
  boolean isExpired(ReferenceEntry<K, V> entry, long now) {
    checkNotNull(entry);
    if (expiresAfterAccess() && (now - entry.getAccessTime() >= expireAfterAccessNanos)) {
      return true;
    }
    if (expiresAfterWrite() && (now - entry.getWriteTime() >= expireAfterWriteNanos)) {
      return true;
    }
    return false;
  }

  // queues

  // Guarded By Segment.this
  static <K, V> void connectAccessOrder(ReferenceEntry<K, V> previous, ReferenceEntry<K, V> next) {
    previous.setNextInAccessQueue(next);
    next.setPreviousInAccessQueue(previous);
  }

  // Guarded By Segment.this
  static <K, V> void nullifyAccessOrder(ReferenceEntry<K, V> nulled) {
    ReferenceEntry<K, V> nullEntry = nullEntry();
    nulled.setNextInAccessQueue(nullEntry);
    nulled.setPreviousInAccessQueue(nullEntry);
  }

  // Guarded By Segment.this
  static <K, V> void connectWriteOrder(ReferenceEntry<K, V> previous, ReferenceEntry<K, V> next) {
    previous.setNextInWriteQueue(next);
    next.setPreviousInWriteQueue(previous);
  }

  // Guarded By Segment.this
  static <K, V> void nullifyWriteOrder(ReferenceEntry<K, V> nulled) {
    ReferenceEntry<K, V> nullEntry = nullEntry();
    nulled.setNextInWriteQueue(nullEntry);
    nulled.setPreviousInWriteQueue(nullEntry);
  }

  /**
   * Notifies listeners that an entry has been automatically removed due to expiration, eviction, or
   * eligibility for garbage collection. This should be called every time expireEntries or
   * evictEntry is called (once the lock is released).
   */
  void processPendingNotifications() {
    RemovalNotification<K, V> notification;
    while ((notification = removalNotificationQueue.poll()) != null) {
      try {
        removalListener.onRemoval(notification);
      } catch (Throwable e) {
        logger.log(Level.WARNING, "Exception thrown by removal listener", e);
      }
    }
  }

  @SuppressWarnings("unchecked")
  final Segment<K, V>[] newSegmentArray(int ssize) {
    return new Segment[ssize];
  }

  // Inner Classes

  /**
   * Segments are specialized versions of hash tables. This subclass inherits from ReentrantLock
   * opportunistically, just to simplify some locking and avoid separate construction.
   */
  @SuppressWarnings("serial") // This class is never serialized.
  static class Segment<K, V> extends ReentrantLock {

    /*
     * TODO(fry): Consider copying variables (like evictsBySize) from outer class into this class.
     * It will require more memory but will reduce indirection.
     */

    /*
     * Segments maintain a table of entry lists that are ALWAYS kept in a consistent state, so can
     * be read without locking. Next fields of nodes are immutable (final). All list additions are
     * performed at the front of each bin. This makes it easy to check changes, and also fast to
     * traverse. When nodes would otherwise be changed, new nodes are created to replace them. This
     * works well for hash tables since the bin lists tend to be short. (The average length is less
     * than two.)
     *
     * Read operations can thus proceed without locking, but rely on selected uses of volatiles to
     * ensure that completed write operations performed by other threads are noticed. For most
     * purposes, the "count" field, tracking the number of elements, serves as that volatile
     * variable ensuring visibility. This is convenient because this field needs to be read in many
     * read operations anyway:
     *
     * - All (unsynchronized) read operations must first read the "count" field, and should not look
     * at table entries if it is 0.
     *
     * - All (synchronized) write operations should write to the "count" field after structurally
     * changing any bin. The operations must not take any action that could even momentarily cause a
     * concurrent read operation to see inconsistent data. This is made easier by the nature of the
     * read operations in Map. For example, no operation can reveal that the table has grown but the
     * threshold has not yet been updated, so there are no atomicity requirements for this with
     * respect to reads.
     *
     * As a guide, all critical volatile reads and writes to the count field are marked in code
     * comments.
     */

    @Weak final LocalCache<K, V> map;

    /** The number of live elements in this segment's region. */
    volatile int count;

    /** The weight of the live elements in this segment's region. */
    @GuardedBy("this")
    long totalWeight;

    /**
     * Number of updates that alter the size of the table. This is used during bulk-read methods to
     * make sure they see a consistent snapshot: If modCounts change during a traversal of segments
     * loading size or checking containsValue, then we might have an inconsistent view of state so
     * (usually) must retry.
     */
    int modCount;

    /**
     * The table is expanded when its size exceeds this threshold. (The value of this field is
     * always {@code (int) (capacity * 0.75)}.)
     */
    int threshold;

    /** The per-segment table. */
    @CheckForNull volatile AtomicReferenceArray<ReferenceEntry<K, V>> table;

    /** The maximum weight of this segment. UNSET_INT if there is no maximum. */
    final long maxSegmentWeight;

    /**
     * The key reference queue contains entries whose keys have been garbage collected, and which
     * need to be cleaned up internally.
     */
    @CheckForNull final ReferenceQueue<K> keyReferenceQueue;

    /**
     * The value reference queue contains value references whose values have been garbage collected,
     * and which need to be cleaned up internally.
     */
    @CheckForNull final ReferenceQueue<V> valueReferenceQueue;

    /**
     * The recency queue is used to record which entries were accessed for updating the access
     * list's ordering. It is drained as a batch operation when either the DRAIN_THRESHOLD is
     * crossed or a write occurs on the segment.
     */
    final Queue<ReferenceEntry<K, V>> recencyQueue;

    /**
     * A counter of the number of reads since the last write, used to drain queues on a small
     * fraction of read operations.
     */
    final AtomicInteger readCount = new AtomicInteger();

    /**
     * A queue of elements currently in the map, ordered by write time. Elements are added to the
     * tail of the queue on write.
     */
    @GuardedBy("this")
    final Queue<ReferenceEntry<K, V>> writeQueue;

    /**
     * A queue of elements currently in the map, ordered by access time. Elements are added to the
     * tail of the queue on access (note that writes count as accesses).
     */
    @GuardedBy("this")
    final Queue<ReferenceEntry<K, V>> accessQueue;

    /** Accumulates cache statistics. */
    final StatsCounter statsCounter;

    Segment(
        LocalCache<K, V> map,
        int initialCapacity,
        long maxSegmentWeight,
        StatsCounter statsCounter) {
      this.map = map;
      this.maxSegmentWeight = maxSegmentWeight;
      this.statsCounter = checkNotNull(statsCounter);
      initTable(newEntryArray(initialCapacity));

      keyReferenceQueue = map.usesKeyReferences() ? new ReferenceQueue<>() : null;

      valueReferenceQueue = map.usesValueReferences() ? new ReferenceQueue<>() : null;

      recencyQueue =
          map.usesAccessQueue() ? new ConcurrentLinkedQueue<>() : LocalCache.discardingQueue();

      writeQueue = map.usesWriteQueue() ? new WriteQueue<>() : LocalCache.discardingQueue();

      accessQueue = map.usesAccessQueue() ? new AccessQueue<>() : LocalCache.discardingQueue();
    }

    AtomicReferenceArray<ReferenceEntry<K, V>> newEntryArray(int size) {
      return new AtomicReferenceArray<>(size);
    }

    void initTable(AtomicReferenceArray<ReferenceEntry<K, V>> newTable) {
      this.threshold = newTable.length() * 3 / 4; // 0.75
      if (!map.customWeigher() && this.threshold == maxSegmentWeight) {
        // prevent spurious expansion before eviction
        this.threshold++;
      }
      this.table = newTable;
    }

    @GuardedBy("this")
    ReferenceEntry<K, V> newEntry(K key, int hash, @CheckForNull ReferenceEntry<K, V> next) {
      return map.entryFactory.newEntry(this, checkNotNull(key), hash, next);
    }

    /**
     * Copies {@code original} into a new entry chained to {@code newNext}. Returns the new entry,
     * or {@code null} if {@code original} was already garbage collected.
     */
    @CheckForNull
    @GuardedBy("this")
    ReferenceEntry<K, V> copyEntry(ReferenceEntry<K, V> original, ReferenceEntry<K, V> newNext) {
      K key = original.getKey();
      if (key == null) {
        // key collected
        return null;
      }

      ValueReference<K, V> valueReference = original.getValueReference();
      V value = valueReference.get();
      if ((value == null) && valueReference.isActive()) {
        // value collected
        return null;
      }

      ReferenceEntry<K, V> newEntry = map.entryFactory.copyEntry(this, original, newNext, key);
      newEntry.setValueReference(valueReference.copyFor(this.valueReferenceQueue, value, newEntry));
      return newEntry;
    }

    /** Sets a new value of an entry. Adds newly created entries at the end of the access queue. */
    @GuardedBy("this")
    void setValue(ReferenceEntry<K, V> entry, K key, V value, long now) {
      ValueReference<K, V> previous = entry.getValueReference();
      int weight = map.weigher.weigh(key, value);
      checkState(weight >= 0, "Weights must be non-negative");

      ValueReference<K, V> valueReference =
          map.valueStrength.referenceValue(this, entry, value, weight);
      entry.setValueReference(valueReference);
      recordWrite(entry, weight, now);
      previous.notifyNewValue(value);
    }

    // loading

    @CanIgnoreReturnValue
    V get(K key, int hash, CacheLoader<? super K, V> loader) throws ExecutionException {
      checkNotNull(key);
      checkNotNull(loader);
      try {
        if (count != 0) { // read-volatile
          // don't call getLiveEntry, which would ignore loading values
          ReferenceEntry<K, V> e = getEntry(key, hash);
          if (e != null) {
            long now = map.ticker.read();
            V value = getLiveValue(e, now);
            if (value != null) {
              recordRead(e, now);
              statsCounter.recordHits(1);
              return scheduleRefresh(e, key, hash, value, now, loader);
            }
            ValueReference<K, V> valueReference = e.getValueReference();
            if (valueReference.isLoading()) {
              return waitForLoadingValue(e, key, valueReference);
            }
          }
        }

        // at this point e is either null or expired;
        return lockedGetOrLoad(key, hash, loader);
      } catch (ExecutionException ee) {
        Throwable cause = ee.getCause();
        if (cause instanceof Error) {
          throw new ExecutionError((Error) cause);
        } else if (cause instanceof RuntimeException) {
          throw new UncheckedExecutionException(cause);
        }
        throw ee;
      } finally {
        postReadCleanup();
      }
    }

    @CheckForNull
    V get(Object key, int hash) {
      try {
        if (count != 0) { // read-volatile
          long now = map.ticker.read();
          ReferenceEntry<K, V> e = getLiveEntry(key, hash, now);
          if (e == null) {
            return null;
          }

          V value = e.getValueReference().get();
          if (value != null) {
            recordRead(e, now);
            return scheduleRefresh(e, e.getKey(), hash, value, now, map.defaultLoader);
          }
          tryDrainReferenceQueues();
        }
        return null;
      } finally {
        postReadCleanup();
      }
    }

    V lockedGetOrLoad(K key, int hash, CacheLoader<? super K, V> loader) throws ExecutionException {
      ReferenceEntry<K, V> e;
      ValueReference<K, V> valueReference = null;
      LoadingValueReference<K, V> loadingValueReference = null;
      boolean createNewEntry = true;

      lock();
      try {
        // re-read ticker once inside the lock
        long now = map.ticker.read();
        preWriteCleanup(now);

        int newCount = this.count - 1;
        AtomicReferenceArray<ReferenceEntry<K, V>> table = this.table;
        int index = hash & (table.length() - 1);
        ReferenceEntry<K, V> first = table.get(index);

        for (e = first; e != null; e = e.getNext()) {
          K entryKey = e.getKey();
          if (e.getHash() == hash
              && entryKey != null
              && map.keyEquivalence.equivalent(key, entryKey)) {
            valueReference = e.getValueReference();
            if (valueReference.isLoading()) {
              createNewEntry = false;
            } else {
              V value = valueReference.get();
              if (value == null) {
                enqueueNotification(
                    entryKey, hash, value, valueReference.getWeight(), RemovalCause.COLLECTED);
              } else if (map.isExpired(e, now)) {
                // This is a duplicate check, as preWriteCleanup already purged expired
                // entries, but let's accommodate an incorrect expiration queue.
                enqueueNotification(
                    entryKey, hash, value, valueReference.getWeight(), RemovalCause.EXPIRED);
              } else {
                recordLockedRead(e, now);
                statsCounter.recordHits(1);
                // we were concurrent with loading; don't consider refresh
                return value;
              }

              // immediately reuse invalid entries
              writeQueue.remove(e);
              accessQueue.remove(e);
              this.count = newCount; // write-volatile
            }
            break;
          }
        }

        if (createNewEntry) {
          loadingValueReference = new LoadingValueReference<>();

          if (e == null) {
            e = newEntry(key, hash, first);
            e.setValueReference(loadingValueReference);
            table.set(index, e);
          } else {
            e.setValueReference(loadingValueReference);
          }
        }
      } finally {
        unlock();
        postWriteCleanup();
      }

      if (createNewEntry) {
        try {
          // Synchronizes on the entry to allow failing fast when a recursive load is
          // detected. This may be circumvented when an entry is copied, but will fail fast most
          // of the time.
          synchronized (e) {
            return loadSync(key, hash, loadingValueReference, loader);
          }
        } finally {
          statsCounter.recordMisses(1);
        }
      } else {
        // The entry already exists. Wait for loading.
        return waitForLoadingValue(e, key, valueReference);
      }
    }

    V waitForLoadingValue(ReferenceEntry<K, V> e, K key, ValueReference<K, V> valueReference)
        throws ExecutionException {
      if (!valueReference.isLoading()) {
        throw new AssertionError();
      }

      checkState(!Thread.holdsLock(e), "Recursive load of: %s", key);
      // don't consider expiration as we're concurrent with loading
      try {
        V value = valueReference.waitForValue();
        if (value == null) {
          throw new InvalidCacheLoadException("CacheLoader returned null for key " + key + ".");
        }
        // re-read ticker now that loading has completed
        long now = map.ticker.read();
        recordRead(e, now);
        return value;
      } finally {
        statsCounter.recordMisses(1);
      }
    }

    @CheckForNull
    V compute(
        K key,
        int hash,
        BiFunction<? super K, ? super @Nullable V, ? extends @Nullable V> function) {
      ReferenceEntry<K, V> e;
      ValueReference<K, V> valueReference = null;
      ComputingValueReference<K, V> computingValueReference = null;
      boolean createNewEntry = true;
      V newValue;

      lock();
      try {
        // re-read ticker once inside the lock
        long now = map.ticker.read();
        preWriteCleanup(now);

        AtomicReferenceArray<ReferenceEntry<K, V>> table = this.table;
        int index = hash & (table.length() - 1);
        ReferenceEntry<K, V> first = table.get(index);

        for (e = first; e != null; e = e.getNext()) {
          K entryKey = e.getKey();
          if (e.getHash() == hash
              && entryKey != null
              && map.keyEquivalence.equivalent(key, entryKey)) {
            valueReference = e.getValueReference();
            if (map.isExpired(e, now)) {
              // This is a duplicate check, as preWriteCleanup already purged expired
              // entries, but let's accommodate an incorrect expiration queue.
              enqueueNotification(
                  entryKey,
                  hash,
                  valueReference.get(),
                  valueReference.getWeight(),
                  RemovalCause.EXPIRED);
            }

            // immediately reuse invalid entries
            writeQueue.remove(e);
            accessQueue.remove(e);
            createNewEntry = false;
            break;
          }
        }

        // note valueReference can be an existing value or even itself another loading value if
        // the value for the key is already being computed.
        computingValueReference = new ComputingValueReference<>(valueReference);

        if (e == null) {
          createNewEntry = true;
          e = newEntry(key, hash, first);
          e.setValueReference(computingValueReference);
          table.set(index, e);
        } else {
          e.setValueReference(computingValueReference);
        }

        newValue = computingValueReference.compute(key, function);
        if (newValue != null) {
          if (valueReference != null && newValue == valueReference.get()) {
            computingValueReference.set(newValue);
            e.setValueReference(valueReference);
            recordWrite(e, 0, now); // no change in weight
            return newValue;
          }
          try {
            return getAndRecordStats(
                key, hash, computingValueReference, Futures.immediateFuture(newValue));
          } catch (ExecutionException exception) {
            throw new AssertionError("impossible; Futures.immediateFuture can't throw");
          }
        } else if (createNewEntry || valueReference.isLoading()) {
          removeLoadingValue(key, hash, computingValueReference);
          return null;
        } else {
          removeEntry(e, hash, RemovalCause.EXPLICIT);
          return null;
        }
      } finally {
        unlock();
        postWriteCleanup();
      }
    }

    // at most one of loadSync/loadAsync may be called for any given LoadingValueReference

    V loadSync(
        K key,
        int hash,
        LoadingValueReference<K, V> loadingValueReference,
        CacheLoader<? super K, V> loader)
        throws ExecutionException {
      ListenableFuture<V> loadingFuture = loadingValueReference.loadFuture(key, loader);
      return getAndRecordStats(key, hash, loadingValueReference, loadingFuture);
    }

    ListenableFuture<V> loadAsync(
        final K key,
        final int hash,
        final LoadingValueReference<K, V> loadingValueReference,
        CacheLoader<? super K, V> loader) {
      final ListenableFuture<V> loadingFuture = loadingValueReference.loadFuture(key, loader);
      loadingFuture.addListener(
          () -> {
            try {
              getAndRecordStats(key, hash, loadingValueReference, loadingFuture);
            } catch (Throwable t) {
              logger.log(Level.WARNING, "Exception thrown during refresh", t);
              loadingValueReference.setException(t);
            }
          },
          directExecutor());
      return loadingFuture;
    }

    /** Waits uninterruptibly for {@code newValue} to be loaded, and then records loading stats. */
    @CanIgnoreReturnValue
    V getAndRecordStats(
        K key,
        int hash,
        LoadingValueReference<K, V> loadingValueReference,
        ListenableFuture<V> newValue)
        throws ExecutionException {
      V value = null;
      try {
        value = getUninterruptibly(newValue);
        if (value == null) {
          throw new InvalidCacheLoadException("CacheLoader returned null for key " + key + ".");
        }
        statsCounter.recordLoadSuccess(loadingValueReference.elapsedNanos());
        storeLoadedValue(key, hash, loadingValueReference, value);
        return value;
      } finally {
        if (value == null) {
          statsCounter.recordLoadException(loadingValueReference.elapsedNanos());
          removeLoadingValue(key, hash, loadingValueReference);
        }
      }
    }

    V scheduleRefresh(
        ReferenceEntry<K, V> entry,
        K key,
        int hash,
        V oldValue,
        long now,
        CacheLoader<? super K, V> loader) {
      if (map.refreshes()
          && (now - entry.getWriteTime() > map.refreshNanos)
          && !entry.getValueReference().isLoading()) {
        V newValue = refresh(key, hash, loader, true);
        if (newValue != null) {
          return newValue;
        }
      }
      return oldValue;
    }

    /**
     * Refreshes the value associated with {@code key}, unless another thread is already doing so.
     * Returns the newly refreshed value associated with {@code key} if it was refreshed inline, or
     * {@code null} if another thread is performing the refresh or if an error occurs during
     * refresh.
     */
    @CanIgnoreReturnValue
    @CheckForNull
    V refresh(K key, int hash, CacheLoader<? super K, V> loader, boolean checkTime) {
      final LoadingValueReference<K, V> loadingValueReference =
          insertLoadingValueReference(key, hash, checkTime);
      if (loadingValueReference == null) {
        return null;
      }

      ListenableFuture<V> result = loadAsync(key, hash, loadingValueReference, loader);
      if (result.isDone()) {
        try {
          return Uninterruptibles.getUninterruptibly(result);
        } catch (Throwable t) {
          // don't let refresh exceptions propagate; error was already logged
        }
      }
      return null;
    }

    /**
     * Returns a newly inserted {@code LoadingValueReference}, or null if the live value reference
     * is already loading.
     */
    @CheckForNull
    LoadingValueReference<K, V> insertLoadingValueReference(
        final K key, final int hash, boolean checkTime) {
      ReferenceEntry<K, V> e = null;
      lock();
      try {
        long now = map.ticker.read();
        preWriteCleanup(now);

        AtomicReferenceArray<ReferenceEntry<K, V>> table = this.table;
        int index = hash & (table.length() - 1);
        ReferenceEntry<K, V> first = table.get(index);

        // Look for an existing entry.
        for (e = first; e != null; e = e.getNext()) {
          K entryKey = e.getKey();
          if (e.getHash() == hash
              && entryKey != null
              && map.keyEquivalence.equivalent(key, entryKey)) {
            // We found an existing entry.

            ValueReference<K, V> valueReference = e.getValueReference();
            if (valueReference.isLoading()
                || (checkTime && (now - e.getWriteTime() < map.refreshNanos))) {
              // refresh is a no-op if loading is pending
              // if checkTime, we want to check *after* acquiring the lock if refresh still needs
              // to be scheduled
              return null;
            }

            // continue returning old value while loading
            ++modCount;
            LoadingValueReference<K, V> loadingValueReference =
                new LoadingValueReference<>(valueReference);
            e.setValueReference(loadingValueReference);
            return loadingValueReference;
          }
        }

        ++modCount;
        LoadingValueReference<K, V> loadingValueReference = new LoadingValueReference<>();
        e = newEntry(key, hash, first);
        e.setValueReference(loadingValueReference);
        table.set(index, e);
        return loadingValueReference;
      } finally {
        unlock();
        postWriteCleanup();
      }
    }

    // reference queues, for garbage collection cleanup

    /** Cleanup collected entries when the lock is available. */
    void tryDrainReferenceQueues() {
      if (tryLock()) {
        try {
          drainReferenceQueues();
        } finally {
          unlock();
        }
      }
    }

    /**
     * Drain the key and value reference queues, cleaning up internal entries containing garbage
     * collected keys or values.
     */
    @GuardedBy("this")
    void drainReferenceQueues() {
      if (map.usesKeyReferences()) {
        drainKeyReferenceQueue();
      }
      if (map.usesValueReferences()) {
        drainValueReferenceQueue();
      }
    }

    @GuardedBy("this")
    void drainKeyReferenceQueue() {
      Reference<? extends K> ref;
      int i = 0;
      while ((ref = keyReferenceQueue.poll()) != null) {
        @SuppressWarnings("unchecked")
        ReferenceEntry<K, V> entry = (ReferenceEntry<K, V>) ref;
        map.reclaimKey(entry);
        if (++i == DRAIN_MAX) {
          break;
        }
      }
    }

    @GuardedBy("this")
    void drainValueReferenceQueue() {
      Reference<? extends V> ref;
      int i = 0;
      while ((ref = valueReferenceQueue.poll()) != null) {
        @SuppressWarnings("unchecked")
        ValueReference<K, V> valueReference = (ValueReference<K, V>) ref;
        map.reclaimValue(valueReference);
        if (++i == DRAIN_MAX) {
          break;
        }
      }
    }

    /** Clears all entries from the key and value reference queues. */
    void clearReferenceQueues() {
      if (map.usesKeyReferences()) {
        clearKeyReferenceQueue();
      }
      if (map.usesValueReferences()) {
        clearValueReferenceQueue();
      }
    }

    void clearKeyReferenceQueue() {
      while (keyReferenceQueue.poll() != null) {}
    }

    void clearValueReferenceQueue() {
      while (valueReferenceQueue.poll() != null) {}
    }

    // recency queue, shared by expiration and eviction

    /**
     * Records the relative order in which this read was performed by adding {@code entry} to the
     * recency queue. At write-time, or when the queue is full past the threshold, the queue will be
     * drained and the entries therein processed.
     *
     * <p>Note: locked reads should use {@link #recordLockedRead}.
     */
    void recordRead(ReferenceEntry<K, V> entry, long now) {
      if (map.recordsAccess()) {
        entry.setAccessTime(now);
      }
      recencyQueue.add(entry);
    }

    /**
     * Updates the eviction metadata that {@code entry} was just read. This currently amounts to
     * adding {@code entry} to relevant eviction lists.
     *
     * <p>Note: this method should only be called under lock, as it directly manipulates the
     * eviction queues. Unlocked reads should use {@link #recordRead}.
     */
    @GuardedBy("this")
    void recordLockedRead(ReferenceEntry<K, V> entry, long now) {
      if (map.recordsAccess()) {
        entry.setAccessTime(now);
      }
      accessQueue.add(entry);
    }

    /**
     * Updates eviction metadata that {@code entry} was just written. This currently amounts to
     * adding {@code entry} to relevant eviction lists.
     */
    @GuardedBy("this")
    void recordWrite(ReferenceEntry<K, V> entry, int weight, long now) {
      // we are already under lock, so drain the recency queue immediately
      drainRecencyQueue();
      totalWeight += weight;

      if (map.recordsAccess()) {
        entry.setAccessTime(now);
      }
      if (map.recordsWrite()) {
        entry.setWriteTime(now);
      }
      accessQueue.add(entry);
      writeQueue.add(entry);
    }

    /**
     * Drains the recency queue, updating eviction metadata that the entries therein were read in
     * the specified relative order. This currently amounts to adding them to relevant eviction
     * lists (accounting for the fact that they could have been removed from the map since being
     * added to the recency queue).
     */
    @GuardedBy("this")
    void drainRecencyQueue() {
      ReferenceEntry<K, V> e;
      while ((e = recencyQueue.poll()) != null) {
        // An entry may be in the recency queue despite it being removed from
        // the map . This can occur when the entry was concurrently read while a
        // writer is removing it from the segment or after a clear has removed
        // all the segment's entries.
        if (accessQueue.contains(e)) {
          accessQueue.add(e);
        }
      }
    }

    // expiration

    /** Cleanup expired entries when the lock is available. */
    void tryExpireEntries(long now) {
      if (tryLock()) {
        try {
          expireEntries(now);
        } finally {
          unlock();
          // don't call postWriteCleanup as we're in a read
        }
      }
    }

    @GuardedBy("this")
    void expireEntries(long now) {
      drainRecencyQueue();

      ReferenceEntry<K, V> e;
      while ((e = writeQueue.peek()) != null && map.isExpired(e, now)) {
        if (!removeEntry(e, e.getHash(), RemovalCause.EXPIRED)) {
          throw new AssertionError();
        }
      }
      while ((e = accessQueue.peek()) != null && map.isExpired(e, now)) {
        if (!removeEntry(e, e.getHash(), RemovalCause.EXPIRED)) {
          throw new AssertionError();
        }
      }
    }

    // eviction

    @GuardedBy("this")
    void enqueueNotification(
        @CheckForNull K key, int hash, @CheckForNull V value, int weight, RemovalCause cause) {
      totalWeight -= weight;
      if (cause.wasEvicted()) {
        statsCounter.recordEviction();
      }
      if (map.removalNotificationQueue != DISCARDING_QUEUE) {
        RemovalNotification<K, V> notification = RemovalNotification.create(key, value, cause);
        map.removalNotificationQueue.offer(notification);
      }
    }

    /**
     * Performs eviction if the segment is over capacity. Avoids flushing the entire cache if the
     * newest entry exceeds the maximum weight all on its own.
     *
     * @param newest the most recently added entry
     */
    @GuardedBy("this")
    void evictEntries(ReferenceEntry<K, V> newest) {
      if (!map.evictsBySize()) {
        return;
      }

      drainRecencyQueue();

      // If the newest entry by itself is too heavy for the segment, don't bother evicting
      // anything else, just that
      if (newest.getValueReference().getWeight() > maxSegmentWeight) {
        if (!removeEntry(newest, newest.getHash(), RemovalCause.SIZE)) {
          throw new AssertionError();
        }
      }

      while (totalWeight > maxSegmentWeight) {
        ReferenceEntry<K, V> e = getNextEvictable();
        if (!removeEntry(e, e.getHash(), RemovalCause.SIZE)) {
          throw new AssertionError();
        }
      }
    }

    // TODO(fry): instead implement this with an eviction head
    @GuardedBy("this")
    ReferenceEntry<K, V> getNextEvictable() {
      for (ReferenceEntry<K, V> e : accessQueue) {
        int weight = e.getValueReference().getWeight();
        if (weight > 0) {
          return e;
        }
      }
      throw new AssertionError();
    }

    /** Returns first entry of bin for given hash. */
    ReferenceEntry<K, V> getFirst(int hash) {
      // read this volatile field only once
      AtomicReferenceArray<ReferenceEntry<K, V>> table = this.table;
      return table.get(hash & (table.length() - 1));
    }

    // Specialized implementations of map methods

    @CheckForNull
    ReferenceEntry<K, V> getEntry(Object key, int hash) {
      for (ReferenceEntry<K, V> e = getFirst(hash); e != null; e = e.getNext()) {
        if (e.getHash() != hash) {
          continue;
        }

        K entryKey = e.getKey();
        if (entryKey == null) {
          tryDrainReferenceQueues();
          continue;
        }

        if (map.keyEquivalence.equivalent(key, entryKey)) {
          return e;
        }
      }

      return null;
    }

    @CheckForNull
    ReferenceEntry<K, V> getLiveEntry(Object key, int hash, long now) {
      ReferenceEntry<K, V> e = getEntry(key, hash);
      if (e == null) {
        return null;
      } else if (map.isExpired(e, now)) {
        tryExpireEntries(now);
        return null;
      }
      return e;
    }

    /**
     * Gets the value from an entry. Returns null if the entry is invalid, partially-collected,
     * loading, or expired.
     */
    V getLiveValue(ReferenceEntry<K, V> entry, long now) {
      if (entry.getKey() == null) {
        tryDrainReferenceQueues();
        return null;
      }
      V value = entry.getValueReference().get();
      if (value == null) {
        tryDrainReferenceQueues();
        return null;
      }

      if (map.isExpired(entry, now)) {
        tryExpireEntries(now);
        return null;
      }
      return value;
    }

    boolean containsKey(Object key, int hash) {
      try {
        if (count != 0) { // read-volatile
          long now = map.ticker.read();
          ReferenceEntry<K, V> e = getLiveEntry(key, hash, now);
          if (e == null) {
            return false;
          }
          return e.getValueReference().get() != null;
        }

        return false;
      } finally {
        postReadCleanup();
      }
    }

    /**
     * This method is a convenience for testing. Code should call {@link LocalCache#containsValue}
     * directly.
     */
    @VisibleForTesting
    boolean containsValue(Object value) {
      try {
        if (count != 0) { // read-volatile
          long now = map.ticker.read();
          AtomicReferenceArray<ReferenceEntry<K, V>> table = this.table;
          int length = table.length();
          for (int i = 0; i < length; ++i) {
            for (ReferenceEntry<K, V> e = table.get(i); e != null; e = e.getNext()) {
              V entryValue = getLiveValue(e, now);
              if (entryValue == null) {
                continue;
              }
              if (map.valueEquivalence.equivalent(value, entryValue)) {
                return true;
              }
            }
          }
        }

        return false;
      } finally {
        postReadCleanup();
      }
    }

    @CanIgnoreReturnValue
    @CheckForNull
    V put(K key, int hash, V value, boolean onlyIfAbsent) {
      lock();
      try {
        long now = map.ticker.read();
        preWriteCleanup(now);

        int newCount = this.count + 1;
        if (newCount > this.threshold) { // ensure capacity
          expand();
          newCount = this.count + 1;
        }

        AtomicReferenceArray<ReferenceEntry<K, V>> table = this.table;
        int index = hash & (table.length() - 1);
        ReferenceEntry<K, V> first = table.get(index);

        // Look for an existing entry.
        for (ReferenceEntry<K, V> e = first; e != null; e = e.getNext()) {
          K entryKey = e.getKey();
          if (e.getHash() == hash
              && entryKey != null
              && map.keyEquivalence.equivalent(key, entryKey)) {
            // We found an existing entry.

            ValueReference<K, V> valueReference = e.getValueReference();
            V entryValue = valueReference.get();

            if (entryValue == null) {
              ++modCount;
              if (valueReference.isActive()) {
                enqueueNotification(
                    key, hash, entryValue, valueReference.getWeight(), RemovalCause.COLLECTED);
                setValue(e, key, value, now);
                newCount = this.count; // count remains unchanged
              } else {
                setValue(e, key, value, now);
                newCount = this.count + 1;
              }
              this.count = newCount; // write-volatile
              evictEntries(e);
              return null;
            } else if (onlyIfAbsent) {
              // Mimic
              // "if (!map.containsKey(key)) ...
              // else return map.get(key);
              recordLockedRead(e, now);
              return entryValue;
            } else {
              // clobber existing entry, count remains unchanged
              ++modCount;
              enqueueNotification(
                  key, hash, entryValue, valueReference.getWeight(), RemovalCause.REPLACED);
              setValue(e, key, value, now);
              evictEntries(e);
              return entryValue;
            }
          }
        }

        // Create a new entry.
        ++modCount;
        ReferenceEntry<K, V> newEntry = newEntry(key, hash, first);
        setValue(newEntry, key, value, now);
        table.set(index, newEntry);
        newCount = this.count + 1;
        this.count = newCount; // write-volatile
        evictEntries(newEntry);
        return null;
      } finally {
        unlock();
        postWriteCleanup();
      }
    }

    /** Expands the table if possible. */
    @GuardedBy("this")
    void expand() {
      AtomicReferenceArray<ReferenceEntry<K, V>> oldTable = table;
      int oldCapacity = oldTable.length();
      if (oldCapacity >= MAXIMUM_CAPACITY) {
        return;
      }

      /*
       * Reclassify nodes in each list to new Map. Because we are using power-of-two expansion, the
       * elements from each bin must either stay at same index, or move with a power of two offset.
       * We eliminate unnecessary node creation by catching cases where old nodes can be reused
       * because their next fields won't change. Statistically, at the default threshold, only about
       * one-sixth of them need cloning when a table doubles. The nodes they replace will be garbage
       * collectable as soon as they are no longer referenced by any reader thread that may be in
       * the midst of traversing table right now.
       */

      int newCount = count;
      AtomicReferenceArray<ReferenceEntry<K, V>> newTable = newEntryArray(oldCapacity << 1);
      threshold = newTable.length() * 3 / 4;
      int newMask = newTable.length() - 1;
      for (int oldIndex = 0; oldIndex < oldCapacity; ++oldIndex) {
        // We need to guarantee that any existing reads of old Map can
        // proceed. So we cannot yet null out each bin.
        ReferenceEntry<K, V> head = oldTable.get(oldIndex);

        if (head != null) {
          ReferenceEntry<K, V> next = head.getNext();
          int headIndex = head.getHash() & newMask;

          // Single node on list
          if (next == null) {
            newTable.set(headIndex, head);
          } else {
            // Reuse the consecutive sequence of nodes with the same target
            // index from the end of the list. tail points to the first
            // entry in the reusable list.
            ReferenceEntry<K, V> tail = head;
            int tailIndex = headIndex;
            for (ReferenceEntry<K, V> e = next; e != null; e = e.getNext()) {
              int newIndex = e.getHash() & newMask;
              if (newIndex != tailIndex) {
                // The index changed. We'll need to copy the previous entry.
                tailIndex = newIndex;
                tail = e;
              }
            }
            newTable.set(tailIndex, tail);

            // Clone nodes leading up to the tail.
            for (ReferenceEntry<K, V> e = head; e != tail; e = e.getNext()) {
              int newIndex = e.getHash() & newMask;
              ReferenceEntry<K, V> newNext = newTable.get(newIndex);
              ReferenceEntry<K, V> newFirst = copyEntry(e, newNext);
              if (newFirst != null) {
                newTable.set(newIndex, newFirst);
              } else {
                removeCollectedEntry(e);
                newCount--;
              }
            }
          }
        }
      }
      table = newTable;
      this.count = newCount;
    }

    boolean replace(K key, int hash, V oldValue, V newValue) {
      lock();
      try {
        long now = map.ticker.read();
        preWriteCleanup(now);

        AtomicReferenceArray<ReferenceEntry<K, V>> table = this.table;
        int index = hash & (table.length() - 1);
        ReferenceEntry<K, V> first = table.get(index);

        for (ReferenceEntry<K, V> e = first; e != null; e = e.getNext()) {
          K entryKey = e.getKey();
          if (e.getHash() == hash
              && entryKey != null
              && map.keyEquivalence.equivalent(key, entryKey)) {
            ValueReference<K, V> valueReference = e.getValueReference();
            V entryValue = valueReference.get();
            if (entryValue == null) {
              if (valueReference.isActive()) {
                // If the value disappeared, this entry is partially collected.
                int newCount = this.count - 1;
                ++modCount;
                ReferenceEntry<K, V> newFirst =
                    removeValueFromChain(
                        first,
                        e,
                        entryKey,
                        hash,
                        entryValue,
                        valueReference,
                        RemovalCause.COLLECTED);
                newCount = this.count - 1;
                table.set(index, newFirst);
                this.count = newCount; // write-volatile
              }
              return false;
            }

            if (map.valueEquivalence.equivalent(oldValue, entryValue)) {
              ++modCount;
              enqueueNotification(
                  key, hash, entryValue, valueReference.getWeight(), RemovalCause.REPLACED);
              setValue(e, key, newValue, now);
              evictEntries(e);
              return true;
            } else {
              // Mimic
              // "if (map.containsKey(key) && map.get(key).equals(oldValue))..."
              recordLockedRead(e, now);
              return false;
            }
          }
        }

        return false;
      } finally {
        unlock();
        postWriteCleanup();
      }
    }

    @CheckForNull
    V replace(K key, int hash, V newValue) {
      lock();
      try {
        long now = map.ticker.read();
        preWriteCleanup(now);

        AtomicReferenceArray<ReferenceEntry<K, V>> table = this.table;
        int index = hash & (table.length() - 1);
        ReferenceEntry<K, V> first = table.get(index);

        for (ReferenceEntry<K, V> e = first; e != null; e = e.getNext()) {
          K entryKey = e.getKey();
          if (e.getHash() == hash
              && entryKey != null
              && map.keyEquivalence.equivalent(key, entryKey)) {
            ValueReference<K, V> valueReference = e.getValueReference();
            V entryValue = valueReference.get();
            if (entryValue == null) {
              if (valueReference.isActive()) {
                // If the value disappeared, this entry is partially collected.
                int newCount = this.count - 1;
                ++modCount;
                ReferenceEntry<K, V> newFirst =
                    removeValueFromChain(
                        first,
                        e,
                        entryKey,
                        hash,
                        entryValue,
                        valueReference,
                        RemovalCause.COLLECTED);
                newCount = this.count - 1;
                table.set(index, newFirst);
                this.count = newCount; // write-volatile
              }
              return null;
            }

            ++modCount;
            enqueueNotification(
                key, hash, entryValue, valueReference.getWeight(), RemovalCause.REPLACED);
            setValue(e, key, newValue, now);
            evictEntries(e);
            return entryValue;
          }
        }

        return null;
      } finally {
        unlock();
        postWriteCleanup();
      }
    }

    @CheckForNull
    V remove(Object key, int hash) {
      lock();
      try {
        long now = map.ticker.read();
        preWriteCleanup(now);

        int newCount = this.count - 1;
        AtomicReferenceArray<ReferenceEntry<K, V>> table = this.table;
        int index = hash & (table.length() - 1);
        ReferenceEntry<K, V> first = table.get(index);

        for (ReferenceEntry<K, V> e = first; e != null; e = e.getNext()) {
          K entryKey = e.getKey();
          if (e.getHash() == hash
              && entryKey != null
              && map.keyEquivalence.equivalent(key, entryKey)) {
            ValueReference<K, V> valueReference = e.getValueReference();
            V entryValue = valueReference.get();

            RemovalCause cause;
            if (entryValue != null) {
              cause = RemovalCause.EXPLICIT;
            } else if (valueReference.isActive()) {
              cause = RemovalCause.COLLECTED;
            } else {
              // currently loading
              return null;
            }

            ++modCount;
            ReferenceEntry<K, V> newFirst =
                removeValueFromChain(first, e, entryKey, hash, entryValue, valueReference, cause);
            newCount = this.count - 1;
            table.set(index, newFirst);
            this.count = newCount; // write-volatile
            return entryValue;
          }
        }

        return null;
      } finally {
        unlock();
        postWriteCleanup();
      }
    }

    boolean remove(Object key, int hash, Object value) {
      lock();
      try {
        long now = map.ticker.read();
        preWriteCleanup(now);

        int newCount = this.count - 1;
        AtomicReferenceArray<ReferenceEntry<K, V>> table = this.table;
        int index = hash & (table.length() - 1);
        ReferenceEntry<K, V> first = table.get(index);

        for (ReferenceEntry<K, V> e = first; e != null; e = e.getNext()) {
          K entryKey = e.getKey();
          if (e.getHash() == hash
              && entryKey != null
              && map.keyEquivalence.equivalent(key, entryKey)) {
            ValueReference<K, V> valueReference = e.getValueReference();
            V entryValue = valueReference.get();

            RemovalCause cause;
            if (map.valueEquivalence.equivalent(value, entryValue)) {
              cause = RemovalCause.EXPLICIT;
            } else if (entryValue == null && valueReference.isActive()) {
              cause = RemovalCause.COLLECTED;
            } else {
              // currently loading
              return false;
            }

            ++modCount;
            ReferenceEntry<K, V> newFirst =
                removeValueFromChain(first, e, entryKey, hash, entryValue, valueReference, cause);
            newCount = this.count - 1;
            table.set(index, newFirst);
            this.count = newCount; // write-volatile
            return (cause == RemovalCause.EXPLICIT);
          }
        }

        return false;
      } finally {
        unlock();
        postWriteCleanup();
      }
    }

    @CanIgnoreReturnValue
    boolean storeLoadedValue(
        K key, int hash, LoadingValueReference<K, V> oldValueReference, V newValue) {
      lock();
      try {
        long now = map.ticker.read();
        preWriteCleanup(now);

        int newCount = this.count + 1;
        if (newCount > this.threshold) { // ensure capacity
          expand();
          newCount = this.count + 1;
        }

        AtomicReferenceArray<ReferenceEntry<K, V>> table = this.table;
        int index = hash & (table.length() - 1);
        ReferenceEntry<K, V> first = table.get(index);

        for (ReferenceEntry<K, V> e = first; e != null; e = e.getNext()) {
          K entryKey = e.getKey();
          if (e.getHash() == hash
              && entryKey != null
              && map.keyEquivalence.equivalent(key, entryKey)) {
            ValueReference<K, V> valueReference = e.getValueReference();
            V entryValue = valueReference.get();
            // replace the old LoadingValueReference if it's live, otherwise
            // perform a putIfAbsent
            if (oldValueReference == valueReference
                || (entryValue == null && valueReference != UNSET)) {
              ++modCount;
              if (oldValueReference.isActive()) {
                RemovalCause cause =
                    (entryValue == null) ? RemovalCause.COLLECTED : RemovalCause.REPLACED;
                enqueueNotification(key, hash, entryValue, oldValueReference.getWeight(), cause);
                newCount--;
              }
              setValue(e, key, newValue, now);
              this.count = newCount; // write-volatile
              evictEntries(e);
              return true;
            }

            // the loaded value was already clobbered
            enqueueNotification(key, hash, newValue, 0, RemovalCause.REPLACED);
            return false;
          }
        }

        ++modCount;
        ReferenceEntry<K, V> newEntry = newEntry(key, hash, first);
        setValue(newEntry, key, newValue, now);
        table.set(index, newEntry);
        this.count = newCount; // write-volatile
        evictEntries(newEntry);
        return true;
      } finally {
        unlock();
        postWriteCleanup();
      }
    }

    void clear() {
      if (count != 0) { // read-volatile
        lock();
        try {
          long now = map.ticker.read();
          preWriteCleanup(now);

          AtomicReferenceArray<ReferenceEntry<K, V>> table = this.table;
          for (int i = 0; i < table.length(); ++i) {
            for (ReferenceEntry<K, V> e = table.get(i); e != null; e = e.getNext()) {
              // Loading references aren't actually in the map yet.
              if (e.getValueReference().isActive()) {
                K key = e.getKey();
                V value = e.getValueReference().get();
                RemovalCause cause =
                    (key == null || value == null) ? RemovalCause.COLLECTED : RemovalCause.EXPLICIT;
                enqueueNotification(
                    key, e.getHash(), value, e.getValueReference().getWeight(), cause);
              }
            }
          }
          for (int i = 0; i < table.length(); ++i) {
            table.set(i, null);
          }
          clearReferenceQueues();
          writeQueue.clear();
          accessQueue.clear();
          readCount.set(0);

          ++modCount;
          count = 0; // write-volatile
        } finally {
          unlock();
          postWriteCleanup();
        }
      }
    }

    @GuardedBy("this")
    @CheckForNull
    ReferenceEntry<K, V> removeValueFromChain(
        ReferenceEntry<K, V> first,
        ReferenceEntry<K, V> entry,
        @CheckForNull K key,
        int hash,
        V value,
        ValueReference<K, V> valueReference,
        RemovalCause cause) {
      enqueueNotification(key, hash, value, valueReference.getWeight(), cause);
      writeQueue.remove(entry);
      accessQueue.remove(entry);

      if (valueReference.isLoading()) {
        valueReference.notifyNewValue(null);
        return first;
      } else {
        return removeEntryFromChain(first, entry);
      }
    }

    @GuardedBy("this")
    @CheckForNull
    ReferenceEntry<K, V> removeEntryFromChain(
        ReferenceEntry<K, V> first, ReferenceEntry<K, V> entry) {
      int newCount = count;
      ReferenceEntry<K, V> newFirst = entry.getNext();
      for (ReferenceEntry<K, V> e = first; e != entry; e = e.getNext()) {
        ReferenceEntry<K, V> next = copyEntry(e, newFirst);
        if (next != null) {
          newFirst = next;
        } else {
          removeCollectedEntry(e);
          newCount--;
        }
      }
      this.count = newCount;
      return newFirst;
    }

    @GuardedBy("this")
    void removeCollectedEntry(ReferenceEntry<K, V> entry) {
      enqueueNotification(
          entry.getKey(),
          entry.getHash(),
          entry.getValueReference().get(),
          entry.getValueReference().getWeight(),
          RemovalCause.COLLECTED);
      writeQueue.remove(entry);
      accessQueue.remove(entry);
    }

    /** Removes an entry whose key has been garbage collected. */
    @CanIgnoreReturnValue
    boolean reclaimKey(ReferenceEntry<K, V> entry, int hash) {
      lock();
      try {
        int newCount = count - 1;
        AtomicReferenceArray<ReferenceEntry<K, V>> table = this.table;
        int index = hash & (table.length() - 1);
        ReferenceEntry<K, V> first = table.get(index);

        for (ReferenceEntry<K, V> e = first; e != null; e = e.getNext()) {
          if (e == entry) {
            ++modCount;
            ReferenceEntry<K, V> newFirst =
                removeValueFromChain(
                    first,
                    e,
                    e.getKey(),
                    hash,
                    e.getValueReference().get(),
                    e.getValueReference(),
                    RemovalCause.COLLECTED);
            newCount = this.count - 1;
            table.set(index, newFirst);
            this.count = newCount; // write-volatile
            return true;
          }
        }

        return false;
      } finally {
        unlock();
        postWriteCleanup();
      }
    }

    /** Removes an entry whose value has been garbage collected. */
    @CanIgnoreReturnValue
    boolean reclaimValue(K key, int hash, ValueReference<K, V> valueReference) {
      lock();
      try {
        int newCount = this.count - 1;
        AtomicReferenceArray<ReferenceEntry<K, V>> table = this.table;
        int index = hash & (table.length() - 1);
        ReferenceEntry<K, V> first = table.get(index);

        for (ReferenceEntry<K, V> e = first; e != null; e = e.getNext()) {
          K entryKey = e.getKey();
          if (e.getHash() == hash
              && entryKey != null
              && map.keyEquivalence.equivalent(key, entryKey)) {
            ValueReference<K, V> v = e.getValueReference();
            if (v == valueReference) {
              ++modCount;
              ReferenceEntry<K, V> newFirst =
                  removeValueFromChain(
                      first,
                      e,
                      entryKey,
                      hash,
                      valueReference.get(),
                      valueReference,
                      RemovalCause.COLLECTED);
              newCount = this.count - 1;
              table.set(index, newFirst);
              this.count = newCount; // write-volatile
              return true;
            }
            return false;
          }
        }

        return false;
      } finally {
        unlock();
        if (!isHeldByCurrentThread()) { // don't clean up inside of put
          postWriteCleanup();
        }
      }
    }

    @CanIgnoreReturnValue
    boolean removeLoadingValue(K key, int hash, LoadingValueReference<K, V> valueReference) {
      lock();
      try {
        AtomicReferenceArray<ReferenceEntry<K, V>> table = this.table;
        int index = hash & (table.length() - 1);
        ReferenceEntry<K, V> first = table.get(index);

        for (ReferenceEntry<K, V> e = first; e != null; e = e.getNext()) {
          K entryKey = e.getKey();
          if (e.getHash() == hash
              && entryKey != null
              && map.keyEquivalence.equivalent(key, entryKey)) {
            ValueReference<K, V> v = e.getValueReference();
            if (v == valueReference) {
              if (valueReference.isActive()) {
                e.setValueReference(valueReference.getOldValue());
              } else {
                ReferenceEntry<K, V> newFirst = removeEntryFromChain(first, e);
                table.set(index, newFirst);
              }
              return true;
            }
            return false;
          }
        }

        return false;
      } finally {
        unlock();
        postWriteCleanup();
      }
    }

    @VisibleForTesting
    @GuardedBy("this")
    @CanIgnoreReturnValue
    boolean removeEntry(ReferenceEntry<K, V> entry, int hash, RemovalCause cause) {
      int newCount = this.count - 1;
      AtomicReferenceArray<ReferenceEntry<K, V>> table = this.table;
      int index = hash & (table.length() - 1);
      ReferenceEntry<K, V> first = table.get(index);

      for (ReferenceEntry<K, V> e = first; e != null; e = e.getNext()) {
        if (e == entry) {
          ++modCount;
          ReferenceEntry<K, V> newFirst =
              removeValueFromChain(
                  first,
                  e,
                  e.getKey(),
                  hash,
                  e.getValueReference().get(),
                  e.getValueReference(),
                  cause);
          newCount = this.count - 1;
          table.set(index, newFirst);
          this.count = newCount; // write-volatile
          return true;
        }
      }

      return false;
    }

    /**
     * Performs routine cleanup following a read. Normally cleanup happens during writes. If cleanup
     * is not observed after a sufficient number of reads, try cleaning up from the read thread.
     */
    void postReadCleanup() {
      if ((readCount.incrementAndGet() & DRAIN_THRESHOLD) == 0) {
        cleanUp();
      }
    }

    /**
     * Performs routine cleanup prior to executing a write. This should be called every time a write
     * thread acquires the segment lock, immediately after acquiring the lock.
     *
     * <p>Post-condition: expireEntries has been run.
     */
    @GuardedBy("this")
    void preWriteCleanup(long now) {
      runLockedCleanup(now);
    }

    /** Performs routine cleanup following a write. */
    void postWriteCleanup() {
      runUnlockedCleanup();
    }

    void cleanUp() {
      long now = map.ticker.read();
      runLockedCleanup(now);
      runUnlockedCleanup();
    }

    void runLockedCleanup(long now) {
      if (tryLock()) {
        try {
          drainReferenceQueues();
          expireEntries(now); // calls drainRecencyQueue
          readCount.set(0);
        } finally {
          unlock();
        }
      }
    }

    void runUnlockedCleanup() {
      // locked cleanup may generate notifications we can send unlocked
      if (!isHeldByCurrentThread()) {
        map.processPendingNotifications();
      }
    }
  }

  static class LoadingValueReference<K, V> implements ValueReference<K, V> {
    volatile ValueReference<K, V> oldValue;

    // TODO(fry): rename get, then extend AbstractFuture instead of containing SettableFuture
    final SettableFuture<V> futureValue = SettableFuture.create();
    final Stopwatch stopwatch = Stopwatch.createUnstarted();

    public LoadingValueReference() {
      this(null);
    }

    public LoadingValueReference(@CheckForNull ValueReference<K, V> oldValue) {
      this.oldValue = (oldValue == null) ? LocalCache.unset() : oldValue;
    }

    @Override
    public boolean isLoading() {
      return true;
    }

    @Override
    public boolean isActive() {
      return oldValue.isActive();
    }

    @Override
    public int getWeight() {
      return oldValue.getWeight();
    }

    @CanIgnoreReturnValue
    public boolean set(@CheckForNull V newValue) {
      return futureValue.set(newValue);
    }

    @CanIgnoreReturnValue
    public boolean setException(Throwable t) {
      return futureValue.setException(t);
    }

    private ListenableFuture<V> fullyFailedFuture(Throwable t) {
      return Futures.immediateFailedFuture(t);
    }

    @Override
    public void notifyNewValue(@CheckForNull V newValue) {
      if (newValue != null) {
        // The pending load was clobbered by a manual write.
        // Unblock all pending gets, and have them return the new value.
        set(newValue);
      } else {
        // The pending load was removed. Delay notifications until loading completes.
        oldValue = unset();
      }

      // TODO(fry): could also cancel loading if we had a handle on its future
    }

    public ListenableFuture<V> loadFuture(K key, CacheLoader<? super K, V> loader) {
      try {
        stopwatch.start();
        V previousValue = oldValue.get();
        if (previousValue == null) {
          V newValue = loader.load(key);
          return set(newValue) ? futureValue : Futures.immediateFuture(newValue);
        }
        ListenableFuture<V> newValue = loader.reload(key, previousValue);
        if (newValue == null) {
          return Futures.immediateFuture(null);
        }
        // To avoid a race, make sure the refreshed value is set into loadingValueReference
        // *before* returning newValue from the cache query.
        return transform(
            newValue,
            newResult -> {
              LoadingValueReference.this.set(newResult);
              return newResult;
            },
            directExecutor());
      } catch (Throwable t) {
        ListenableFuture<V> result = setException(t) ? futureValue : fullyFailedFuture(t);
        if (t instanceof InterruptedException) {
          Thread.currentThread().interrupt();
        }
        return result;
      }
    }

    @CheckForNull
    public V compute(
        K key, BiFunction<? super K, ? super @Nullable V, ? extends @Nullable V> function) {
      stopwatch.start();
      V previousValue;
      try {
        previousValue = oldValue.waitForValue();
      } catch (ExecutionException e) {
        previousValue = null;
      }
      V newValue;
      try {
        newValue = function.apply(key, previousValue);
      } catch (Throwable th) {
        this.setException(th);
        throw th;
      }
      this.set(newValue);
      return newValue;
    }

    public long elapsedNanos() {
      return stopwatch.elapsed(NANOSECONDS);
    }

    @Override
    public V waitForValue() throws ExecutionException {
      return getUninterruptibly(futureValue);
    }

    @Override
    public V get() {
      return oldValue.get();
    }

    public ValueReference<K, V> getOldValue() {
      return oldValue;
    }

    @Override
    public ReferenceEntry<K, V> getEntry() {
      return null;
    }

    @Override
    public ValueReference<K, V> copyFor(
        ReferenceQueue<V> queue, @CheckForNull V value, ReferenceEntry<K, V> entry) {
      return this;
    }
  }

  static class ComputingValueReference<K, V> extends LoadingValueReference<K, V> {
    ComputingValueReference(ValueReference<K, V> oldValue) {
      super(oldValue);
    }

    @Override
    public boolean isLoading() {
      return false;
    }
  }

  // Queues

  /**
   * A custom queue for managing eviction order. Note that this is tightly integrated with {@code
   * ReferenceEntry}, upon which it relies to perform its linking.
   *
   * <p>Note that this entire implementation makes the assumption that all elements which are in the
   * map are also in this queue, and that all elements not in the queue are not in the map.
   *
   * <p>The benefits of creating our own queue are that (1) we can replace elements in the middle of
   * the queue as part of copyWriteEntry, and (2) the contains method is highly optimized for the
   * current model.
   */
  static final class WriteQueue<K, V> extends AbstractQueue<ReferenceEntry<K, V>> {
    final ReferenceEntry<K, V> head =
        new AbstractReferenceEntry<K, V>() {

          @Override
          public long getWriteTime() {
            return Long.MAX_VALUE;
          }

          @Override
          public void setWriteTime(long time) {}

          @Weak ReferenceEntry<K, V> nextWrite = this;

          @Override
          public ReferenceEntry<K, V> getNextInWriteQueue() {
            return nextWrite;
          }

          @Override
          public void setNextInWriteQueue(ReferenceEntry<K, V> next) {
            this.nextWrite = next;
          }

          @Weak ReferenceEntry<K, V> previousWrite = this;

          @Override
          public ReferenceEntry<K, V> getPreviousInWriteQueue() {
            return previousWrite;
          }

          @Override
          public void setPreviousInWriteQueue(ReferenceEntry<K, V> previous) {
            this.previousWrite = previous;
          }
        };

    // implements Queue

    @Override
    public boolean offer(ReferenceEntry<K, V> entry) {
      // unlink
      connectWriteOrder(entry.getPreviousInWriteQueue(), entry.getNextInWriteQueue());

      // add to tail
      connectWriteOrder(head.getPreviousInWriteQueue(), entry);
      connectWriteOrder(entry, head);

      return true;
    }

    @CheckForNull
    @Override
    public ReferenceEntry<K, V> peek() {
      ReferenceEntry<K, V> next = head.getNextInWriteQueue();
      return (next == head) ? null : next;
    }

    @CheckForNull
    @Override
    public ReferenceEntry<K, V> poll() {
      ReferenceEntry<K, V> next = head.getNextInWriteQueue();
      if (next == head) {
        return null;
      }

      remove(next);
      return next;
    }

    @Override
    @SuppressWarnings("unchecked")
    @CanIgnoreReturnValue
    public boolean remove(@UnknownSignedness Object o) {
      ReferenceEntry<K, V> e = (ReferenceEntry<K, V>) o;
      ReferenceEntry<K, V> previous = e.getPreviousInWriteQueue();
      ReferenceEntry<K, V> next = e.getNextInWriteQueue();
      connectWriteOrder(previous, next);
      nullifyWriteOrder(e);

      return next != NullEntry.INSTANCE;
    }

    @Override
    @SuppressWarnings("unchecked")
    public boolean contains(@UnknownSignedness Object o) {
      ReferenceEntry<K, V> e = (ReferenceEntry<K, V>) o;
      return e.getNextInWriteQueue() != NullEntry.INSTANCE;
    }

    @Override
    public boolean isEmpty() {
      return head.getNextInWriteQueue() == head;
    }

    @Override
    public @NonNegative int size() {
      int size = 0;
      for (ReferenceEntry<K, V> e = head.getNextInWriteQueue();
          e != head;
          e = e.getNextInWriteQueue()) {
        size++;
      }
      return size;
    }

    @Override
    public void clear() {
      ReferenceEntry<K, V> e = head.getNextInWriteQueue();
      while (e != head) {
        ReferenceEntry<K, V> next = e.getNextInWriteQueue();
        nullifyWriteOrder(e);
        e = next;
      }

      head.setNextInWriteQueue(head);
      head.setPreviousInWriteQueue(head);
    }

    @Override
    public Iterator<ReferenceEntry<K, V>> iterator() {
      return new AbstractSequentialIterator<ReferenceEntry<K, V>>(peek()) {
        @CheckForNull
        @Override
        protected ReferenceEntry<K, V> computeNext(ReferenceEntry<K, V> previous) {
          ReferenceEntry<K, V> next = previous.getNextInWriteQueue();
          return (next == head) ? null : next;
        }
      };
    }
  }

  /**
   * A custom queue for managing access order. Note that this is tightly integrated with {@code
   * ReferenceEntry}, upon which it relies to perform its linking.
   *
   * <p>Note that this entire implementation makes the assumption that all elements which are in the
   * map are also in this queue, and that all elements not in the queue are not in the map.
   *
   * <p>The benefits of creating our own queue are that (1) we can replace elements in the middle of
   * the queue as part of copyWriteEntry, and (2) the contains method is highly optimized for the
   * current model.
   */
  static final class AccessQueue<K, V> extends AbstractQueue<ReferenceEntry<K, V>> {
    final ReferenceEntry<K, V> head =
        new AbstractReferenceEntry<K, V>() {

          @Override
          public long getAccessTime() {
            return Long.MAX_VALUE;
          }

          @Override
          public void setAccessTime(long time) {}

          @Weak ReferenceEntry<K, V> nextAccess = this;

          @Override
          public ReferenceEntry<K, V> getNextInAccessQueue() {
            return nextAccess;
          }

          @Override
          public void setNextInAccessQueue(ReferenceEntry<K, V> next) {
            this.nextAccess = next;
          }

          @Weak ReferenceEntry<K, V> previousAccess = this;

          @Override
          public ReferenceEntry<K, V> getPreviousInAccessQueue() {
            return previousAccess;
          }

          @Override
          public void setPreviousInAccessQueue(ReferenceEntry<K, V> previous) {
            this.previousAccess = previous;
          }
        };

    // implements Queue

    @Override
    public boolean offer(ReferenceEntry<K, V> entry) {
      // unlink
      connectAccessOrder(entry.getPreviousInAccessQueue(), entry.getNextInAccessQueue());

      // add to tail
      connectAccessOrder(head.getPreviousInAccessQueue(), entry);
      connectAccessOrder(entry, head);

      return true;
    }

    @CheckForNull
    @Override
    public ReferenceEntry<K, V> peek() {
      ReferenceEntry<K, V> next = head.getNextInAccessQueue();
      return (next == head) ? null : next;
    }

    @CheckForNull
    @Override
    public ReferenceEntry<K, V> poll() {
      ReferenceEntry<K, V> next = head.getNextInAccessQueue();
      if (next == head) {
        return null;
      }

      remove(next);
      return next;
    }

    @Override
    @SuppressWarnings("unchecked")
    @CanIgnoreReturnValue
    public boolean remove(@UnknownSignedness Object o) {
      ReferenceEntry<K, V> e = (ReferenceEntry<K, V>) o;
      ReferenceEntry<K, V> previous = e.getPreviousInAccessQueue();
      ReferenceEntry<K, V> next = e.getNextInAccessQueue();
      connectAccessOrder(previous, next);
      nullifyAccessOrder(e);

      return next != NullEntry.INSTANCE;
    }

    @Override
    @SuppressWarnings("unchecked")
    public boolean contains(@UnknownSignedness Object o) {
      ReferenceEntry<K, V> e = (ReferenceEntry<K, V>) o;
      return e.getNextInAccessQueue() != NullEntry.INSTANCE;
    }

    @Override
    public boolean isEmpty() {
      return head.getNextInAccessQueue() == head;
    }

    @Override
    public @NonNegative int size() {
      int size = 0;
      for (ReferenceEntry<K, V> e = head.getNextInAccessQueue();
          e != head;
          e = e.getNextInAccessQueue()) {
        size++;
      }
      return size;
    }

    @Override
    public void clear() {
      ReferenceEntry<K, V> e = head.getNextInAccessQueue();
      while (e != head) {
        ReferenceEntry<K, V> next = e.getNextInAccessQueue();
        nullifyAccessOrder(e);
        e = next;
      }

      head.setNextInAccessQueue(head);
      head.setPreviousInAccessQueue(head);
    }

    @Override
    public Iterator<ReferenceEntry<K, V>> iterator() {
      return new AbstractSequentialIterator<ReferenceEntry<K, V>>(peek()) {
        @CheckForNull
        @Override
        protected ReferenceEntry<K, V> computeNext(ReferenceEntry<K, V> previous) {
          ReferenceEntry<K, V> next = previous.getNextInAccessQueue();
          return (next == head) ? null : next;
        }
      };
    }
  }

  // Cache support

  public void cleanUp() {
    for (Segment<?, ?> segment : segments) {
      segment.cleanUp();
    }
  }

  // ConcurrentMap methods

  @Override
  public boolean isEmpty() {
    /*
     * Sum per-segment modCounts to avoid mis-reporting when elements are concurrently added and
     * removed in one segment while checking another, in which case the table was never actually
     * empty at any point. (The sum ensures accuracy up through at least 1<<31 per-segment
     * modifications before recheck.) Method containsValue() uses similar constructions for
     * stability checks.
     */
    long sum = 0L;
    Segment<K, V>[] segments = this.segments;
    for (Segment<K, V> segment : segments) {
      if (segment.count != 0) {
        return false;
      }
      sum += segment.modCount;
    }

    if (sum != 0L) { // recheck unless no modifications
      for (Segment<K, V> segment : segments) {
        if (segment.count != 0) {
          return false;
        }
        sum -= segment.modCount;
      }
      return sum == 0L;
    }
    return true;
  }

  long longSize() {
    Segment<K, V>[] segments = this.segments;
    long sum = 0;
    for (Segment<K, V> segment : segments) {
      sum += segment.count;
    }
    return sum;
  }

  @Override
  public @NonNegative int size() {
    return Ints.saturatedCast(longSize());
  }

  @CanIgnoreReturnValue // TODO(b/27479612): consider removing this
  @Override
  @CheckForNull
  public V get(@CheckForNull @UnknownSignedness Object key) {
    if (key == null) {
      return null;
    }
    int hash = hash(key);
    return segmentFor(hash).get(key, hash);
  }

  @CanIgnoreReturnValue // TODO(b/27479612): consider removing this
  V get(K key, CacheLoader<? super K, V> loader) throws ExecutionException {
    int hash = hash(checkNotNull(key));
    return segmentFor(hash).get(key, hash, loader);
  }

  @CheckForNull
  public V getIfPresent(Object key) {
    int hash = hash(checkNotNull(key));
    V value = segmentFor(hash).get(key, hash);
    if (value == null) {
      globalStatsCounter.recordMisses(1);
    } else {
      globalStatsCounter.recordHits(1);
    }
    return value;
  }

  @Override
  @CheckForNull
  public V getOrDefault(@CheckForNull @UnknownSignedness Object key, @CheckForNull V defaultValue) {
    V result = get(key);
    return (result != null) ? result : defaultValue;
  }

  V getOrLoad(K key) throws ExecutionException {
    return get(key, defaultLoader);
  }

  ImmutableMap<K, V> getAllPresent(Iterable<?> keys) {
    int hits = 0;
    int misses = 0;

    ImmutableMap.Builder<K, V> result = ImmutableMap.builder();
    for (Object key : keys) {
      V value = get(key);
      if (value == null) {
        misses++;
      } else {
        // TODO(fry): store entry key instead of query key
        @SuppressWarnings("unchecked")
        K castKey = (K) key;
        result.put(castKey, value);
        hits++;
      }
    }
    globalStatsCounter.recordHits(hits);
    globalStatsCounter.recordMisses(misses);
    return result.buildKeepingLast();
  }

  ImmutableMap<K, V> getAll(Iterable<? extends K> keys) throws ExecutionException {
    int hits = 0;
    int misses = 0;

    Map<K, V> result = Maps.newLinkedHashMap();
    Set<K> keysToLoad = Sets.newLinkedHashSet();
    for (K key : keys) {
      V value = get(key);
      if (!result.containsKey(key)) {
        result.put(key, value);
        if (value == null) {
          misses++;
          keysToLoad.add(key);
        } else {
          hits++;
        }
      }
    }

    try {
      if (!keysToLoad.isEmpty()) {
        try {
          Map<K, V> newEntries = loadAll(unmodifiableSet(keysToLoad), defaultLoader);
          for (K key : keysToLoad) {
            V value = newEntries.get(key);
            if (value == null) {
              throw new InvalidCacheLoadException("loadAll failed to return a value for " + key);
            }
            result.put(key, value);
          }
        } catch (UnsupportedLoadingOperationException e) {
          // loadAll not implemented, fallback to load
          for (K key : keysToLoad) {
            misses--; // get will count this miss
            result.put(key, get(key, defaultLoader));
          }
        }
      }
      return ImmutableMap.copyOf(result);
    } finally {
      globalStatsCounter.recordHits(hits);
      globalStatsCounter.recordMisses(misses);
    }
  }

  /**
   * Returns the result of calling {@link CacheLoader#loadAll}, or null if {@code loader} doesn't
   * implement {@code loadAll}.
   */
  @CheckForNull
  Map<K, V> loadAll(Set<? extends K> keys, CacheLoader<? super K, V> loader)
      throws ExecutionException {
    checkNotNull(loader);
    checkNotNull(keys);
    Stopwatch stopwatch = Stopwatch.createStarted();
    Map<K, V> result;
    boolean success = false;
    try {
      @SuppressWarnings({"unchecked", "argument"}) // safe since all keys extend K
      Map<K, V> map = (Map<K, V>) loader.loadAll(keys);
      result = map;
      success = true;
    } catch (UnsupportedLoadingOperationException e) {
      success = true;
      throw e;
    } catch (InterruptedException e) {
      Thread.currentThread().interrupt();
      throw new ExecutionException(e);
    } catch (RuntimeException e) {
      throw new UncheckedExecutionException(e);
    } catch (Exception e) {
      throw new ExecutionException(e);
    } catch (Error e) {
      throw new ExecutionError(e);
    } finally {
      if (!success) {
        globalStatsCounter.recordLoadException(stopwatch.elapsed(NANOSECONDS));
      }
    }

    if (result == null) {
      globalStatsCounter.recordLoadException(stopwatch.elapsed(NANOSECONDS));
      throw new InvalidCacheLoadException(loader + " returned null map from loadAll");
    }

    stopwatch.stop();
    // TODO(fry): batch by segment
    boolean nullsPresent = false;
    for (Entry<K, V> entry : result.entrySet()) {
      K key = entry.getKey();
      V value = entry.getValue();
      if (key == null || value == null) {
        // delay failure until non-null entries are stored
        nullsPresent = true;
      } else {
        put(key, value);
      }
    }

    if (nullsPresent) {
      globalStatsCounter.recordLoadException(stopwatch.elapsed(NANOSECONDS));
      throw new InvalidCacheLoadException(loader + " returned null keys or values from loadAll");
    }

    // TODO(fry): record count of loaded entries
    globalStatsCounter.recordLoadSuccess(stopwatch.elapsed(NANOSECONDS));
    return result;
  }

  /**
   * Returns the internal entry for the specified key. The entry may be loading, expired, or
   * partially collected.
   */
  @CheckForNull
  ReferenceEntry<K, V> getEntry(@CheckForNull Object key) {
    // does not impact recency ordering
    if (key == null) {
      return null;
    }
    int hash = hash(key);
    return segmentFor(hash).getEntry(key, hash);
  }

  void refresh(K key) {
    int hash = hash(checkNotNull(key));
    segmentFor(hash).refresh(key, hash, defaultLoader, false);
  }

  @Override
  public boolean containsKey(@CheckForNull @UnknownSignedness Object key) {
    // does not impact recency ordering
    if (key == null) {
      return false;
    }
    int hash = hash(key);
    return segmentFor(hash).containsKey(key, hash);
  }

  @Override
  public boolean containsValue(@CheckForNull @UnknownSignedness Object value) {
    // does not impact recency ordering
    if (value == null) {
      return false;
    }

    // This implementation is patterned after ConcurrentHashMap, but without the locking. The only
    // way for it to return a false negative would be for the target value to jump around in the map
    // such that none of the subsequent iterations observed it, despite the fact that at every point
    // in time it was present somewhere int the map. This becomes increasingly unlikely as
    // CONTAINS_VALUE_RETRIES increases, though without locking it is theoretically possible.
    long now = ticker.read();
    final Segment<K, V>[] segments = this.segments;
    long last = -1L;
    for (int i = 0; i < CONTAINS_VALUE_RETRIES; i++) {
      long sum = 0L;
      for (Segment<K, V> segment : segments) {
        // ensure visibility of most recent completed write
        int unused = segment.count; // read-volatile

        AtomicReferenceArray<ReferenceEntry<K, V>> table = segment.table;
        for (int j = 0; j < table.length(); j++) {
          for (ReferenceEntry<K, V> e = table.get(j); e != null; e = e.getNext()) {
            V v = segment.getLiveValue(e, now);
            if (v != null && valueEquivalence.equivalent(value, v)) {
              return true;
            }
          }
        }
        sum += segment.modCount;
      }
      if (sum == last) {
        break;
      }
      last = sum;
    }
    return false;
  }

  @CheckForNull
  @CanIgnoreReturnValue
  @Override
  public V put(K key, V value) {
    checkNotNull(key);
    checkNotNull(value);
    int hash = hash(key);
    return segmentFor(hash).put(key, hash, value, false);
  }

  @CheckForNull
  @Override
  public V putIfAbsent(K key, V value) {
    checkNotNull(key);
    checkNotNull(value);
    int hash = hash(key);
    return segmentFor(hash).put(key, hash, value, true);
  }

  @Override
  @CheckForNull
  public V compute(
      K key, BiFunction<? super K, ? super @Nullable V, ? extends @Nullable V> function) {
    checkNotNull(key);
    checkNotNull(function);
    int hash = hash(key);
    return segmentFor(hash).compute(key, hash, function);
  }

  @Override
  public @PolyNull V computeIfAbsent(K key, Function<? super K, ? extends @PolyNull V> function) {
    checkNotNull(key);
    checkNotNull(function);
    return compute(key, (k, oldValue) -> (oldValue == null) ? function.apply(key) : oldValue);
  }

  @Override
<<<<<<< HEAD
  public @PolyNull V computeIfPresent(K key, BiFunction<? super K, ? super V, ? extends @PolyNull V> function) {
=======
  @CheckForNull
  public V computeIfPresent(
      K key, BiFunction<? super K, ? super V, ? extends @Nullable V> function) {
>>>>>>> c1088508
    checkNotNull(key);
    checkNotNull(function);
    return compute(key, (k, oldValue) -> (oldValue == null) ? null : function.apply(k, oldValue));
  }

  @Override
  @CheckForNull
  public V merge(
      K key, V newValue, BiFunction<? super V, ? super V, ? extends @Nullable V> function) {
    checkNotNull(key);
    checkNotNull(newValue);
    checkNotNull(function);
    return compute(
        key, (k, oldValue) -> (oldValue == null) ? newValue : function.apply(oldValue, newValue));
  }

  @Override
  public void putAll(Map<? extends K, ? extends V> m) {
    for (Entry<? extends K, ? extends V> e : m.entrySet()) {
      put(e.getKey(), e.getValue());
    }
  }

  @CheckForNull
  @CanIgnoreReturnValue
  @Override
  public V remove(@CheckForNull @UnknownSignedness Object key) {
    if (key == null) {
      return null;
    }
    int hash = hash(key);
    return segmentFor(hash).remove(key, hash);
  }

  @CanIgnoreReturnValue
  @Override
  public boolean remove(@CheckForNull @UnknownSignedness Object key, @CheckForNull @UnknownSignedness Object value) {
    if (key == null || value == null) {
      return false;
    }
    int hash = hash(key);
    return segmentFor(hash).remove(key, hash, value);
  }

  @CanIgnoreReturnValue
  @Override
  public boolean replace(K key, @CheckForNull V oldValue, V newValue) {
    checkNotNull(key);
    checkNotNull(newValue);
    if (oldValue == null) {
      return false;
    }
    int hash = hash(key);
    return segmentFor(hash).replace(key, hash, oldValue, newValue);
  }

  @CheckForNull
  @CanIgnoreReturnValue
  @Override
  public V replace(K key, V value) {
    checkNotNull(key);
    checkNotNull(value);
    int hash = hash(key);
    return segmentFor(hash).replace(key, hash, value);
  }

  @Override
  public void clear() {
    for (Segment<K, V> segment : segments) {
      segment.clear();
    }
  }

  void invalidateAll(Iterable<?> keys) {
    // TODO(fry): batch by segment
    for (Object key : keys) {
      remove(key);
    }
  }

  @LazyInit @RetainedWith @CheckForNull Set<K> keySet;

  @Override
  public Set<@KeyFor({"this"}) K> keySet() {
    // does not impact recency ordering
    Set<K> ks = keySet;
    return (ks != null) ? ks : (keySet = new KeySet());
  }

  @LazyInit @RetainedWith @CheckForNull Collection<V> values;

  @Override
  public Collection<V> values() {
    // does not impact recency ordering
    Collection<V> vs = values;
    return (vs != null) ? vs : (values = new Values());
  }

  @LazyInit @RetainedWith @CheckForNull Set<Entry<K, V>> entrySet;

  @Override
  @GwtIncompatible // Not supported.
  public Set<Entry<@KeyFor({"this"}) K, V>> entrySet() {
    // does not impact recency ordering
    Set<Entry<K, V>> es = entrySet;
    return (es != null) ? es : (entrySet = new EntrySet());
  }

  // Iterator Support

  abstract class HashIterator<T> implements Iterator<T> {

    int nextSegmentIndex;
    int nextTableIndex;
    @CheckForNull Segment<K, V> currentSegment;
    @CheckForNull AtomicReferenceArray<ReferenceEntry<K, V>> currentTable;
    @CheckForNull ReferenceEntry<K, V> nextEntry;
    @CheckForNull WriteThroughEntry nextExternal;
    @CheckForNull WriteThroughEntry lastReturned;

    HashIterator() {
      nextSegmentIndex = segments.length - 1;
      nextTableIndex = -1;
      advance();
    }

    @Override
    public abstract T next();

    final void advance() {
      nextExternal = null;

      if (nextInChain()) {
        return;
      }

      if (nextInTable()) {
        return;
      }

      while (nextSegmentIndex >= 0) {
        currentSegment = segments[nextSegmentIndex--];
        if (currentSegment.count != 0) {
          currentTable = currentSegment.table;
          nextTableIndex = currentTable.length() - 1;
          if (nextInTable()) {
            return;
          }
        }
      }
    }

    /** Finds the next entry in the current chain. Returns true if an entry was found. */
    boolean nextInChain() {
      if (nextEntry != null) {
        for (nextEntry = nextEntry.getNext(); nextEntry != null; nextEntry = nextEntry.getNext()) {
          if (advanceTo(nextEntry)) {
            return true;
          }
        }
      }
      return false;
    }

    /** Finds the next entry in the current table. Returns true if an entry was found. */
    boolean nextInTable() {
      while (nextTableIndex >= 0) {
        if ((nextEntry = currentTable.get(nextTableIndex--)) != null) {
          if (advanceTo(nextEntry) || nextInChain()) {
            return true;
          }
        }
      }
      return false;
    }

    /**
     * Advances to the given entry. Returns true if the entry was valid, false if it should be
     * skipped.
     */
    boolean advanceTo(ReferenceEntry<K, V> entry) {
      try {
        long now = ticker.read();
        K key = entry.getKey();
        V value = getLiveValue(entry, now);
        if (value != null) {
          nextExternal = new WriteThroughEntry(key, value);
          return true;
        } else {
          // Skip stale entry.
          return false;
        }
      } finally {
        currentSegment.postReadCleanup();
      }
    }

    @Override
    public boolean hasNext() {
      return nextExternal != null;
    }

    WriteThroughEntry nextEntry() {
      if (nextExternal == null) {
        throw new NoSuchElementException();
      }
      lastReturned = nextExternal;
      advance();
      return lastReturned;
    }

    @Override
    public void remove() {
      checkState(lastReturned != null);
      LocalCache.this.remove(lastReturned.getKey());
      lastReturned = null;
    }
  }

  final class KeyIterator extends HashIterator<K> {

    @Override
    public K next() {
      return nextEntry().getKey();
    }
  }

  final class ValueIterator extends HashIterator<V> {

    @Override
    public V next() {
      return nextEntry().getValue();
    }
  }

  /**
   * Custom Entry class used by EntryIterator.next(), that relays setValue changes to the underlying
   * map.
   */
  final class WriteThroughEntry implements Entry<K, V> {
    final K key; // non-null
    V value; // non-null

    WriteThroughEntry(K key, V value) {
      this.key = key;
      this.value = value;
    }

    @Override
    public K getKey() {
      return key;
    }

    @Override
    public V getValue() {
      return value;
    }

    @Override
    public boolean equals(@CheckForNull Object object) {
      // Cannot use key and value equivalence
      if (object instanceof Entry) {
        Entry<?, ?> that = (Entry<?, ?>) object;
        return key.equals(that.getKey()) && value.equals(that.getValue());
      }
      return false;
    }

    @Override
    public int hashCode(@UnknownSignedness WriteThroughEntry this) {
      // Cannot use key and value equivalence
      return key.hashCode() ^ value.hashCode();
    }

    @Override
    public V setValue(V newValue) {
      V oldValue = put(key, newValue);
      value = newValue; // only if put succeeds
      return oldValue;
    }

    @Override
    public String toString() {
      return getKey() + "=" + getValue();
    }
  }

  final class EntryIterator extends HashIterator<Entry<K, V>> {

    @Override
    public Entry<K, V> next() {
      return nextEntry();
    }
  }

  abstract class AbstractCacheSet<T> extends AbstractSet<T> {
    @Override
    public @NonNegative int size() {
      return LocalCache.this.size();
    }

    @Override
    public boolean isEmpty() {
      return LocalCache.this.isEmpty();
    }

    @Override
    public void clear() {
      LocalCache.this.clear();
    }

    // super.toArray() may misbehave if size() is inaccurate, at least on old versions of Android.
    // https://code.google.com/p/android/issues/detail?id=36519 / http://r.android.com/47508

    @Override
    public @PolySigned Object[] toArray() {
      return toArrayList(this).toArray();
    }

    @Override
    public <E> E[] toArray(E[] a) {
      return toArrayList(this).toArray(a);
    }
  }

  private static <E> ArrayList<E> toArrayList(Collection<E> c) {
    // Avoid calling ArrayList(Collection), which may call back into toArray.
    ArrayList<E> result = new ArrayList<>(c.size());
    Iterators.addAll(result, c.iterator());
    return result;
  }

  boolean removeIf(BiPredicate<? super K, ? super V> filter) {
    checkNotNull(filter);
    boolean changed = false;
    for (K key : keySet()) {
      while (true) {
        V value = get(key);
        if (value == null || !filter.test(key, value)) {
          break;
        } else if (LocalCache.this.remove(key, value)) {
          changed = true;
          break;
        }
      }
    }
    return changed;
  }

  final class KeySet extends AbstractCacheSet<K> {

    @Override
    public Iterator<K> iterator() {
      return new KeyIterator();
    }

    @Override
    public boolean contains(@UnknownSignedness Object o) {
      return LocalCache.this.containsKey(o);
    }

    @Override
    public boolean remove(@UnknownSignedness Object o) {
      return LocalCache.this.remove(o) != null;
    }
  }

  final class Values extends AbstractCollection<V> {
    @Override
    public @NonNegative int size() {
      return LocalCache.this.size();
    }

    @Override
    public boolean isEmpty() {
      return LocalCache.this.isEmpty();
    }

    @Override
    public void clear() {
      LocalCache.this.clear();
    }

    @Override
    public Iterator<V> iterator() {
      return new ValueIterator();
    }

    @Override
    public boolean removeIf(Predicate<? super V> filter) {
      checkNotNull(filter);
      return LocalCache.this.removeIf((k, v) -> filter.test(v));
    }

    @Override
    public boolean contains(@UnknownSignedness Object o) {
      return LocalCache.this.containsValue(o);
    }

    // super.toArray() may misbehave if size() is inaccurate, at least on old versions of Android.
    // https://code.google.com/p/android/issues/detail?id=36519 / http://r.android.com/47508

    @Override
    public @PolySigned Object[] toArray() {
      return toArrayList(this).toArray();
    }

    @Override
    public <E> E[] toArray(E[] a) {
      return toArrayList(this).toArray(a);
    }
  }

  final class EntrySet extends AbstractCacheSet<Entry<K, V>> {

    @Override
    public Iterator<Entry<K, V>> iterator() {
      return new EntryIterator();
    }

    @Override
    public boolean removeIf(Predicate<? super Entry<K, V>> filter) {
      checkNotNull(filter);
      return LocalCache.this.removeIf((k, v) -> filter.test(Maps.immutableEntry(k, v)));
    }

    @Override
    public boolean contains(@UnknownSignedness Object o) {
      if (!(o instanceof Entry)) {
        return false;
      }
      Entry<?, ?> e = (Entry<?, ?>) o;
      Object key = e.getKey();
      if (key == null) {
        return false;
      }
      V v = LocalCache.this.get(key);

      return v != null && valueEquivalence.equivalent(e.getValue(), v);
    }

    @Override
    public boolean remove(@UnknownSignedness Object o) {
      if (!(o instanceof Entry)) {
        return false;
      }
      Entry<?, ?> e = (Entry<?, ?>) o;
      Object key = e.getKey();
      return key != null && LocalCache.this.remove(key, e.getValue());
    }
  }

  // Serialization Support

  /**
   * Serializes the configuration of a LocalCache, reconstituting it as a Cache using CacheBuilder
   * upon deserialization. An instance of this class is fit for use by the writeReplace of
   * LocalManualCache.
   *
   * <p>Unfortunately, readResolve() doesn't get called when a circular dependency is present, so
   * the proxy must be able to behave as the cache itself.
   */
  static class ManualSerializationProxy<K, V> extends ForwardingCache<K, V>
      implements Serializable {
    private static final long serialVersionUID = 1;

    final Strength keyStrength;
    final Strength valueStrength;
    final Equivalence<Object> keyEquivalence;
    final Equivalence<Object> valueEquivalence;
    final long expireAfterWriteNanos;
    final long expireAfterAccessNanos;
    final long maxWeight;
    final Weigher<K, V> weigher;
    final int concurrencyLevel;
    final RemovalListener<? super K, ? super V> removalListener;
    @CheckForNull final Ticker ticker;
    final CacheLoader<? super K, V> loader;

    @CheckForNull transient Cache<K, V> delegate;

    ManualSerializationProxy(LocalCache<K, V> cache) {
      this(
          cache.keyStrength,
          cache.valueStrength,
          cache.keyEquivalence,
          cache.valueEquivalence,
          cache.expireAfterWriteNanos,
          cache.expireAfterAccessNanos,
          cache.maxWeight,
          cache.weigher,
          cache.concurrencyLevel,
          cache.removalListener,
          cache.ticker,
          cache.defaultLoader);
    }

    private ManualSerializationProxy(
        Strength keyStrength,
        Strength valueStrength,
        Equivalence<Object> keyEquivalence,
        Equivalence<Object> valueEquivalence,
        long expireAfterWriteNanos,
        long expireAfterAccessNanos,
        long maxWeight,
        Weigher<K, V> weigher,
        int concurrencyLevel,
        RemovalListener<? super K, ? super V> removalListener,
        Ticker ticker,
        CacheLoader<? super K, V> loader) {
      this.keyStrength = keyStrength;
      this.valueStrength = valueStrength;
      this.keyEquivalence = keyEquivalence;
      this.valueEquivalence = valueEquivalence;
      this.expireAfterWriteNanos = expireAfterWriteNanos;
      this.expireAfterAccessNanos = expireAfterAccessNanos;
      this.maxWeight = maxWeight;
      this.weigher = weigher;
      this.concurrencyLevel = concurrencyLevel;
      this.removalListener = removalListener;
      this.ticker = (ticker == Ticker.systemTicker() || ticker == NULL_TICKER) ? null : ticker;
      this.loader = loader;
    }

    CacheBuilder<K, V> recreateCacheBuilder() {
      CacheBuilder<K, V> builder =
          CacheBuilder.newBuilder()
              .setKeyStrength(keyStrength)
              .setValueStrength(valueStrength)
              .keyEquivalence(keyEquivalence)
              .valueEquivalence(valueEquivalence)
              .concurrencyLevel(concurrencyLevel)
              .removalListener(removalListener);
      builder.strictParsing = false;
      if (expireAfterWriteNanos > 0) {
        builder.expireAfterWrite(expireAfterWriteNanos, TimeUnit.NANOSECONDS);
      }
      if (expireAfterAccessNanos > 0) {
        builder.expireAfterAccess(expireAfterAccessNanos, TimeUnit.NANOSECONDS);
      }
      if (weigher != OneWeigher.INSTANCE) {
        Object unused = builder.weigher(weigher);
        if (maxWeight != UNSET_INT) {
          builder.maximumWeight(maxWeight);
        }
      } else {
        if (maxWeight != UNSET_INT) {
          builder.maximumSize(maxWeight);
        }
      }
      if (ticker != null) {
        builder.ticker(ticker);
      }
      return builder;
    }

    private void readObject(ObjectInputStream in) throws IOException, ClassNotFoundException {
      in.defaultReadObject();
      CacheBuilder<K, V> builder = recreateCacheBuilder();
      this.delegate = builder.build();
    }

    private Object readResolve() {
      return delegate;
    }

    @Override
    protected Cache<K, V> delegate() {
      return delegate;
    }
  }

  /**
   * Serializes the configuration of a LocalCache, reconstituting it as an LoadingCache using
   * CacheBuilder upon deserialization. An instance of this class is fit for use by the writeReplace
   * of LocalLoadingCache.
   *
   * <p>Unfortunately, readResolve() doesn't get called when a circular dependency is present, so
   * the proxy must be able to behave as the cache itself.
   */
  static final class LoadingSerializationProxy<K, V> extends ManualSerializationProxy<K, V>
      implements LoadingCache<K, V>, Serializable {
    private static final long serialVersionUID = 1;

    @CheckForNull transient LoadingCache<K, V> autoDelegate;

    LoadingSerializationProxy(LocalCache<K, V> cache) {
      super(cache);
    }

    private void readObject(ObjectInputStream in) throws IOException, ClassNotFoundException {
      in.defaultReadObject();
      CacheBuilder<K, V> builder = recreateCacheBuilder();
      this.autoDelegate = builder.build(loader);
    }

    @Override
    public V get(K key) throws ExecutionException {
      return autoDelegate.get(key);
    }

    @Override
    public V getUnchecked(K key) {
      return autoDelegate.getUnchecked(key);
    }

    @Override
    public ImmutableMap<K, V> getAll(Iterable<? extends K> keys) throws ExecutionException {
      return autoDelegate.getAll(keys);
    }

    @Override
    public V apply(K key) {
      return autoDelegate.apply(key);
    }

    @Override
    public void refresh(K key) {
      autoDelegate.refresh(key);
    }

    private Object readResolve() {
      return autoDelegate;
    }
  }

  static class LocalManualCache<K, V> implements Cache<K, V>, Serializable {
    final LocalCache<K, V> localCache;

    LocalManualCache(CacheBuilder<? super K, ? super V> builder) {
      this(new LocalCache<>(builder, null));
    }

    private LocalManualCache(LocalCache<K, V> localCache) {
      this.localCache = localCache;
    }

    // Cache methods

    @Override
    @CheckForNull
    public V getIfPresent(Object key) {
      return localCache.getIfPresent(key);
    }

    @Override
    public V get(K key, final Callable<? extends V> valueLoader) throws ExecutionException {
      checkNotNull(valueLoader);
      return localCache.get(
          key,
          new CacheLoader<Object, V>() {
            @Override
            public V load(Object key) throws Exception {
              return valueLoader.call();
            }
          });
    }

    @Override
    public ImmutableMap<K, V> getAllPresent(Iterable<?> keys) {
      return localCache.getAllPresent(keys);
    }

    @Override
    public void put(K key, V value) {
      localCache.put(key, value);
    }

    @Override
    public void putAll(Map<? extends K, ? extends V> m) {
      localCache.putAll(m);
    }

    @Override
    public void invalidate(Object key) {
      checkNotNull(key);
      localCache.remove(key);
    }

    @Override
    public void invalidateAll(Iterable<?> keys) {
      localCache.invalidateAll(keys);
    }

    @Override
    public void invalidateAll() {
      localCache.clear();
    }

    @Override
    public long size() {
      return localCache.longSize();
    }

    @Override
    public ConcurrentMap<K, V> asMap() {
      return localCache;
    }

    @Override
    public CacheStats stats() {
      SimpleStatsCounter aggregator = new SimpleStatsCounter();
      aggregator.incrementBy(localCache.globalStatsCounter);
      for (Segment<K, V> segment : localCache.segments) {
        aggregator.incrementBy(segment.statsCounter);
      }
      return aggregator.snapshot();
    }

    @Override
    public void cleanUp() {
      localCache.cleanUp();
    }

    // Serialization Support

    private static final long serialVersionUID = 1;

    Object writeReplace() {
      return new ManualSerializationProxy<>(localCache);
    }

    private void readObject(ObjectInputStream in) throws InvalidObjectException {
      throw new InvalidObjectException("Use ManualSerializationProxy");
    }
  }

  static class LocalLoadingCache<K, V> extends LocalManualCache<K, V>
      implements LoadingCache<K, V> {

    LocalLoadingCache(
        CacheBuilder<? super K, ? super V> builder, CacheLoader<? super K, V> loader) {
      super(new LocalCache<>(builder, checkNotNull(loader)));
    }

    // LoadingCache methods

    @Override
    public V get(K key) throws ExecutionException {
      return localCache.getOrLoad(key);
    }

    @CanIgnoreReturnValue // TODO(b/27479612): consider removing this
    @Override
    public V getUnchecked(K key) {
      try {
        return get(key);
      } catch (ExecutionException e) {
        throw new UncheckedExecutionException(e.getCause());
      }
    }

    @Override
    public ImmutableMap<K, V> getAll(Iterable<? extends K> keys) throws ExecutionException {
      return localCache.getAll(keys);
    }

    @Override
    public void refresh(K key) {
      localCache.refresh(key);
    }

    @Override
    public final V apply(K key) {
      return getUnchecked(key);
    }

    // Serialization Support

    private static final long serialVersionUID = 1;

    @Override
    Object writeReplace() {
      return new LoadingSerializationProxy<>(localCache);
    }

    private void readObject(ObjectInputStream in) throws InvalidObjectException {
      throw new InvalidObjectException("Use LoadingSerializationProxy");
    }
  }
}<|MERGE_RESOLUTION|>--- conflicted
+++ resolved
@@ -4284,13 +4284,7 @@
   }
 
   @Override
-<<<<<<< HEAD
   public @PolyNull V computeIfPresent(K key, BiFunction<? super K, ? super V, ? extends @PolyNull V> function) {
-=======
-  @CheckForNull
-  public V computeIfPresent(
-      K key, BiFunction<? super K, ? super V, ? extends @Nullable V> function) {
->>>>>>> c1088508
     checkNotNull(key);
     checkNotNull(function);
     return compute(key, (k, oldValue) -> (oldValue == null) ? null : function.apply(k, oldValue));
