/*
 * Copyright (C) 2010 The Guava Authors
 *
 * Licensed under the Apache License, Version 2.0 (the "License"); you may not use this file except
 * in compliance with the License. You may obtain a copy of the License at
 *
 * http://www.apache.org/licenses/LICENSE-2.0
 *
 * Unless required by applicable law or agreed to in writing, software distributed under the License
 * is distributed on an "AS IS" BASIS, WITHOUT WARRANTIES OR CONDITIONS OF ANY KIND, either express
 * or implied. See the License for the specific language governing permissions and limitations under
 * the License.
 */

package com.google.common.util.concurrent;

import static com.google.common.base.Preconditions.checkArgument;
import static com.google.common.base.Preconditions.checkNotNull;
import static java.util.Objects.requireNonNull;

import com.google.common.annotations.GwtIncompatible;
import com.google.common.annotations.J2ktIncompatible;
import com.google.errorprone.annotations.CanIgnoreReturnValue;
import java.lang.Thread.UncaughtExceptionHandler;
import java.util.Locale;
import java.util.concurrent.Executors;
import java.util.concurrent.ThreadFactory;
import java.util.concurrent.atomic.AtomicLong;
import javax.annotation.CheckForNull;
import org.checkerframework.checker.formatter.qual.ConversionCategory;
import org.checkerframework.checker.formatter.qual.Format;
import org.checkerframework.checker.formatter.qual.FormatMethod;

/**
 * A ThreadFactory builder, providing any combination of these features:
 *
 * <ul>
 *   <li>whether threads should be marked as {@linkplain Thread#setDaemon daemon} threads
 *   <li>a {@linkplain ThreadFactoryBuilder#setNameFormat naming format}
 *   <li>a {@linkplain Thread#setPriority thread priority}
 *   <li>an {@linkplain Thread#setUncaughtExceptionHandler uncaught exception handler}
 *   <li>a {@linkplain ThreadFactory#newThread backing thread factory}
 * </ul>
 *
 * <p>If no backing thread factory is provided, a default backing thread factory is used as if by
 * calling {@code setThreadFactory(}{@link Executors#defaultThreadFactory()}{@code )}.
 *
 * @author Kurt Alfred Kluever
 * @since 4.0
 */
@J2ktIncompatible
@GwtIncompatible
@ElementTypesAreNonnullByDefault
public final class ThreadFactoryBuilder {
  @CheckForNull private @Format({ConversionCategory.INT}) String nameFormat = null;
  @CheckForNull private Boolean daemon = null;
  @CheckForNull private Integer priority = null;
  @CheckForNull private UncaughtExceptionHandler uncaughtExceptionHandler = null;
  @CheckForNull private ThreadFactory backingThreadFactory = null;

  /** Creates a new {@link ThreadFactory} builder. */
  public ThreadFactoryBuilder() {}

  /**
   * Sets the naming format to use when naming threads ({@link Thread#setName}) which are created
   * with this ThreadFactory.
   *
   * @param nameFormat a {@link String#format(String, Object...)}-compatible format String, to which
   *     a unique integer (0, 1, etc.) will be supplied as the single parameter. This integer will
   *     be unique to the built instance of the ThreadFactory and will be assigned sequentially. For
   *     example, {@code "rpc-pool-%d"} will generate thread names like {@code "rpc-pool-0"}, {@code
   *     "rpc-pool-1"}, {@code "rpc-pool-2"}, etc.
   * @return this for the builder pattern
   */
<<<<<<< HEAD
  public ThreadFactoryBuilder setNameFormat(@Format({ConversionCategory.INT}) String nameFormat) {
=======
  @CanIgnoreReturnValue
  public ThreadFactoryBuilder setNameFormat(String nameFormat) {
>>>>>>> 6b1f97ce
    String unused = format(nameFormat, 0); // fail fast if the format is bad or null
    this.nameFormat = nameFormat;
    return this;
  }

  /**
   * Sets daemon or not for new threads created with this ThreadFactory.
   *
   * @param daemon whether or not new Threads created with this ThreadFactory will be daemon threads
   * @return this for the builder pattern
   */
  @CanIgnoreReturnValue
  public ThreadFactoryBuilder setDaemon(boolean daemon) {
    this.daemon = daemon;
    return this;
  }

  /**
   * Sets the priority for new threads created with this ThreadFactory.
   *
   * <p><b>Warning:</b> relying on the thread scheduler is <a
   * href="http://errorprone.info/bugpattern/ThreadPriorityCheck">discouraged</a>.
   *
   * @param priority the priority for new Threads created with this ThreadFactory
   * @return this for the builder pattern
   */
  @CanIgnoreReturnValue
  public ThreadFactoryBuilder setPriority(int priority) {
    // Thread#setPriority() already checks for validity. These error messages
    // are nicer though and will fail-fast.
    checkArgument(
        priority >= Thread.MIN_PRIORITY,
        "Thread priority (%s) must be >= %s",
        priority,
        Thread.MIN_PRIORITY);
    checkArgument(
        priority <= Thread.MAX_PRIORITY,
        "Thread priority (%s) must be <= %s",
        priority,
        Thread.MAX_PRIORITY);
    this.priority = priority;
    return this;
  }

  /**
   * Sets the {@link UncaughtExceptionHandler} for new threads created with this ThreadFactory.
   *
   * @param uncaughtExceptionHandler the uncaught exception handler for new Threads created with
   *     this ThreadFactory
   * @return this for the builder pattern
   */
  @CanIgnoreReturnValue
  public ThreadFactoryBuilder setUncaughtExceptionHandler(
      UncaughtExceptionHandler uncaughtExceptionHandler) {
    this.uncaughtExceptionHandler = checkNotNull(uncaughtExceptionHandler);
    return this;
  }

  /**
   * Sets the backing {@link ThreadFactory} for new threads created with this ThreadFactory. Threads
   * will be created by invoking #newThread(Runnable) on this backing {@link ThreadFactory}.
   *
   * @param backingThreadFactory the backing {@link ThreadFactory} which will be delegated to during
   *     thread creation.
   * @return this for the builder pattern
   * @see MoreExecutors
   */
  @CanIgnoreReturnValue
  public ThreadFactoryBuilder setThreadFactory(ThreadFactory backingThreadFactory) {
    this.backingThreadFactory = checkNotNull(backingThreadFactory);
    return this;
  }

  /**
   * Returns a new thread factory using the options supplied during the building process. After
   * building, it is still possible to change the options used to build the ThreadFactory and/or
   * build again. State is not shared amongst built instances.
   *
   * @return the fully constructed {@link ThreadFactory}
   */
  public ThreadFactory build() {
    return doBuild(this);
  }

  // Split out so that the anonymous ThreadFactory can't contain a reference back to the builder.
  // At least, I assume that's why. TODO(cpovirk): Check, and maybe add a test for this.
  private static ThreadFactory doBuild(ThreadFactoryBuilder builder) {
    @Format({ConversionCategory.INT}) String nameFormat = builder.nameFormat;
    Boolean daemon = builder.daemon;
    Integer priority = builder.priority;
    UncaughtExceptionHandler uncaughtExceptionHandler = builder.uncaughtExceptionHandler;
    ThreadFactory backingThreadFactory =
        (builder.backingThreadFactory != null)
            ? builder.backingThreadFactory
            : Executors.defaultThreadFactory();
    AtomicLong count = (nameFormat != null) ? new AtomicLong(0) : null;
    return new ThreadFactory() {
      @Override
      public Thread newThread(Runnable runnable) {
        Thread thread = backingThreadFactory.newThread(runnable);
        // TODO(b/139735208): Figure out what to do when the factory returns null.
        requireNonNull(thread);
        if (nameFormat != null) {
          // requireNonNull is safe because we create `count` if (and only if) we have a nameFormat.
          thread.setName(format(nameFormat, requireNonNull(count).getAndIncrement()));
        }
        if (daemon != null) {
          thread.setDaemon(daemon);
        }
        if (priority != null) {
          thread.setPriority(priority);
        }
        if (uncaughtExceptionHandler != null) {
          thread.setUncaughtExceptionHandler(uncaughtExceptionHandler);
        }
        return thread;
      }
    };
  }

  @FormatMethod
  private static String format(String format, Object... args) {
    return String.format(Locale.ROOT, format, args);
  }
}<|MERGE_RESOLUTION|>--- conflicted
+++ resolved
@@ -72,12 +72,8 @@
    *     "rpc-pool-1"}, {@code "rpc-pool-2"}, etc.
    * @return this for the builder pattern
    */
-<<<<<<< HEAD
+  @CanIgnoreReturnValue
   public ThreadFactoryBuilder setNameFormat(@Format({ConversionCategory.INT}) String nameFormat) {
-=======
-  @CanIgnoreReturnValue
-  public ThreadFactoryBuilder setNameFormat(String nameFormat) {
->>>>>>> 6b1f97ce
     String unused = format(nameFormat, 0); // fail fast if the format is bad or null
     this.nameFormat = nameFormat;
     return this;
