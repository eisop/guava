/*
 * Copyright (C) 2007 The Guava Authors
 *
 * Licensed under the Apache License, Version 2.0 (the "License"); you may not use this file except
 * in compliance with the License. You may obtain a copy of the License at
 *
 * http://www.apache.org/licenses/LICENSE-2.0
 *
 * Unless required by applicable law or agreed to in writing, software distributed under the License
 * is distributed on an "AS IS" BASIS, WITHOUT WARRANTIES OR CONDITIONS OF ANY KIND, either express
 * or implied. See the License for the specific language governing permissions and limitations under
 * the License.
 */

package com.google.common.base;

import com.google.common.annotations.GwtIncompatible;
import com.google.common.annotations.J2ktIncompatible;
import java.lang.ref.ReferenceQueue;
import java.lang.ref.SoftReference;
import javax.annotation.CheckForNull;
import org.checkerframework.framework.qual.AnnotatedFor;

/**
 * Soft reference with a {@code finalizeReferent()} method which a background thread invokes after
 * the garbage collector reclaims the referent. This is a simpler alternative to using a {@link
 * ReferenceQueue}.
 *
 * @author Bob Lee
 * @since 2.0
 */
<<<<<<< HEAD
@AnnotatedFor({"nullness"})
=======
@J2ktIncompatible
>>>>>>> 6b1f97ce
@GwtIncompatible
@ElementTypesAreNonnullByDefault
public abstract class FinalizableSoftReference<T> extends SoftReference<T>
    implements FinalizableReference {
  /**
   * Constructs a new finalizable soft reference.
   *
   * @param referent to softly reference
   * @param queue that should finalize the referent
   */
  protected FinalizableSoftReference(@CheckForNull T referent, FinalizableReferenceQueue queue) {
    super(referent, queue.queue);
    queue.cleanUp();
  }
}<|MERGE_RESOLUTION|>--- conflicted
+++ resolved
@@ -29,11 +29,7 @@
  * @author Bob Lee
  * @since 2.0
  */
-<<<<<<< HEAD
 @AnnotatedFor({"nullness"})
-=======
-@J2ktIncompatible
->>>>>>> 6b1f97ce
 @GwtIncompatible
 @ElementTypesAreNonnullByDefault
 public abstract class FinalizableSoftReference<T> extends SoftReference<T>
