/*
 * Copyright (C) 2008 The Guava Authors
 *
 * Licensed under the Apache License, Version 2.0 (the "License"); you may not use this file except
 * in compliance with the License. You may obtain a copy of the License at
 *
 * http://www.apache.org/licenses/LICENSE-2.0
 *
 * Unless required by applicable law or agreed to in writing, software distributed under the License
 * is distributed on an "AS IS" BASIS, WITHOUT WARRANTIES OR CONDITIONS OF ANY KIND, either express
 * or implied. See the License for the specific language governing permissions and limitations under
 * the License.
 */

package com.google.common.base;

import org.checkerframework.dataflow.qual.Pure;
import org.checkerframework.framework.qual.AnnotatedFor;

import static com.google.common.base.Preconditions.checkNotNull;

import com.google.common.annotations.Beta;
import com.google.common.annotations.GwtCompatible;
import com.google.errorprone.annotations.CanIgnoreReturnValue;
import java.io.IOException;
import java.util.AbstractList;
import java.util.Arrays;
import java.util.Iterator;
import java.util.Map;
import java.util.Map.Entry;
import org.checkerframework.checker.nullness.compatqual.NullableDecl;

/**
 * An object which joins pieces of text (specified as an array, {@link Iterable}, varargs or even a
 * {@link Map}) with a separator. It either appends the results to an {@link Appendable} or returns
 * them as a {@link String}. Example:
 *
 * <pre>{@code
 * Joiner joiner = Joiner.on("; ").skipNulls();
 *  . . .
 * return joiner.join("Harry", null, "Ron", "Hermione");
 * }</pre>
 *
 * <p>This returns the string {@code "Harry; Ron; Hermione"}. Note that all input elements are
 * converted to strings using {@link Object#toString()} before being appended.
 *
 * <p>If neither {@link #skipNulls()} nor {@link #useForNull(String)} is specified, the joining
 * methods will throw {@link NullPointerException} if any given element is null.
 *
 * <p><b>Warning: joiner instances are always immutable</b>; a configuration method such as {@code
 * useForNull} has no effect on the instance it is invoked on! You must store and use the new joiner
 * instance returned by the method. This makes joiners thread-safe, and safe to store as {@code
 * static final} constants.
 *
 * <pre>{@code
 * // Bad! Do not do this!
 * Joiner joiner = Joiner.on(',');
 * joiner.skipNulls(); // does nothing!
 * return joiner.join("wrong", null, "wrong");
 * }</pre>
 *
 * <p>See the Guava User Guide article on <a
 * href="https://github.com/google/guava/wiki/StringsExplained#joiner">{@code Joiner}</a>.
 *
 * @author Kevin Bourrillion
 * @since 2.0
 */
@AnnotatedFor({"nullness"})
@GwtCompatible
public class Joiner {
  /** Returns a joiner which automatically places {@code separator} between consecutive elements. */
  public static Joiner on(String separator) {
    return new Joiner(separator);
  }

  /** Returns a joiner which automatically places {@code separator} between consecutive elements. */
  public static Joiner on(char separator) {
    return new Joiner(String.valueOf(separator));
  }

  private final String separator;

  private Joiner(String separator) {
    this.separator = checkNotNull(separator);
  }

  private Joiner(Joiner prototype) {
    this.separator = prototype.separator;
  }

  /**
   * Appends the string representation of each of {@code parts}, using the previously configured
   * separator between each, to {@code appendable}.
   */
  @CanIgnoreReturnValue
  public <A extends Appendable> A appendTo(A appendable, Iterable<?> parts) throws IOException {
    return appendTo(appendable, parts.iterator());
  }

  /**
   * Appends the string representation of each of {@code parts}, using the previously configured
   * separator between each, to {@code appendable}.
   *
   * @since 11.0
   */
  @CanIgnoreReturnValue
  public <A extends Appendable> A appendTo(A appendable, Iterator<?> parts) throws IOException {
    checkNotNull(appendable);
    if (parts.hasNext()) {
      appendable.append(toString(parts.next()));
      while (parts.hasNext()) {
        appendable.append(separator);
        appendable.append(toString(parts.next()));
      }
    }
    return appendable;
  }

  /**
   * Appends the string representation of each of {@code parts}, using the previously configured
   * separator between each, to {@code appendable}.
   */
  @CanIgnoreReturnValue
  public final <A extends Appendable> A appendTo(A appendable, @org.checkerframework.checker.nullness.qual.Nullable Object[] parts) throws IOException {
    return appendTo(appendable, Arrays.asList(parts));
  }

  /** Appends to {@code appendable} the string representation of each of the remaining arguments. */
  @CanIgnoreReturnValue
  public final <A extends Appendable> A appendTo(
<<<<<<< HEAD
      A appendable, @Nullable Object first, @Nullable Object second, @org.checkerframework.checker.nullness.qual.Nullable Object... rest)
=======
      A appendable, @NullableDecl Object first, @NullableDecl Object second, Object... rest)
>>>>>>> 594e3b73
      throws IOException {
    return appendTo(appendable, iterable(first, second, rest));
  }

  /**
   * Appends the string representation of each of {@code parts}, using the previously configured
   * separator between each, to {@code builder}. Identical to {@link #appendTo(Appendable,
   * Iterable)}, except that it does not throw {@link IOException}.
   */
  @CanIgnoreReturnValue
  public final StringBuilder appendTo(StringBuilder builder, Iterable<?> parts) {
    return appendTo(builder, parts.iterator());
  }

  /**
   * Appends the string representation of each of {@code parts}, using the previously configured
   * separator between each, to {@code builder}. Identical to {@link #appendTo(Appendable,
   * Iterable)}, except that it does not throw {@link IOException}.
   *
   * @since 11.0
   */
  @CanIgnoreReturnValue
  public final StringBuilder appendTo(StringBuilder builder, Iterator<?> parts) {
    try {
      appendTo((Appendable) builder, parts);
    } catch (IOException impossible) {
      throw new AssertionError(impossible);
    }
    return builder;
  }

  /**
   * Appends the string representation of each of {@code parts}, using the previously configured
   * separator between each, to {@code builder}. Identical to {@link #appendTo(Appendable,
   * Iterable)}, except that it does not throw {@link IOException}.
   */
  @CanIgnoreReturnValue
  public final StringBuilder appendTo(StringBuilder builder, @org.checkerframework.checker.nullness.qual.Nullable Object[] parts) {
    return appendTo(builder, Arrays.asList(parts));
  }

  /**
   * Appends to {@code builder} the string representation of each of the remaining arguments.
   * Identical to {@link #appendTo(Appendable, Object, Object, Object...)}, except that it does not
   * throw {@link IOException}.
   */
  @CanIgnoreReturnValue
  public final StringBuilder appendTo(
<<<<<<< HEAD
      StringBuilder builder, @Nullable Object first, @Nullable Object second, @org.checkerframework.checker.nullness.qual.Nullable Object... rest) {
=======
      StringBuilder builder,
      @NullableDecl Object first,
      @NullableDecl Object second,
      Object... rest) {
>>>>>>> 594e3b73
    return appendTo(builder, iterable(first, second, rest));
  }

  /**
   * Returns a string containing the string representation of each of {@code parts}, using the
   * previously configured separator between each.
   */
  public final String join(Iterable<?> parts) {
    return join(parts.iterator());
  }

  /**
   * Returns a string containing the string representation of each of {@code parts}, using the
   * previously configured separator between each.
   *
   * @since 11.0
   */
  public final String join(Iterator<?> parts) {
    return appendTo(new StringBuilder(), parts).toString();
  }

  /**
   * Returns a string containing the string representation of each of {@code parts}, using the
   * previously configured separator between each.
   */
  public final String join(Object[] parts) {
    return join(Arrays.asList(parts));
  }

  /**
   * Returns a string containing the string representation of each argument, using the previously
   * configured separator between each.
   */
<<<<<<< HEAD
  public final String join(@Nullable Object first, @Nullable Object second, @org.checkerframework.checker.nullness.qual.Nullable Object... rest) {
=======
  public final String join(
      @NullableDecl Object first, @NullableDecl Object second, Object... rest) {
>>>>>>> 594e3b73
    return join(iterable(first, second, rest));
  }

  /**
   * Returns a joiner with the same behavior as this one, except automatically substituting {@code
   * nullText} for any provided null elements.
   */
  public Joiner useForNull(final String nullText) {
    checkNotNull(nullText);
    return new Joiner(this) {
      @Override
      CharSequence toString(@NullableDecl Object part) {
        return (part == null) ? nullText : Joiner.this.toString(part);
      }

      @Override
      public Joiner useForNull(String nullText) {
        throw new UnsupportedOperationException("already specified useForNull");
      }

      @Override
      public Joiner skipNulls() {
        throw new UnsupportedOperationException("already specified useForNull");
      }
    };
  }

  /**
   * Returns a joiner with the same behavior as this joiner, except automatically skipping over any
   * provided null elements.
   */
  public Joiner skipNulls() {
    return new Joiner(this) {
      @Override
      public <A extends Appendable> A appendTo(A appendable, Iterator<?> parts) throws IOException {
        checkNotNull(appendable, "appendable");
        checkNotNull(parts, "parts");
        while (parts.hasNext()) {
          Object part = parts.next();
          if (part != null) {
            appendable.append(Joiner.this.toString(part));
            break;
          }
        }
        while (parts.hasNext()) {
          Object part = parts.next();
          if (part != null) {
            appendable.append(separator);
            appendable.append(Joiner.this.toString(part));
          }
        }
        return appendable;
      }

      @Override
      public Joiner useForNull(String nullText) {
        throw new UnsupportedOperationException("already specified skipNulls");
      }

      @Override
      public MapJoiner withKeyValueSeparator(String kvs) {
        throw new UnsupportedOperationException("can't use .skipNulls() with maps");
      }
    };
  }

  /**
   * Returns a {@code MapJoiner} using the given key-value separator, and the same configuration as
   * this {@code Joiner} otherwise.
   *
   * @since 20.0
   */
  public MapJoiner withKeyValueSeparator(char keyValueSeparator) {
    return withKeyValueSeparator(String.valueOf(keyValueSeparator));
  }

  /**
   * Returns a {@code MapJoiner} using the given key-value separator, and the same configuration as
   * this {@code Joiner} otherwise.
   */
  public MapJoiner withKeyValueSeparator(String keyValueSeparator) {
    return new MapJoiner(this, keyValueSeparator);
  }

  /**
   * An object that joins map entries in the same manner as {@code Joiner} joins iterables and
   * arrays. Like {@code Joiner}, it is thread-safe and immutable.
   *
   * <p>In addition to operating on {@code Map} instances, {@code MapJoiner} can operate on {@code
   * Multimap} entries in two distinct modes:
   *
   * <ul>
   *   <li>To output a separate entry for each key-value pair, pass {@code multimap.entries()} to a
   *       {@code MapJoiner} method that accepts entries as input, and receive output of the form
   *       {@code key1=A&key1=B&key2=C}.
   *   <li>To output a single entry for each key, pass {@code multimap.asMap()} to a {@code
   *       MapJoiner} method that accepts a map as input, and receive output of the form {@code
   *       key1=[A, B]&key2=C}.
   * </ul>
   *
   * @since 2.0
   */
  public static final class MapJoiner {
    private final Joiner joiner;
    private final String keyValueSeparator;

    private MapJoiner(Joiner joiner, String keyValueSeparator) {
      this.joiner = joiner; // only "this" is ever passed, so don't checkNotNull
      this.keyValueSeparator = checkNotNull(keyValueSeparator);
    }

    /**
     * Appends the string representation of each entry of {@code map}, using the previously
     * configured separator and key-value separator, to {@code appendable}.
     */
    @CanIgnoreReturnValue
    public <A extends Appendable> A appendTo(A appendable, Map<?, ?> map) throws IOException {
      return appendTo(appendable, map.entrySet());
    }

    /**
     * Appends the string representation of each entry of {@code map}, using the previously
     * configured separator and key-value separator, to {@code builder}. Identical to {@link
     * #appendTo(Appendable, Map)}, except that it does not throw {@link IOException}.
     */
    @CanIgnoreReturnValue
    public StringBuilder appendTo(StringBuilder builder, Map<?, ?> map) {
      return appendTo(builder, map.entrySet());
    }

    /**
     * Returns a string containing the string representation of each entry of {@code map}, using the
     * previously configured separator and key-value separator.
     */
    public String join(Map<?, ?> map) {
      return join(map.entrySet());
    }

    /**
     * Appends the string representation of each entry in {@code entries}, using the previously
     * configured separator and key-value separator, to {@code appendable}.
     *
     * @since 10.0
     */
    @Beta
    @CanIgnoreReturnValue
    public <A extends Appendable> A appendTo(A appendable, Iterable<? extends Entry<?, ?>> entries)
        throws IOException {
      return appendTo(appendable, entries.iterator());
    }

    /**
     * Appends the string representation of each entry in {@code entries}, using the previously
     * configured separator and key-value separator, to {@code appendable}.
     *
     * @since 11.0
     */
    @Beta
    @CanIgnoreReturnValue
    public <A extends Appendable> A appendTo(A appendable, Iterator<? extends Entry<?, ?>> parts)
        throws IOException {
      checkNotNull(appendable);
      if (parts.hasNext()) {
        Entry<?, ?> entry = parts.next();
        appendable.append(joiner.toString(entry.getKey()));
        appendable.append(keyValueSeparator);
        appendable.append(joiner.toString(entry.getValue()));
        while (parts.hasNext()) {
          appendable.append(joiner.separator);
          Entry<?, ?> e = parts.next();
          appendable.append(joiner.toString(e.getKey()));
          appendable.append(keyValueSeparator);
          appendable.append(joiner.toString(e.getValue()));
        }
      }
      return appendable;
    }

    /**
     * Appends the string representation of each entry in {@code entries}, using the previously
     * configured separator and key-value separator, to {@code builder}. Identical to {@link
     * #appendTo(Appendable, Iterable)}, except that it does not throw {@link IOException}.
     *
     * @since 10.0
     */
    @Beta
    @CanIgnoreReturnValue
    public StringBuilder appendTo(StringBuilder builder, Iterable<? extends Entry<?, ?>> entries) {
      return appendTo(builder, entries.iterator());
    }

    /**
     * Appends the string representation of each entry in {@code entries}, using the previously
     * configured separator and key-value separator, to {@code builder}. Identical to {@link
     * #appendTo(Appendable, Iterable)}, except that it does not throw {@link IOException}.
     *
     * @since 11.0
     */
    @Beta
    @CanIgnoreReturnValue
    public StringBuilder appendTo(StringBuilder builder, Iterator<? extends Entry<?, ?>> entries) {
      try {
        appendTo((Appendable) builder, entries);
      } catch (IOException impossible) {
        throw new AssertionError(impossible);
      }
      return builder;
    }

    /**
     * Returns a string containing the string representation of each entry in {@code entries}, using
     * the previously configured separator and key-value separator.
     *
     * @since 10.0
     */
    @Beta
    public String join(Iterable<? extends Entry<?, ?>> entries) {
      return join(entries.iterator());
    }

    /**
     * Returns a string containing the string representation of each entry in {@code entries}, using
     * the previously configured separator and key-value separator.
     *
     * @since 11.0
     */
    @Beta
    public String join(Iterator<? extends Entry<?, ?>> entries) {
      return appendTo(new StringBuilder(), entries).toString();
    }

    /**
     * Returns a map joiner with the same behavior as this one, except automatically substituting
     * {@code nullText} for any provided null keys or values.
     */
    public MapJoiner useForNull(String nullText) {
      return new MapJoiner(joiner.useForNull(nullText), keyValueSeparator);
    }
  }

  CharSequence toString(Object part) {
    checkNotNull(part); // checkNotNull for GWT (do not optimize).
    return (part instanceof CharSequence) ? (CharSequence) part : part.toString();
  }

  private static Iterable<@org.checkerframework.checker.nullness.qual.Nullable Object> iterable(
      final @org.checkerframework.checker.nullness.qual.Nullable Object first, final @org.checkerframework.checker.nullness.qual.Nullable Object second, final @org.checkerframework.checker.nullness.qual.Nullable Object[] rest) {
    checkNotNull(rest);
    return new AbstractList<@org.checkerframework.checker.nullness.qual.Nullable Object>() {
      @Pure
      @Override
      public int size() {
        return rest.length + 2;
      }

      @Override
      public @org.checkerframework.checker.nullness.qual.Nullable Object get(int index) {
        switch (index) {
          case 0:
            return first;
          case 1:
            return second;
          default:
            return rest[index - 2];
        }
      }
    };
  }
}<|MERGE_RESOLUTION|>--- conflicted
+++ resolved
@@ -128,11 +128,7 @@
   /** Appends to {@code appendable} the string representation of each of the remaining arguments. */
   @CanIgnoreReturnValue
   public final <A extends Appendable> A appendTo(
-<<<<<<< HEAD
-      A appendable, @Nullable Object first, @Nullable Object second, @org.checkerframework.checker.nullness.qual.Nullable Object... rest)
-=======
-      A appendable, @NullableDecl Object first, @NullableDecl Object second, Object... rest)
->>>>>>> 594e3b73
+      A appendable, @NullableDecl Object first, @NullableDecl Object second, @org.checkerframework.checker.nullness.qual.Nullable Object... rest)
       throws IOException {
     return appendTo(appendable, iterable(first, second, rest));
   }
@@ -181,14 +177,10 @@
    */
   @CanIgnoreReturnValue
   public final StringBuilder appendTo(
-<<<<<<< HEAD
-      StringBuilder builder, @Nullable Object first, @Nullable Object second, @org.checkerframework.checker.nullness.qual.Nullable Object... rest) {
-=======
       StringBuilder builder,
       @NullableDecl Object first,
       @NullableDecl Object second,
-      Object... rest) {
->>>>>>> 594e3b73
+      @org.checkerframework.checker.nullness.qual.Nullable Object... rest) {
     return appendTo(builder, iterable(first, second, rest));
   }
 
@@ -222,12 +214,8 @@
    * Returns a string containing the string representation of each argument, using the previously
    * configured separator between each.
    */
-<<<<<<< HEAD
-  public final String join(@Nullable Object first, @Nullable Object second, @org.checkerframework.checker.nullness.qual.Nullable Object... rest) {
-=======
   public final String join(
-      @NullableDecl Object first, @NullableDecl Object second, Object... rest) {
->>>>>>> 594e3b73
+      @NullableDecl Object first, @NullableDecl Object second, @org.checkerframework.checker.nullness.qual.Nullable Object... rest) {
     return join(iterable(first, second, rest));
   }
 
