--- conflicted
+++ resolved
@@ -243,11 +243,7 @@
     @VisibleForTesting static boolean disabled;
 
     @Override
-<<<<<<< HEAD
-    public @org.checkerframework.checker.nullness.qual.Nullable Class<?> loadFinalizer() {
-=======
     public @Nullable Class<?> loadFinalizer() {
->>>>>>> f972c215
       if (disabled) {
         return null;
       }
@@ -284,11 +280,7 @@
             + "issue, or move Guava to your system class path.";
 
     @Override
-<<<<<<< HEAD
-    public @org.checkerframework.checker.nullness.qual.Nullable Class<?> loadFinalizer() {
-=======
     public @Nullable Class<?> loadFinalizer() {
->>>>>>> f972c215
       try {
         /*
          * We use URLClassLoader because it's the only concrete class loader implementation in the
