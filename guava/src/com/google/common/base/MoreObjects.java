--- conflicted
+++ resolved
@@ -52,12 +52,7 @@
    * @throws NullPointerException if both {@code first} and {@code second} are null
    * @since 18.0 (since 3.0 as {@code Objects.firstNonNull()}).
    */
-<<<<<<< HEAD
-  @CheckReturnValue
-  public static <T> T firstNonNull(/*@Nullable*/ T first, /*@Nullable*/ T second) {
-=======
   public static <T> T firstNonNull(@Nullable T first, @Nullable T second) {
->>>>>>> 379757e3
     return first != null ? first : checkNotNull(second);
   }
 
@@ -168,12 +163,8 @@
      * is {@code null}, the string {@code "null"} is used, unless {@link #omitNullValues()} is
      * called, in which case this name/value pair will not be added.
      */
-<<<<<<< HEAD
-    public ToStringHelper add(String name, /*@Nullable*/ Object value) {
-=======
     @CanIgnoreReturnValue
     public ToStringHelper add(String name, @Nullable Object value) {
->>>>>>> 379757e3
       return addHolder(name, value);
     }
 
@@ -243,12 +234,8 @@
      * <p>It is strongly encouraged to use {@link #add(String, Object)} instead and give value a
      * readable name.
      */
-<<<<<<< HEAD
-    public ToStringHelper addValue(/*@Nullable*/ Object value) {
-=======
     @CanIgnoreReturnValue
     public ToStringHelper addValue(@Nullable Object value) {
->>>>>>> 379757e3
       return addHolder(value);
     }
 
