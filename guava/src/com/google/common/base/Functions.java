--- conflicted
+++ resolved
@@ -89,16 +89,11 @@
   }
 
   // enum singleton pattern
-  private enum IdentityFunction implements Function<@org.checkerframework.checker.nullness.qual.Nullable Object, @org.checkerframework.checker.nullness.qual.Nullable Object> {
+  private enum IdentityFunction implements Function<@Nullable Object, @Nullable Object> {
     INSTANCE;
 
     @Override
-<<<<<<< HEAD
-    @NullableDecl
-    public @org.checkerframework.checker.nullness.qual.Nullable Object apply(@NullableDecl Object o) {
-=======
     public @Nullable Object apply(@Nullable Object o) {
->>>>>>> f972c215
       return o;
     }
 
@@ -151,13 +146,8 @@
     }
 
     @Override
-<<<<<<< HEAD
-    public @org.checkerframework.checker.nullness.qual.Nullable V apply(@NullableDecl K key) {
-      @org.checkerframework.checker.nullness.qual.Nullable
-=======
-    public V apply(@Nullable K key) {
->>>>>>> f972c215
-      V result = map.get(key);
+    public @Nullable V apply(@Nullable K key) {
+      @Nullable V result = map.get(key);
       checkArgument(result != null || map.containsKey(key), "Key '%s' not present in map", key);
       return result;
     }
