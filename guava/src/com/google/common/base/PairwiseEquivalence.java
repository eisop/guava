--- conflicted
+++ resolved
@@ -23,11 +23,7 @@
 
 @GwtCompatible(serializable = true)
 @ElementTypesAreNonnullByDefault
-<<<<<<< HEAD
-final class PairwiseEquivalence<E, T extends E> extends Equivalence<Iterable<T>>
-=======
 final class PairwiseEquivalence<E, T extends @Nullable E> extends Equivalence<Iterable<T>>
->>>>>>> 0a17f4a4
     implements Serializable {
   final Equivalence<E> elementEquivalence;
 
