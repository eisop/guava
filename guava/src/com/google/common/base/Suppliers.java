/*
 * Copyright (C) 2007 The Guava Authors
 *
 * Licensed under the Apache License, Version 2.0 (the "License"); you may not use this file except
 * in compliance with the License. You may obtain a copy of the License at
 *
 * http://www.apache.org/licenses/LICENSE-2.0
 *
 * Unless required by applicable law or agreed to in writing, software distributed under the License
 * is distributed on an "AS IS" BASIS, WITHOUT WARRANTIES OR CONDITIONS OF ANY KIND, either express
 * or implied. See the License for the specific language governing permissions and limitations under
 * the License.
 */

package com.google.common.base;

import static com.google.common.base.Internal.toNanosSaturated;
import static com.google.common.base.NullnessCasts.uncheckedCastNullableTToT;
import static com.google.common.base.Preconditions.checkArgument;
import static com.google.common.base.Preconditions.checkNotNull;

import com.google.common.annotations.Beta;
import com.google.common.annotations.GwtCompatible;
import com.google.common.annotations.GwtIncompatible;
import com.google.common.annotations.J2ktIncompatible;
import com.google.common.annotations.VisibleForTesting;
import java.io.Serializable;
import java.time.Duration;
import java.util.concurrent.TimeUnit;
import javax.annotation.CheckForNull;
import org.checkerframework.checker.nullness.qual.Nullable;
import org.checkerframework.checker.signedness.qual.UnknownSignedness;
import org.checkerframework.framework.qual.AnnotatedFor;

/**
 * Useful suppliers.
 *
 * <p>All methods return serializable suppliers as long as they're given serializable parameters.
 *
 * @author Laurence Gonsalves
 * @author Harry Heymann
 * @since 2.0
 */
<<<<<<< HEAD
@AnnotatedFor({"nullness"})
@GwtCompatible
=======
@GwtCompatible(emulated = true)
>>>>>>> f3e095c3
@ElementTypesAreNonnullByDefault
public final class Suppliers {
  private Suppliers() {}

  /**
   * Returns a new supplier which is the composition of the provided function and supplier. In other
   * words, the new supplier's value will be computed by retrieving the value from {@code supplier},
   * and then applying {@code function} to that value. Note that the resulting supplier will not
   * call {@code supplier} or invoke {@code function} until it is called.
   */
  public static <F extends @Nullable Object, T extends @Nullable Object> Supplier<T> compose(
      Function<? super F, T> function, Supplier<F> supplier) {
    return new SupplierComposition<>(function, supplier);
  }

  private static class SupplierComposition<F extends @Nullable Object, T extends @Nullable Object>
      implements Supplier<T>, Serializable {
    final Function<? super F, T> function;
    final Supplier<F> supplier;

    SupplierComposition(Function<? super F, T> function, Supplier<F> supplier) {
      this.function = checkNotNull(function);
      this.supplier = checkNotNull(supplier);
    }

    @Override
    @ParametricNullness
    public T get() {
      return function.apply(supplier.get());
    }

    @Override
    public boolean equals(@CheckForNull Object obj) {
      if (obj instanceof SupplierComposition) {
        SupplierComposition<?, ?> that = (SupplierComposition<?, ?>) obj;
        return function.equals(that.function) && supplier.equals(that.supplier);
      }
      return false;
    }

    @Override
    public int hashCode(@UnknownSignedness SupplierComposition<F, T> this) {
      return Objects.hashCode(function, supplier);
    }

    @Override
    public String toString() {
      return "Suppliers.compose(" + function + ", " + supplier + ")";
    }

    private static final long serialVersionUID = 0;
  }

  /**
   * Returns a supplier which caches the instance retrieved during the first call to {@code get()}
   * and returns that value on subsequent calls to {@code get()}. See: <a
   * href="http://en.wikipedia.org/wiki/Memoization">memoization</a>
   *
   * <p>The returned supplier is thread-safe. The delegate's {@code get()} method will be invoked at
   * most once unless the underlying {@code get()} throws an exception. The supplier's serialized
   * form does not contain the cached value, which will be recalculated when {@code get()} is called
   * on the deserialized instance.
   *
   * <p>When the underlying delegate throws an exception then this memoizing supplier will keep
   * delegating calls until it returns valid data.
   *
   * <p>If {@code delegate} is an instance created by an earlier call to {@code memoize}, it is
   * returned directly.
   */
  public static <T extends @Nullable Object> Supplier<T> memoize(Supplier<T> delegate) {
    if (delegate instanceof NonSerializableMemoizingSupplier
        || delegate instanceof MemoizingSupplier) {
      return delegate;
    }
    return delegate instanceof Serializable
        ? new MemoizingSupplier<T>(delegate)
        : new NonSerializableMemoizingSupplier<T>(delegate);
  }

  @VisibleForTesting
  static class MemoizingSupplier<T extends @Nullable Object> implements Supplier<T>, Serializable {
    final Supplier<T> delegate;
    transient volatile boolean initialized;
    // "value" does not need to be volatile; visibility piggy-backs
    // on volatile read of "initialized".
    @CheckForNull transient T value;

    MemoizingSupplier(Supplier<T> delegate) {
      this.delegate = checkNotNull(delegate);
    }

    @Override
    @ParametricNullness
    public T get() {
      // A 2-field variant of Double Checked Locking.
      if (!initialized) {
        synchronized (this) {
          if (!initialized) {
            T t = delegate.get();
            value = t;
            initialized = true;
            return t;
          }
        }
      }
      // This is safe because we checked `initialized`.
      return uncheckedCastNullableTToT(value);
    }

    @Override
    public String toString() {
      return "Suppliers.memoize("
          + (initialized ? "<supplier that returned " + value + ">" : delegate)
          + ")";
    }

    private static final long serialVersionUID = 0;
  }

  @VisibleForTesting
  static class NonSerializableMemoizingSupplier<T extends @Nullable Object> implements Supplier<T> {
    @SuppressWarnings("UnnecessaryLambda") // Must be a fixed singleton object
    private static final Supplier<Void> SUCCESSFULLY_COMPUTED =
        () -> {
          throw new IllegalStateException(); // Should never get called.
        };

    private volatile Supplier<T> delegate;
    // "value" does not need to be volatile; visibility piggy-backs on volatile read of "delegate".
    @CheckForNull private T value;

    NonSerializableMemoizingSupplier(Supplier<T> delegate) {
      this.delegate = checkNotNull(delegate);
    }

    @Override
    @ParametricNullness
    @SuppressWarnings("unchecked") // Cast from Supplier<Void> to Supplier<T> is always valid
    public T get() {
      // Because Supplier is read-heavy, we use the "double-checked locking" pattern.
      if (delegate != SUCCESSFULLY_COMPUTED) {
        synchronized (this) {
          if (delegate != SUCCESSFULLY_COMPUTED) {
            T t = delegate.get();
            value = t;
            delegate = (Supplier<T>) SUCCESSFULLY_COMPUTED;
            return t;
          }
        }
      }
      // This is safe because we checked `delegate`.
      return uncheckedCastNullableTToT(value);
    }

    @Override
    public String toString() {
      Supplier<T> delegate = this.delegate;
      return "Suppliers.memoize("
          + (delegate == SUCCESSFULLY_COMPUTED
              ? "<supplier that returned " + value + ">"
              : delegate)
          + ")";
    }
  }

  /**
   * Returns a supplier that caches the instance supplied by the delegate and removes the cached
   * value after the specified time has passed. Subsequent calls to {@code get()} return the cached
   * value if the expiration time has not passed. After the expiration time, a new value is
   * retrieved, cached, and returned. See: <a
   * href="http://en.wikipedia.org/wiki/Memoization">memoization</a>
   *
   * <p>The returned supplier is thread-safe. The supplier's serialized form does not contain the
   * cached value, which will be recalculated when {@code get()} is called on the reserialized
   * instance. The actual memoization does not happen when the underlying delegate throws an
   * exception.
   *
   * <p>When the underlying delegate throws an exception then this memoizing supplier will keep
   * delegating calls until it returns valid data.
   *
   * @param duration the length of time after a value is created that it should stop being returned
   *     by subsequent {@code get()} calls
   * @param unit the unit that {@code duration} is expressed in
   * @throws IllegalArgumentException if {@code duration} is not positive
   * @since 2.0
   */
  @SuppressWarnings("GoodTime") // Prefer the Duration overload
  public static <T extends @Nullable Object> Supplier<T> memoizeWithExpiration(
      Supplier<T> delegate, long duration, TimeUnit unit) {
    checkNotNull(delegate);
    checkArgument(duration > 0, "duration (%s %s) must be > 0", duration, unit);
    return new ExpiringMemoizingSupplier<>(delegate, unit.toNanos(duration));
  }

  /**
   * Returns a supplier that caches the instance supplied by the delegate and removes the cached
   * value after the specified time has passed. Subsequent calls to {@code get()} return the cached
   * value if the expiration time has not passed. After the expiration time, a new value is
   * retrieved, cached, and returned. See: <a
   * href="http://en.wikipedia.org/wiki/Memoization">memoization</a>
   *
   * <p>The returned supplier is thread-safe. The supplier's serialized form does not contain the
   * cached value, which will be recalculated when {@code get()} is called on the reserialized
   * instance. The actual memoization does not happen when the underlying delegate throws an
   * exception.
   *
   * <p>When the underlying delegate throws an exception then this memoizing supplier will keep
   * delegating calls until it returns valid data.
   *
   * @param duration the length of time after a value is created that it should stop being returned
   *     by subsequent {@code get()} calls
   * @throws IllegalArgumentException if {@code duration} is not positive
   * @since 33.1.0
   */
  @Beta // only until we're confident that Java 8+ APIs are safe for our Android users
  @J2ktIncompatible
  @GwtIncompatible // java.time.Duration
  @SuppressWarnings("Java7ApiChecker") // no more dangerous that wherever the user got the Duration
  @IgnoreJRERequirement
  public static <T extends @Nullable Object> Supplier<T> memoizeWithExpiration(
      Supplier<T> delegate, Duration duration) {
    checkNotNull(delegate);
    // The alternative of `duration.compareTo(Duration.ZERO) > 0` causes J2ObjC trouble.
    checkArgument(
        !duration.isNegative() && !duration.isZero(), "duration (%s) must be > 0", duration);
    return new ExpiringMemoizingSupplier<T>(delegate, toNanosSaturated(duration));
  }

  @VisibleForTesting
  @SuppressWarnings("GoodTime") // lots of violations
  static class ExpiringMemoizingSupplier<T extends @Nullable Object>
      implements Supplier<T>, Serializable {
    final Supplier<T> delegate;
    final long durationNanos;
    @CheckForNull transient volatile T value;
    // The special value 0 means "not yet initialized".
    transient volatile long expirationNanos;

    ExpiringMemoizingSupplier(Supplier<T> delegate, long durationNanos) {
      this.delegate = delegate;
      this.durationNanos = durationNanos;
    }

    @Override
    @ParametricNullness
    public T get() {
      // Another variant of Double Checked Locking.
      //
      // We use two volatile reads. We could reduce this to one by
      // putting our fields into a holder class, but (at least on x86)
      // the extra memory consumption and indirection are more
      // expensive than the extra volatile reads.
      long nanos = expirationNanos;
      long now = System.nanoTime();
      if (nanos == 0 || now - nanos >= 0) {
        synchronized (this) {
          if (nanos == expirationNanos) { // recheck for lost race
            T t = delegate.get();
            value = t;
            nanos = now + durationNanos;
            // In the very unlikely event that nanos is 0, set it to 1;
            // no one will notice 1 ns of tardiness.
            expirationNanos = (nanos == 0) ? 1 : nanos;
            return t;
          }
        }
      }
      // This is safe because we checked `expirationNanos`.
      return uncheckedCastNullableTToT(value);
    }

    @Override
    public String toString() {
      // This is a little strange if the unit the user provided was not NANOS,
      // but we don't want to store the unit just for toString
      return "Suppliers.memoizeWithExpiration(" + delegate + ", " + durationNanos + ", NANOS)";
    }

    private static final long serialVersionUID = 0;
  }

  /** Returns a supplier that always supplies {@code instance}. */
  public static <T extends @Nullable Object> Supplier<T> ofInstance(
      @ParametricNullness T instance) {
    return new SupplierOfInstance<>(instance);
  }

  private static class SupplierOfInstance<T extends @Nullable Object>
      implements Supplier<T>, Serializable {
    @ParametricNullness final T instance;

    SupplierOfInstance(@ParametricNullness T instance) {
      this.instance = instance;
    }

    @Override
    @ParametricNullness
    public T get() {
      return instance;
    }

    @Override
    public boolean equals(@CheckForNull Object obj) {
      if (obj instanceof SupplierOfInstance) {
        SupplierOfInstance<?> that = (SupplierOfInstance<?>) obj;
        return Objects.equal(instance, that.instance);
      }
      return false;
    }

    @Override
    public int hashCode(@UnknownSignedness SupplierOfInstance<T> this) {
      return Objects.hashCode(instance);
    }

    @Override
    public String toString() {
      return "Suppliers.ofInstance(" + instance + ")";
    }

    private static final long serialVersionUID = 0;
  }

  /**
   * Returns a supplier whose {@code get()} method synchronizes on {@code delegate} before calling
   * it, making it thread-safe.
   */
  public static <T extends @Nullable Object> Supplier<T> synchronizedSupplier(
      Supplier<T> delegate) {
    return new ThreadSafeSupplier<>(delegate);
  }

  private static class ThreadSafeSupplier<T extends @Nullable Object>
      implements Supplier<T>, Serializable {
    final Supplier<T> delegate;

    ThreadSafeSupplier(Supplier<T> delegate) {
      this.delegate = checkNotNull(delegate);
    }

    @Override
    @ParametricNullness
    public T get() {
      synchronized (delegate) {
        return delegate.get();
      }
    }

    @Override
    public String toString() {
      return "Suppliers.synchronizedSupplier(" + delegate + ")";
    }

    private static final long serialVersionUID = 0;
  }

  /**
   * Returns a function that accepts a supplier and returns the result of invoking {@link
   * Supplier#get} on that supplier.
   *
   * <p><b>Java 8+ users:</b> use the method reference {@code Supplier::get} instead.
   *
   * @since 8.0
   */
  public static <T extends @Nullable Object> Function<Supplier<T>, T> supplierFunction() {
    @SuppressWarnings("unchecked") // implementation is "fully variant"
    SupplierFunction<T> sf = (SupplierFunction<T>) SupplierFunctionImpl.INSTANCE;
    return sf;
  }

  private interface SupplierFunction<T extends @Nullable Object> extends Function<Supplier<T>, T> {}

  private enum SupplierFunctionImpl implements SupplierFunction<@Nullable Object> {
    INSTANCE;

    // Note: This makes T a "pass-through type"
    @Override
    @CheckForNull
    public Object apply(Supplier<@Nullable Object> input) {
      return input.get();
    }

    @Override
    public String toString() {
      return "Suppliers.supplierFunction()";
    }
  }
}<|MERGE_RESOLUTION|>--- conflicted
+++ resolved
@@ -41,12 +41,8 @@
  * @author Harry Heymann
  * @since 2.0
  */
-<<<<<<< HEAD
 @AnnotatedFor({"nullness"})
-@GwtCompatible
-=======
 @GwtCompatible(emulated = true)
->>>>>>> f3e095c3
 @ElementTypesAreNonnullByDefault
 public final class Suppliers {
   private Suppliers() {}
