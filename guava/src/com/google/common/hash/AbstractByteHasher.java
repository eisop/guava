--- conflicted
+++ resolved
@@ -73,16 +73,12 @@
   }
 
   /** Updates the sink with the given number of bytes from the buffer. */
-<<<<<<< HEAD
   @SuppressWarnings({"upperbound:argument"}) /*
   Since `ByteBuffer scratch = ByteBuffer.allocate(8).order(ByteOrder.LITTLE_ENDIAN);`, scratch.array() will
   return an array with length of 8.
   */
+  @CanIgnoreReturnValue
   private Hasher update(@IntRange(from = 0, to = 8) int bytes) {
-=======
-  @CanIgnoreReturnValue
-  private Hasher update(int bytes) {
->>>>>>> 6b1f97ce
     try {
       update(scratch.array(), 0, bytes);
     } finally {
@@ -107,12 +103,8 @@
   }
 
   @Override
-<<<<<<< HEAD
+  @CanIgnoreReturnValue
   public Hasher putBytes(byte[] bytes, @NonNegative @LTLengthOf(value = "#1",offset = "#3 - 1") int off, @NonNegative @LTLengthOf(value = "#1",offset = "#2 - 1") int len) {
-=======
-  @CanIgnoreReturnValue
-  public Hasher putBytes(byte[] bytes, int off, int len) {
->>>>>>> 6b1f97ce
     checkPositionIndexes(off, off + len, bytes.length);
     update(bytes, off, len);
     return this;
