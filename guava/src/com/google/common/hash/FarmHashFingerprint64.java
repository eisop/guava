/*
 * Copyright (C) 2015 The Guava Authors
 *
 * Licensed under the Apache License, Version 2.0 (the "License"); you may not use this file except
 * in compliance with the License. You may obtain a copy of the License at
 *
 * http://www.apache.org/licenses/LICENSE-2.0
 *
 * Unless required by applicable law or agreed to in writing, software distributed under the License
 * is distributed on an "AS IS" BASIS, WITHOUT WARRANTIES OR CONDITIONS OF ANY KIND, either express
 * or implied. See the License for the specific language governing permissions and limitations under
 * the License.
 */

package com.google.common.hash;

import static com.google.common.base.Preconditions.checkPositionIndexes;
import static com.google.common.hash.LittleEndianByteArray.load32;
import static com.google.common.hash.LittleEndianByteArray.load64;
import static java.lang.Long.rotateRight;

import com.google.common.annotations.VisibleForTesting;
import org.checkerframework.checker.index.qual.LTLengthOf;
import org.checkerframework.checker.index.qual.LengthOf;
import org.checkerframework.checker.index.qual.NonNegative;
import org.checkerframework.common.value.qual.ArrayLenRange;
import org.checkerframework.common.value.qual.IntRange;
import org.checkerframework.common.value.qual.MinLen;

/**
 * Implementation of FarmHash Fingerprint64, an open-source fingerprinting algorithm for strings.
 *
 * <p>Its speed is comparable to CityHash64, and its quality of hashing is at least as good.
 *
 * <p>Note to maintainers: This implementation relies on signed arithmetic being bit-wise equivalent
 * to unsigned arithmetic in all cases except:
 *
 * <ul>
 *   <li>comparisons (signed values can be negative)
 *   <li>division (avoided here)
 *   <li>shifting (right shift must be unsigned)
 * </ul>
 *
 * @author Kyle Maddison
 * @author Geoff Pike
 */
@ElementTypesAreNonnullByDefault
final class FarmHashFingerprint64 extends AbstractNonStreamingHashFunction {
  static final HashFunction FARMHASH_FINGERPRINT_64 = new FarmHashFingerprint64();

  // Some primes between 2^63 and 2^64 for various uses.
  private static final long K0 = 0xc3a5c85c97cb3127L;
  private static final long K1 = 0xb492b66fbe98f273L;
  private static final long K2 = 0x9ae16a3b2f90404fL;

  @Override
  public HashCode hashBytes(byte[] input, @NonNegative @LTLengthOf(value = "#1", offset = "#3 - 1")  int off, @NonNegative @LTLengthOf(value = "#1", offset = "#2 - 1") int len) {
    checkPositionIndexes(off, off + len, input.length);
    return HashCode.fromLong(fingerprint(input, off, len));
  }

  @Override
  public @NonNegative int bits() {
    return 64;
  }

  @Override
  public String toString() {
    return "Hashing.farmHashFingerprint64()";
  }

  // End of public functions.
  @VisibleForTesting
  static long fingerprint(byte[] bytes, @NonNegative @LTLengthOf(value = "#1", offset = "#3 - 1") int offset, @NonNegative @LTLengthOf(value = "#1", offset = "#2 - 1") int length) {
    if (length <= 32) {
      if (length <= 16) {
        return hashLength0to16(bytes, offset, length);
      } else {
        return hashLength17to32(bytes, offset, length);
      }
    } else if (length <= 64) {
      return hashLength33To64(bytes, offset, length);
    } else {
      return hashLength65Plus(bytes, offset, length);
    }
  }

  @SuppressWarnings("signedness:shift.unsigned")
  private static long shiftMix(long val) {
    return val ^ (val >>> 47);
  }

  @SuppressWarnings("signedness:shift.unsigned")
  private static long hashLength16(long u, long v, long mul) {
    long a = (u ^ v) * mul;
    a ^= (a >>> 47);
    long b = (v ^ a) * mul;
    b ^= (b >>> 47);
    b *= mul;
    return b;
  }

  /**
   * Computes intermediate hash of 32 bytes of byte array from the given offset. Results are
   * returned in the output array because when we last measured, this was 12% faster than allocating
   * new arrays every time.
   */
  private static void weakHashLength32WithSeeds(
      byte[] bytes, @NonNegative int offset, long seedA, long seedB, long @MinLen(2)[] output) {
    long part1 = load64(bytes, offset);
    long part2 = load64(bytes, offset + 8);
    long part3 = load64(bytes, offset + 16);
    long part4 = load64(bytes, offset + 24);

    seedA += part1;
    seedB = rotateRight(seedB + seedA + part4, 21);
    long c = seedA;
    seedA += part2;
    seedA += part3;
    seedB += rotateRight(seedA, 44);
    output[0] = seedA + part4;
    output[1] = seedB + c;
  }

  private static long hashLength0to16(byte[] bytes, @NonNegative @LTLengthOf(value = "#1", offset = "#3 - 1") int offset, @IntRange(from = 0, to = 16) @LTLengthOf(value = "#1", offset = "#2 - 1") int length) {
    if (length >= 8) {
      long mul = K2 + length * 2L;
      long a = load64(bytes, offset) + K2;
      long b = load64(bytes, offset + length - 8);//(1)
      long c = rotateRight(b, 37) * mul + a;
      long d = (rotateRight(a, 25) + b) * mul;
      return hashLength16(c, d, mul);
    }
    if (length >= 4) {
      long mul = K2 + length * 2;
      long a = load32(bytes, offset) & 0xFFFFFFFFL;//(2)
      return hashLength16(length + (a << 3), load32(bytes, offset + length - 4) & 0xFFFFFFFFL, mul);//(1)
    }
    if (length > 0) {
      byte a = bytes[offset];//(3)
      byte b = bytes[offset + (length >> 1)];//(3)
      byte c = bytes[offset + (length - 1)];//(3)
      int y = (a & 0xFF) + ((b & 0xFF) << 8);
      int z = length + ((c & 0xFF) << 2);
      return shiftMix(y * K2 ^ z * K0) * K2;
    }
    return K2;
  }

<<<<<<< HEAD
  private static long hashLength17to32(byte[] bytes, @NonNegative @LTLengthOf(value = "#1", offset = "#3 - 1") int offset, @IntRange(from = 17, to = 32) @LTLengthOf(value = "#1", offset = "#2 - 1") int length) {
    long mul = K2 + length * 2;
=======
  private static long hashLength17to32(byte[] bytes, int offset, int length) {
    long mul = K2 + length * 2L;
>>>>>>> 6b1f97ce
    long a = load64(bytes, offset) * K1;
    long b = load64(bytes, offset + 8);
    long c = load64(bytes, offset + length - 8) * mul;//(1)
    long d = load64(bytes, offset + length - 16) * K2;//(1)
    return hashLength16(
        rotateRight(a + b, 43) + rotateRight(c, 30) + d, a + rotateRight(b + K2, 18) + c, mul);
  }

<<<<<<< HEAD
  private static long hashLength33To64(byte[] bytes, @NonNegative  @LTLengthOf(value = "#1", offset = "#3 - 1") int offset, @IntRange(from = 33, to = 64) @LTLengthOf(value = "#1", offset = "#2 - 1") int length) {
    long mul = K2 + length * 2;
=======
  private static long hashLength33To64(byte[] bytes, int offset, int length) {
    long mul = K2 + length * 2L;
>>>>>>> 6b1f97ce
    long a = load64(bytes, offset) * K2;
    long b = load64(bytes, offset + 8);
    long c = load64(bytes, offset + length - 8) * mul;
    long d = load64(bytes, offset + length - 16) * K2;
    long y = rotateRight(a + b, 43) + rotateRight(c, 30) + d;
    long z = hashLength16(y, a + rotateRight(b + K2, 18) + c, mul);
    long e = load64(bytes, offset + 16) * mul;
    long f = load64(bytes, offset + 24);
    long g = (y + load64(bytes, offset + length - 32)) * mul;
    long h = (z + load64(bytes, offset + length - 24)) * mul;
    return hashLength16(
        rotateRight(e + f, 43) + rotateRight(g, 30) + h, e + rotateRight(f + a, 18) + g, mul);
  }

  /*
   * Compute an 8-byte hash of a byte array of length greater than 64 bytes.
   */
  private static long hashLength65Plus(byte[] bytes, @NonNegative @LTLengthOf(value = "#1", offset = "#3 - 1") int offset, @IntRange(from = 65) @LTLengthOf(value = "#1", offset = "#2 - 1") int length) {
    int seed = 81;
    // For strings over 64 bytes we loop. Internal state consists of 56 bytes: v, w, x, y, and z.
    long x = seed;
    @SuppressWarnings("ConstantOverflow")
    long y = seed * K1 + 113;
    long z = shiftMix(y * K2 + 113) * K2;
    long[] v = new long[2];
    long[] w = new long[2];
    x = x * K2 + load64(bytes, offset);

    // Set end so that after the loop we have 1 to 64 bytes left to process.
    int end = offset + ((length - 1) / 64) * 64;
    int last64offset = end + ((length - 1) & 63) - 63;
    do {
      x = rotateRight(x + y + v[0] + load64(bytes, offset + 8), 37) * K1;
      y = rotateRight(y + v[1] + load64(bytes, offset + 48), 42) * K1;
      x ^= w[1];
      y += v[0] + load64(bytes, offset + 40);
      z = rotateRight(z + w[0], 33) * K1;
      weakHashLength32WithSeeds(bytes, offset, v[1] * K1, x + w[0], v);
      weakHashLength32WithSeeds(bytes, offset + 32, z + w[1], y + load64(bytes, offset + 16), w);
      long tmp = x;
      x = z;
      z = tmp;
      offset += 64;//(2)
    } while (offset != end);
    long mul = K1 + ((z & 0xFF) << 1);
    // Operate on the last 64 bytes of input.
    offset = last64offset;//(1)
    w[0] += ((length - 1) & 63);
    v[0] += w[0];
    w[0] += v[0];
    x = rotateRight(x + y + v[0] + load64(bytes, offset + 8), 37) * mul;
    y = rotateRight(y + v[1] + load64(bytes, offset + 48), 42) * mul;
    x ^= w[1] * 9;
    y += v[0] * 9 + load64(bytes, offset + 40);
    z = rotateRight(z + w[0], 33) * mul;
    weakHashLength32WithSeeds(bytes, offset, v[1] * mul, x + w[0], v);
    weakHashLength32WithSeeds(bytes, offset + 32, z + w[1], y + load64(bytes, offset + 16), w);
    return hashLength16(
        hashLength16(v[0], w[0], mul) + shiftMix(y) * K0 + x,
        hashLength16(v[1], w[1], mul) + z,
        mul);
  }
}<|MERGE_RESOLUTION|>--- conflicted
+++ resolved
@@ -147,13 +147,8 @@
     return K2;
   }
 
-<<<<<<< HEAD
   private static long hashLength17to32(byte[] bytes, @NonNegative @LTLengthOf(value = "#1", offset = "#3 - 1") int offset, @IntRange(from = 17, to = 32) @LTLengthOf(value = "#1", offset = "#2 - 1") int length) {
-    long mul = K2 + length * 2;
-=======
-  private static long hashLength17to32(byte[] bytes, int offset, int length) {
     long mul = K2 + length * 2L;
->>>>>>> 6b1f97ce
     long a = load64(bytes, offset) * K1;
     long b = load64(bytes, offset + 8);
     long c = load64(bytes, offset + length - 8) * mul;//(1)
@@ -162,13 +157,8 @@
         rotateRight(a + b, 43) + rotateRight(c, 30) + d, a + rotateRight(b + K2, 18) + c, mul);
   }
 
-<<<<<<< HEAD
   private static long hashLength33To64(byte[] bytes, @NonNegative  @LTLengthOf(value = "#1", offset = "#3 - 1") int offset, @IntRange(from = 33, to = 64) @LTLengthOf(value = "#1", offset = "#2 - 1") int length) {
-    long mul = K2 + length * 2;
-=======
-  private static long hashLength33To64(byte[] bytes, int offset, int length) {
     long mul = K2 + length * 2L;
->>>>>>> 6b1f97ce
     long a = load64(bytes, offset) * K2;
     long b = load64(bytes, offset + 8);
     long c = load64(bytes, offset + length - 8) * mul;
