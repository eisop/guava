/*
 * Copyright (C) 2017 The Guava Authors
 *
 * Licensed under the Apache License, Version 2.0 (the "License"); you may not use this file except
 * in compliance with the License. You may obtain a copy of the License at
 *
 * http://www.apache.org/licenses/LICENSE-2.0
 *
 * Unless required by applicable law or agreed to in writing, software distributed under the License
 * is distributed on an "AS IS" BASIS, WITHOUT WARRANTIES OR CONDITIONS OF ANY KIND, either express
 * or implied. See the License for the specific language governing permissions and limitations under
 * the License.
 */

package com.google.common.primitives;

import static com.google.common.base.Preconditions.checkArgument;
import static com.google.common.base.Preconditions.checkNotNull;

import com.google.common.annotations.GwtCompatible;
import com.google.common.base.Preconditions;
import com.google.errorprone.annotations.CanIgnoreReturnValue;
import com.google.errorprone.annotations.Immutable;
import java.io.Serializable;
import java.util.AbstractList;
import java.util.Arrays;
import java.util.Collection;
import java.util.List;
import java.util.RandomAccess;
import java.util.Spliterator;
import java.util.Spliterators;
import java.util.function.DoubleConsumer;
import java.util.stream.DoubleStream;
import javax.annotation.CheckForNull;
import org.checkerframework.checker.index.qual.EnsuresLTLengthOf;
import org.checkerframework.checker.index.qual.EnsuresLTLengthOfIf;
import org.checkerframework.checker.index.qual.GTENegativeOne;
import org.checkerframework.checker.index.qual.HasSubsequence;
import org.checkerframework.checker.index.qual.IndexFor;
import org.checkerframework.checker.index.qual.IndexOrHigh;
import org.checkerframework.checker.index.qual.IndexOrLow;
import org.checkerframework.checker.index.qual.LTLengthOf;
import org.checkerframework.checker.index.qual.LessThan;
import org.checkerframework.checker.index.qual.NonNegative;
import org.checkerframework.checker.index.qual.SameLen;
import org.checkerframework.checker.signedness.qual.UnknownSignedness;
import org.checkerframework.dataflow.qual.Pure;
import org.checkerframework.framework.qual.AnnotatedFor;

/**
 * An immutable array of {@code double} values, with an API resembling {@link List}.
 *
 * <p>Advantages compared to {@code double[]}:
 *
 * <ul>
 *   <li>All the many well-known advantages of immutability (read <i>Effective Java</i>, third
 *       edition, Item 17).
 *   <li>Has the value-based (not identity-based) {@link #equals}, {@link #hashCode}, and {@link
 *       #toString} behavior you expect.
 *   <li>Offers useful operations beyond just {@code get} and {@code length}, so you don't have to
 *       hunt through classes like {@link Arrays} and {@link Doubles} for them.
 *   <li>Supports a copy-free {@link #subArray} view, so methods that accept this type don't need to
 *       add overloads that accept start and end indexes.
 *   <li>Can be streamed without "breaking the chain": {@code foo.getBarDoubles().stream()...}.
 *   <li>Access to all collection-based utilities via {@link #asList} (though at the cost of
 *       allocating garbage).
 * </ul>
 *
 * <p>Disadvantages compared to {@code double[]}:
 *
 * <ul>
 *   <li>Memory footprint has a fixed overhead (about 24 bytes per instance).
 *   <li><i>Some</i> construction use cases force the data to be copied (though several construction
 *       APIs are offered that don't).
 *   <li>Can't be passed directly to methods that expect {@code double[]} (though the most common
 *       utilities do have replacements here).
 *   <li>Dependency on {@code com.google.common} / Guava.
 * </ul>
 *
 * <p>Advantages compared to {@link com.google.common.collect.ImmutableList ImmutableList}{@code
 * <Double>}:
 *
 * <ul>
 *   <li>Improved memory compactness and locality.
 *   <li>Can be queried without allocating garbage.
 *   <li>Access to {@code DoubleStream} features (like {@link DoubleStream#sum}) using {@code
 *       stream()} instead of the awkward {@code stream().mapToDouble(v -> v)}.
 * </ul>
 *
 * <p>Disadvantages compared to {@code ImmutableList<Double>}:
 *
 * <ul>
 *   <li>Can't be passed directly to methods that expect {@code Iterable}, {@code Collection}, or
 *       {@code List} (though the most common utilities do have replacements here, and there is a
 *       lazy {@link #asList} view).
 * </ul>
 *
 * @since 22.0
 */
<<<<<<< HEAD
@AnnotatedFor({"signedness"})
@Beta
=======
>>>>>>> 6b1f97ce
@GwtCompatible
@Immutable
@ElementTypesAreNonnullByDefault
public final class ImmutableDoubleArray implements Serializable {
  private static final ImmutableDoubleArray EMPTY = new ImmutableDoubleArray(new double[0]);

  /** Returns the empty array. */
  public static ImmutableDoubleArray of() {
    return EMPTY;
  }

  /** Returns an immutable array containing a single value. */
  public static ImmutableDoubleArray of(double e0) {
    return new ImmutableDoubleArray(new double[] {e0});
  }

  /** Returns an immutable array containing the given values, in order. */
  public static ImmutableDoubleArray of(double e0, double e1) {
    return new ImmutableDoubleArray(new double[] {e0, e1});
  }

  /** Returns an immutable array containing the given values, in order. */
  public static ImmutableDoubleArray of(double e0, double e1, double e2) {
    return new ImmutableDoubleArray(new double[] {e0, e1, e2});
  }

  /** Returns an immutable array containing the given values, in order. */
  public static ImmutableDoubleArray of(double e0, double e1, double e2, double e3) {
    return new ImmutableDoubleArray(new double[] {e0, e1, e2, e3});
  }

  /** Returns an immutable array containing the given values, in order. */
  public static ImmutableDoubleArray of(double e0, double e1, double e2, double e3, double e4) {
    return new ImmutableDoubleArray(new double[] {e0, e1, e2, e3, e4});
  }

  /** Returns an immutable array containing the given values, in order. */
  public static ImmutableDoubleArray of(
      double e0, double e1, double e2, double e3, double e4, double e5) {
    return new ImmutableDoubleArray(new double[] {e0, e1, e2, e3, e4, e5});
  }

  // TODO(kevinb): go up to 11?

  /**
   * Returns an immutable array containing the given values, in order.
   *
   * <p>The array {@code rest} must not be longer than {@code Integer.MAX_VALUE - 1}.
   */
  // Use (first, rest) so that `of(someDoubleArray)` won't compile (they should use copyOf), which
  // is okay since we have to copy the just-created array anyway.
  @SuppressWarnings("upperbound:array.access.unsafe.high.constant") // https://github.com/kelloggm/checker-framework/issues/182
  public static ImmutableDoubleArray of(double first, double... rest) {
    checkArgument(
        rest.length <= Integer.MAX_VALUE - 1, "the total number of elements must fit in an int");
    double[] array = new double[rest.length + 1];
    array[0] = first;
    System.arraycopy(rest, 0, array, 1, rest.length);
    return new ImmutableDoubleArray(array);
  }

  /** Returns an immutable array containing the given values, in order. */
  public static ImmutableDoubleArray copyOf(double[] values) {
    return values.length == 0
        ? EMPTY
        : new ImmutableDoubleArray(Arrays.copyOf(values, values.length));
  }

  /** Returns an immutable array containing the given values, in order. */
  public static ImmutableDoubleArray copyOf(Collection<Double> values) {
    return values.isEmpty() ? EMPTY : new ImmutableDoubleArray(Doubles.toArray(values));
  }

  /**
   * Returns an immutable array containing the given values, in order.
   *
   * <p><b>Performance note:</b> this method delegates to {@link #copyOf(Collection)} if {@code
   * values} is a {@link Collection}. Otherwise it creates a {@link #builder} and uses {@link
   * Builder#addAll(Iterable)}, with all the performance implications associated with that.
   */
  public static ImmutableDoubleArray copyOf(Iterable<Double> values) {
    if (values instanceof Collection) {
      return copyOf((Collection<Double>) values);
    }
    return builder().addAll(values).build();
  }

  /** Returns an immutable array containing all the values from {@code stream}, in order. */
  public static ImmutableDoubleArray copyOf(DoubleStream stream) {
    // Note this uses very different growth behavior from copyOf(Iterable) and the builder.
    double[] array = stream.toArray();
    return (array.length == 0) ? EMPTY : new ImmutableDoubleArray(array);
  }

  /**
   * Returns a new, empty builder for {@link ImmutableDoubleArray} instances, sized to hold up to
   * {@code initialCapacity} values without resizing. The returned builder is not thread-safe.
   *
   * <p><b>Performance note:</b> When feasible, {@code initialCapacity} should be the exact number
   * of values that will be added, if that knowledge is readily available. It is better to guess a
   * value slightly too high than slightly too low. If the value is not exact, the {@link
   * ImmutableDoubleArray} that is built will very likely occupy more memory than strictly
   * necessary; to trim memory usage, build using {@code builder.build().trimmed()}.
   */
  public static Builder builder(@NonNegative int initialCapacity) {
    checkArgument(initialCapacity >= 0, "Invalid initialCapacity: %s", initialCapacity);
    return new Builder(initialCapacity);
  }

  /**
   * Returns a new, empty builder for {@link ImmutableDoubleArray} instances, with a default initial
   * capacity. The returned builder is not thread-safe.
   *
   * <p><b>Performance note:</b> The {@link ImmutableDoubleArray} that is built will very likely
   * occupy more memory than necessary; to trim memory usage, build using {@code
   * builder.build().trimmed()}.
   */
  public static Builder builder() {
    return new Builder(10);
  }

  /**
   * A builder for {@link ImmutableDoubleArray} instances; obtained using {@link
   * ImmutableDoubleArray#builder}.
   */
  public static final class Builder {
    private double[] array;
    private @IndexOrHigh("array") int count = 0; // <= array.length

    Builder(@NonNegative int initialCapacity) {
      array = new double[initialCapacity];
    }

    /**
     * Appends {@code value} to the end of the values the built {@link ImmutableDoubleArray} will
     * contain.
     */
    @CanIgnoreReturnValue
    public Builder add(double value) {
      ensureRoomFor(1);
      array[count] = value;
      count += 1;
      return this;
    }

    /**
     * Appends {@code values}, in order, to the end of the values the built {@link
     * ImmutableDoubleArray} will contain.
     */
<<<<<<< HEAD
    /*
     * Calling ensureRoomFor(values.length) ensures that count is @LTLengthOf(value="array", offset="values.length-1").
     * That also implies that values.length is @LTLengthOf(value="array", offset="count-1")
     */
=======
    @CanIgnoreReturnValue
>>>>>>> 6b1f97ce
    public Builder addAll(double[] values) {
      ensureRoomFor(values.length);
      System.arraycopy(values, 0, array, count, values.length);
      count += values.length;
      return this;
    }

    /**
     * Appends {@code values}, in order, to the end of the values the built {@link
     * ImmutableDoubleArray} will contain.
     */
    @CanIgnoreReturnValue
    public Builder addAll(Iterable<Double> values) {
      if (values instanceof Collection) {
        return addAll((Collection<Double>) values);
      }
      for (Double value : values) {
        add(value);
      }
      return this;
    }

    /**
     * Appends {@code values}, in order, to the end of the values the built {@link
     * ImmutableDoubleArray} will contain.
     */
<<<<<<< HEAD
    /*
     * Iterating through collection elements and incrementing separate index.
     * Incrementing count in a for-each loop of values means that count is increased by at most values.size()
     * To typecheck, this code also needs a fix for:
     *   https://github.com/kelloggm/checker-framework/issues/197
     */
    @SuppressWarnings("upperbound") // increment index in for-each for Collection
=======
    @CanIgnoreReturnValue
>>>>>>> 6b1f97ce
    public Builder addAll(Collection<Double> values) {
      ensureRoomFor(values.size());
      for (Double value : values) {
        array[count++] = value;
      }
      return this;
    }

    /**
     * Appends all values from {@code stream}, in order, to the end of the values the built {@link
     * ImmutableDoubleArray} will contain.
     */
    @CanIgnoreReturnValue
    public Builder addAll(DoubleStream stream) {
      Spliterator.OfDouble spliterator = stream.spliterator();
      long size = spliterator.getExactSizeIfKnown();
      if (size > 0) { // known *and* nonempty
        ensureRoomFor(Ints.saturatedCast(size));
      }
      spliterator.forEachRemaining((DoubleConsumer) this::add);
      return this;
    }

    /**
     * Appends {@code values}, in order, to the end of the values the built {@link
     * ImmutableDoubleArray} will contain.
     */
<<<<<<< HEAD
    @SuppressWarnings(
      /*
       * count is @LTLengthOf(value="array",offset="values.length()-1"), which implies
       * values.length() is @LTLengthOf(value="array",offset="count-1")
       */
      "upperbound:argument" // LTLengthOf inversion
    )
=======
    @CanIgnoreReturnValue
>>>>>>> 6b1f97ce
    public Builder addAll(ImmutableDoubleArray values) {
      ensureRoomFor(values.length());
      System.arraycopy(values.array, values.start, array, count, values.length());
      count += values.length();
      return this;
    }

    /*
     * expandedCapacity(array.length, newCount) >= newCount
     * newArray.length >= array.length
     * therefore, count is an index for newArray
     * Possibly could be solved by combination of:
     *   https://github.com/kelloggm/checker-framework/issues/202
     *   https://github.com/kelloggm/checker-framework/issues/158
     */
    @SuppressWarnings({
      "index:contracts.postcondition", // postcondition
    })
    @EnsuresLTLengthOf(value = {"count", "#1"}, targetValue = {"array", "array"}, offset = {"#1 - 1","count - 1"})
    private void ensureRoomFor(@NonNegative int numberToAdd) {
      int newCount = count + numberToAdd; // TODO(kevinb): check overflow now?
      if (newCount > array.length) {
        array = Arrays.copyOf(array, expandedCapacity(array.length, newCount));
      }
    }

    // Unfortunately this is pasted from ImmutableCollection.Builder.
    private static @NonNegative int expandedCapacity(@NonNegative int oldCapacity, @NonNegative int minCapacity) {
      if (minCapacity < 0) {
        throw new AssertionError("cannot store more than MAX_VALUE elements");
      }
      // careful of overflow!
      int newCapacity = oldCapacity + (oldCapacity >> 1) + 1;
      if (newCapacity < minCapacity) {
        newCapacity = Integer.highestOneBit(minCapacity - 1) << 1;
      }
      if (newCapacity < 0) {
        newCapacity = Integer.MAX_VALUE; // guaranteed to be >= newCapacity
      }
      return newCapacity;
    }

    /**
     * Returns a new immutable array. The builder can continue to be used after this call, to append
     * more values and build again.
     *
     * <p><b>Performance note:</b> the returned array is backed by the same array as the builder, so
     * no data is copied as part of this step, but this may occupy more memory than strictly
     * necessary. To copy the data to a right-sized backing array, use {@code .build().trimmed()}.
     */
    public ImmutableDoubleArray build() {
      return count == 0 ? EMPTY : new ImmutableDoubleArray(array, 0, count);
    }
  }

  // Instance stuff here

  // The array is never mutated after storing in this field and the construction strategies ensure
  // it doesn't escape this class
  @SuppressWarnings("Immutable")
  @HasSubsequence(subsequence="this", from="this.start", to="this.end")
  private final double [] array;

  /*
   * TODO(kevinb): evaluate the trade-offs of going bimorphic to save these two fields from most
   * instances. Note that the instances that would get smaller are the right set to care about
   * optimizing, because the rest have the option of calling `trimmed`.
   */

  private final transient @IndexOrHigh("array") @LessThan("this.end + 1") int start; // it happens that we only serialize instances where this is 0
  private final @IndexOrHigh("array") int end; // exclusive

  private ImmutableDoubleArray(double[] array) {
    this(array, 0, array.length);
  }

  @SuppressWarnings(
      "index" // these three fields need to be initialized in some order, and any ordering
  // leads to the first two issuing errors - since each field is dependent on
  // at least one of the others
  )
  private ImmutableDoubleArray(double[] array, @IndexOrHigh("#1") @LessThan("#3 + 1") int start, @IndexOrHigh("#1") int end) {
    this.array = array;
    this.start = start;
    this.end = end;
  }

  /** Returns the number of values in this array. */
  @Pure
  public @NonNegative @LTLengthOf(value = {"array", "this"}, offset = {"start-1", "-1"}) int length() { // INDEX: Annotation on a public method refers to private member.
    return end - start;
  }

  /** Returns {@code true} if there are no values in this array ({@link #length} is zero). */
  @SuppressWarnings("index:contracts.conditional.postcondition") // postcondition
  @EnsuresLTLengthOfIf(result = false, expression = "start", targetValue = "array")
  public boolean isEmpty() {
    return end == start;
  }

  /**
   * Returns the {@code double} value present at the given index.
   *
   * @throws IndexOutOfBoundsException if {@code index} is negative, or greater than or equal to
   *     {@link #length}
   */
  /*
   * In a fixed-size collection whosle length is defined as end-start,
   * where i is IndexFor("this")
   * i+start is IndexFor("array")
   */
  @Pure
  public double get(@IndexFor("this") int index) {
    Preconditions.checkElementIndex(index, length());
    return array[start + index];
  }

  /**
   * Returns the smallest index for which {@link #get} returns {@code target}, or {@code -1} if no
   * such index exists. Values are compared as if by {@link Double#equals}. Equivalent to {@code
   * asList().indexOf(target)}.
   */
  @SuppressWarnings("lowerbound:return") // https://github.com/kelloggm/checker-framework/issues/232
  public @IndexOrLow("this") int indexOf(double target) {
    for (int i = start; i < end; i++) {
      if (areEqual(array[i], target)) {
        return i - start;
      }
    }
    return -1;
  }

  /**
   * Returns the largest index for which {@link #get} returns {@code target}, or {@code -1} if no
   * such index exists. Values are compared as if by {@link Double#equals}. Equivalent to {@code
   * asList().lastIndexOf(target)}.
   */
  public @IndexOrLow("this") int lastIndexOf(double target) {
    for (int i = end - 1; i >= start; i--) {
      if (areEqual(array[i], target)) {
        return i - start;
      }
    }
    return -1;
  }

  /**
   * Returns {@code true} if {@code target} is present at any index in this array. Values are
   * compared as if by {@link Double#equals}. Equivalent to {@code asList().contains(target)}.
   */
  public boolean contains(double target) {
    return indexOf(target) >= 0;
  }

  /** Invokes {@code consumer} for each value contained in this array, in order. */
  public void forEach(DoubleConsumer consumer) {
    checkNotNull(consumer);
    for (int i = start; i < end; i++) {
      consumer.accept(array[i]);
    }
  }

  /** Returns a stream over the values in this array, in order. */
  public DoubleStream stream() {
    return Arrays.stream(array, start, end);
  }

  /** Returns a new, mutable copy of this array's values, as a primitive {@code double[]}. */
  public double[] toArray() {
    return Arrays.copyOfRange(array, start, end);
  }

  /**
   * Returns a new immutable array containing the values in the specified range.
   *
   * <p><b>Performance note:</b> The returned array has the same full memory footprint as this one
   * does (no actual copying is performed). To reduce memory usage, use {@code subArray(start,
   * end).trimmed()}.
   */
  @SuppressWarnings("index") // needs https://github.com/kelloggm/checker-framework/issues/229
  public ImmutableDoubleArray subArray(@IndexOrHigh("this") int startIndex, @IndexOrHigh("this") int endIndex) {
    Preconditions.checkPositionIndexes(startIndex, endIndex, length());
    return startIndex == endIndex
        ? EMPTY
        : new ImmutableDoubleArray(array, start + startIndex, start + endIndex);
  }

  private Spliterator.OfDouble spliterator() {
    return Spliterators.spliterator(array, start, end, Spliterator.IMMUTABLE | Spliterator.ORDERED);
  }

  /**
   * Returns an immutable <i>view</i> of this array's values as a {@code List}; note that {@code
   * double} values are boxed into {@link Double} instances on demand, which can be very expensive.
   * The returned list should be used once and discarded. For any usages beyond that, pass the
   * returned list to {@link com.google.common.collect.ImmutableList#copyOf(Collection)
   * ImmutableList.copyOf} and use that list instead.
   */
  public List<Double> asList() {
    /*
     * Typically we cache this kind of thing, but much repeated use of this view is a performance
     * anti-pattern anyway. If we cache, then everyone pays a price in memory footprint even if
     * they never use this method.
     */
    return new AsList(this);
  }

  static class AsList extends AbstractList<Double> implements RandomAccess, Serializable {
    private final @SameLen("this") ImmutableDoubleArray parent;

    @SuppressWarnings("samelen:assignment") // SameLen("this") field
    private AsList(ImmutableDoubleArray parent) {
      this.parent = parent;
    }

    // inherit: isEmpty, containsAll, toArray x2, iterator, listIterator, stream, forEach, mutations

    @Override
    public @NonNegative int size() {
      return parent.length();
    }

    @Override
    public Double get(@IndexFor("this") int index) {
      return parent.get(index);
    }

    @Override
    public boolean contains(@CheckForNull @UnknownSignedness Object target) {
      return indexOf(target) >= 0;
    }

    @Override
    public @GTENegativeOne int indexOf(@CheckForNull @UnknownSignedness Object target) {
      return target instanceof Double ? parent.indexOf((Double) target) : -1;
    }

    @Override
    public @GTENegativeOne int lastIndexOf(@CheckForNull @UnknownSignedness Object target) {
      return target instanceof Double ? parent.lastIndexOf((Double) target) : -1;
    }

    @Override
    public List<Double> subList(@IndexOrHigh("this") int fromIndex, @IndexOrHigh("this") int toIndex) {
      return parent.subArray(fromIndex, toIndex).asList();
    }

    // The default List spliterator is not efficiently splittable
    @Override
    public Spliterator<Double> spliterator() {
      return parent.spliterator();
    }

    @Override
    /*
     * Iterating through collection elements and incrementing separate index.
     * i is incremented in a for-each loop by that, and that has the same size as parent.array
     * therefore i is an index for parent.array
     */
    @SuppressWarnings("upperbound:array.access.unsafe.high") // index incremented in for-each over list of same length
    public boolean equals(@CheckForNull @UnknownSignedness Object object) {
      if (object instanceof AsList) {
        AsList that = (AsList) object;
        return this.parent.equals(that.parent);
      }
      // We could delegate to super now but it would still box too much
      if (!(object instanceof List)) {
        return false;
      }
      List<?> that = (List<?>) object;
      if (this.size() != that.size()) {
        return false;
      }
      int i = parent.start;
      // Since `that` is very likely RandomAccess we could avoid allocating this iterator...
      for (Object element : that) {
        if (!(element instanceof Double) || !areEqual(parent.array[i++], (Double) element)) {
          return false;
        }
      }
      return true;
    }

    // Because we happen to use the same formula. If that changes, just don't override this.
    @Override
    public int hashCode(@UnknownSignedness AsList this) {
      return parent.hashCode();
    }

    @Override
    public String toString() {
      return parent.toString();
    }
  }

  /**
   * Returns {@code true} if {@code object} is an {@code ImmutableDoubleArray} containing the same
   * values as this one, in the same order. Values are compared as if by {@link Double#equals}.
   */
  @Override
  public boolean equals(@CheckForNull Object object) {
    if (object == this) {
      return true;
    }
    if (!(object instanceof ImmutableDoubleArray)) {
      return false;
    }
    ImmutableDoubleArray that = (ImmutableDoubleArray) object;
    if (this.length() != that.length()) {
      return false;
    }
    for (int i = 0; i < length(); i++) {
      if (!areEqual(this.get(i), that.get(i))) {
        return false;
      }
    }
    return true;
  }

  // Match the behavior of Double.equals()
  @Pure
  private static boolean areEqual(double a, double b) {
    return Double.doubleToLongBits(a) == Double.doubleToLongBits(b);
  }

  /** Returns an unspecified hash code for the contents of this immutable array. */
  @Override
  public int hashCode(@UnknownSignedness ImmutableDoubleArray this) {
    int hash = 1;
    for (int i = start; i < end; i++) {
      hash *= 31;
      hash += Doubles.hashCode(array[i]);
    }
    return hash;
  }

  /**
   * Returns a string representation of this array in the same form as {@link
   * Arrays#toString(double[])}, for example {@code "[1, 2, 3]"}.
   */
  @Override
  public String toString() {
    if (isEmpty()) {
      return "[]";
    }
    StringBuilder builder = new StringBuilder(length() * 5); // rough estimate is fine
    builder.append('[').append(array[start]);

    for (int i = start + 1; i < end; i++) {
      builder.append(", ").append(array[i]);
    }
    builder.append(']');
    return builder.toString();
  }

  /**
   * Returns an immutable array containing the same values as {@code this} array. This is logically
   * a no-op, and in some circumstances {@code this} itself is returned. However, if this instance
   * is a {@link #subArray} view of a larger array, this method will copy only the appropriate range
   * of values, resulting in an equivalent array with a smaller memory footprint.
   */
  public ImmutableDoubleArray trimmed() {
    return isPartialView() ? new ImmutableDoubleArray(toArray()) : this;
  }

  private boolean isPartialView() {
    return start > 0 || end < array.length;
  }

  Object writeReplace() {
    return trimmed();
  }

  Object readResolve() {
    return isEmpty() ? EMPTY : this;
  }
}<|MERGE_RESOLUTION|>--- conflicted
+++ resolved
@@ -97,11 +97,7 @@
  *
  * @since 22.0
  */
-<<<<<<< HEAD
 @AnnotatedFor({"signedness"})
-@Beta
-=======
->>>>>>> 6b1f97ce
 @GwtCompatible
 @Immutable
 @ElementTypesAreNonnullByDefault
@@ -251,14 +247,11 @@
      * Appends {@code values}, in order, to the end of the values the built {@link
      * ImmutableDoubleArray} will contain.
      */
-<<<<<<< HEAD
     /*
      * Calling ensureRoomFor(values.length) ensures that count is @LTLengthOf(value="array", offset="values.length-1").
      * That also implies that values.length is @LTLengthOf(value="array", offset="count-1")
      */
-=======
     @CanIgnoreReturnValue
->>>>>>> 6b1f97ce
     public Builder addAll(double[] values) {
       ensureRoomFor(values.length);
       System.arraycopy(values, 0, array, count, values.length);
@@ -285,7 +278,6 @@
      * Appends {@code values}, in order, to the end of the values the built {@link
      * ImmutableDoubleArray} will contain.
      */
-<<<<<<< HEAD
     /*
      * Iterating through collection elements and incrementing separate index.
      * Incrementing count in a for-each loop of values means that count is increased by at most values.size()
@@ -293,9 +285,7 @@
      *   https://github.com/kelloggm/checker-framework/issues/197
      */
     @SuppressWarnings("upperbound") // increment index in for-each for Collection
-=======
     @CanIgnoreReturnValue
->>>>>>> 6b1f97ce
     public Builder addAll(Collection<Double> values) {
       ensureRoomFor(values.size());
       for (Double value : values) {
@@ -323,7 +313,6 @@
      * Appends {@code values}, in order, to the end of the values the built {@link
      * ImmutableDoubleArray} will contain.
      */
-<<<<<<< HEAD
     @SuppressWarnings(
       /*
        * count is @LTLengthOf(value="array",offset="values.length()-1"), which implies
@@ -331,9 +320,7 @@
        */
       "upperbound:argument" // LTLengthOf inversion
     )
-=======
     @CanIgnoreReturnValue
->>>>>>> 6b1f97ce
     public Builder addAll(ImmutableDoubleArray values) {
       ensureRoomFor(values.length());
       System.arraycopy(values.array, values.start, array, count, values.length());
