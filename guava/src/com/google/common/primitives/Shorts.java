--- conflicted
+++ resolved
@@ -32,7 +32,6 @@
 import java.util.List;
 import java.util.RandomAccess;
 import javax.annotation.CheckForNull;
-<<<<<<< HEAD
 import org.checkerframework.checker.index.qual.HasSubsequence;
 import org.checkerframework.checker.index.qual.IndexFor;
 import org.checkerframework.checker.index.qual.IndexOrHigh;
@@ -43,15 +42,12 @@
 import org.checkerframework.checker.index.qual.NonNegative;
 import org.checkerframework.checker.index.qual.Positive;
 import org.checkerframework.checker.index.qual.SubstringIndexFor;
-import org.checkerframework.checker.nullness.qual.Nullable;
 import org.checkerframework.checker.signedness.qual.Signed;
 import org.checkerframework.checker.signedness.qual.UnknownSignedness;
 import org.checkerframework.common.value.qual.IntRange;
 import org.checkerframework.common.value.qual.MinLen;
 import org.checkerframework.framework.qual.AnnotatedFor;
 import org.checkerframework.framework.qual.CFComment;
-=======
->>>>>>> 0a17f4a4
 
 /**
  * Static utility methods pertaining to {@code short} primitives, that are not already found in
@@ -630,23 +626,15 @@
     }
 
     @Override
-<<<<<<< HEAD
     @SuppressWarnings("signedness:cast.unsafe") // non-generic container class
     public boolean contains(@CheckForNull @UnknownSignedness Object target) {
-=======
-    public boolean contains(@CheckForNull Object target) {
->>>>>>> 0a17f4a4
       // Overridden to prevent a ton of boxing
       return (target instanceof Short) && Shorts.indexOf(array, (@Signed Short) target, start, end) != -1;
     }
 
     @Override
-<<<<<<< HEAD
     @SuppressWarnings("signedness:cast.unsafe") // non-generic container class
     public @IndexOrLow("this") int indexOf(@CheckForNull @UnknownSignedness Object target) {
-=======
-    public int indexOf(@CheckForNull Object target) {
->>>>>>> 0a17f4a4
       // Overridden to prevent a ton of boxing
       if (target instanceof Short) {
         int i = Shorts.indexOf(array, (@Signed Short) target, start, end);
@@ -658,12 +646,8 @@
     }
 
     @Override
-<<<<<<< HEAD
     @SuppressWarnings("signedness:cast.unsafe") // non-generic container class
     public @IndexOrLow("this") int lastIndexOf(@CheckForNull @UnknownSignedness Object target) {
-=======
-    public int lastIndexOf(@CheckForNull Object target) {
->>>>>>> 0a17f4a4
       // Overridden to prevent a ton of boxing
       if (target instanceof Short) {
         int i = Shorts.lastIndexOf(array, (@Signed Short) target, start, end);
@@ -695,11 +679,7 @@
     }
 
     @Override
-<<<<<<< HEAD
     public boolean equals(@CheckForNull @UnknownSignedness Object object) {
-=======
-    public boolean equals(@CheckForNull Object object) {
->>>>>>> 0a17f4a4
       if (object == this) {
         return true;
       }
