--- conflicted
+++ resolved
@@ -229,13 +229,9 @@
    *     the array
    * @throws IllegalArgumentException if {@code array} is empty
    */
-<<<<<<< HEAD
-  public static short min(short @MinLen(1)... array) {
-=======
   @GwtIncompatible(
       "Available in GWT! Annotation is to avoid conflict with GWT specialization of base class.")
-  public static short min(short... array) {
->>>>>>> 2d655e59
+  public static short min(short @MinLen(1)... array) {
     checkArgument(array.length > 0);
     short min = array[0];
     for (int i = 1; i < array.length; i++) {
@@ -254,13 +250,9 @@
    *     in the array
    * @throws IllegalArgumentException if {@code array} is empty
    */
-<<<<<<< HEAD
-  public static short max(short @MinLen(1)... array) {
-=======
   @GwtIncompatible(
       "Available in GWT! Annotation is to avoid conflict with GWT specialization of base class.")
-  public static short max(short... array) {
->>>>>>> 2d655e59
+  public static short max(short @MinLen(1)... array) {
     checkArgument(array.length > 0);
     short max = array[0];
     for (int i = 1; i < array.length; i++) {
