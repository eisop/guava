--- conflicted
+++ resolved
@@ -53,11 +53,7 @@
  * @author Louis Wasserman
  * @since 1.0
  */
-<<<<<<< HEAD
 @AnnotatedFor({"signedness"})
-=======
-@J2ktIncompatible
->>>>>>> 6b1f97ce
 @GwtIncompatible
 @ElementTypesAreNonnullByDefault
 public final class UnsignedBytes {
@@ -182,12 +178,7 @@
    *
    * @since 13.0
    */
-<<<<<<< HEAD
-  @Beta
   public static String toString(@Unsigned byte x) {
-=======
-  public static String toString(byte x) {
->>>>>>> 6b1f97ce
     return toString(x, 10);
   }
 
@@ -201,12 +192,7 @@
    *     and {@link Character#MAX_RADIX}.
    * @since 13.0
    */
-<<<<<<< HEAD
-  @Beta
   public static String toString(@Unsigned byte x, @IntRange(from=2, to=36) int radix) {
-=======
-  public static String toString(byte x, int radix) {
->>>>>>> 6b1f97ce
     checkArgument(
         radix >= Character.MIN_RADIX && radix <= Character.MAX_RADIX,
         "radix (%s) must be between Character.MIN_RADIX and Character.MAX_RADIX",
@@ -241,11 +227,7 @@
    *     Byte#parseByte(String)})
    * @since 13.0
    */
-<<<<<<< HEAD
   @SuppressWarnings("signedness:cast") // if statement guarantees all is ok
-  @Beta
-=======
->>>>>>> 6b1f97ce
   @CanIgnoreReturnValue
   public static @Unsigned byte parseUnsignedByte(String string, @IntRange(from=2, to=36) int radix) {
     int parse = Integer.parseInt(checkNotNull(string), radix);
