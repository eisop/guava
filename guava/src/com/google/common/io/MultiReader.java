--- conflicted
+++ resolved
@@ -22,15 +22,11 @@
 import java.io.Reader;
 import java.util.Iterator;
 import javax.annotation.CheckForNull;
-<<<<<<< HEAD
 import org.checkerframework.checker.index.qual.GTENegativeOne;
 import org.checkerframework.checker.index.qual.IndexOrHigh;
 import org.checkerframework.checker.index.qual.LTEqLengthOf;
 import org.checkerframework.checker.index.qual.LTLengthOf;
 import org.checkerframework.checker.index.qual.NonNegative;
-import org.checkerframework.checker.nullness.qual.Nullable;
-=======
->>>>>>> 0a17f4a4
 
 /**
  * A {@link Reader} that concatenates multiple readers.
@@ -58,11 +54,7 @@
   }
 
   @Override
-<<<<<<< HEAD
   public @GTENegativeOne @LTEqLengthOf("#1") int read(char [] cbuf, @IndexOrHigh("#1") int off, @NonNegative @LTLengthOf(value = "#1", offset = "#2 - 1") int len) throws IOException {
-=======
-  public int read(char[] cbuf, int off, int len) throws IOException {
->>>>>>> 0a17f4a4
     checkNotNull(cbuf);
     if (current == null) {
       return -1;
