--- conflicted
+++ resolved
@@ -43,12 +43,8 @@
  * @author Keith Bottner
  * @since 8.0
  */
-<<<<<<< HEAD
 @AnnotatedFor({"signedness"})
-@Beta
-=======
 @J2ktIncompatible
->>>>>>> 6b1f97ce
 @GwtIncompatible
 @ElementTypesAreNonnullByDefault
 public final class LittleEndianDataInputStream extends FilterInputStream implements DataInput {
