--- conflicted
+++ resolved
@@ -30,12 +30,8 @@
 import java.util.AbstractSet;
 import java.util.Set;
 import javax.annotation.CheckForNull;
-<<<<<<< HEAD
-
 import org.checkerframework.checker.index.qual.NonNegative;
 import org.checkerframework.checker.signedness.qual.UnknownSignedness;
-=======
->>>>>>> 0a17f4a4
 
 /**
  * This class provides a skeletal implementation of {@link BaseGraph}.
@@ -82,11 +78,7 @@
       }
 
       @Override
-<<<<<<< HEAD
       public boolean remove(@CheckForNull @UnknownSignedness Object o) {
-=======
-      public boolean remove(@CheckForNull Object o) {
->>>>>>> 0a17f4a4
         throw new UnsupportedOperationException();
       }
 
@@ -95,11 +87,7 @@
       // Graph<LinkedList>.
       @SuppressWarnings("unchecked")
       @Override
-<<<<<<< HEAD
       public boolean contains(@CheckForNull @UnknownSignedness Object obj) {
-=======
-      public boolean contains(@CheckForNull Object obj) {
->>>>>>> 0a17f4a4
         if (!(obj instanceof EndpointPair)) {
           return false;
         }
