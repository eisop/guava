--- conflicted
+++ resolved
@@ -130,8 +130,6 @@
               "https://stackoverflow.com/q/5189914/28465",
               "https://groups.google.com/d/msg/guava-announce/zHZTFg7YF3o/rQNnwdHeEwAJ"));
     }
-<<<<<<< HEAD
-=======
     logger.log(
         java.util.logging.Level.WARNING,
         "In January 2020, we will remove GWT-RPC support for Guava types. You are seeing this"
@@ -139,7 +137,6 @@
             + " can identify which type by looking at the class name in the attached stack trace.",
         new Throwable());
 
->>>>>>> a1b3c068
   }
 
   private Platform() {}
