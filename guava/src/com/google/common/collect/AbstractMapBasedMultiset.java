/*
 * Copyright (C) 2007 The Guava Authors
 *
 * Licensed under the Apache License, Version 2.0 (the "License");
 * you may not use this file except in compliance with the License.
 * You may obtain a copy of the License at
 *
 * http://www.apache.org/licenses/LICENSE-2.0
 *
 * Unless required by applicable law or agreed to in writing, software
 * distributed under the License is distributed on an "AS IS" BASIS,
 * WITHOUT WARRANTIES OR CONDITIONS OF ANY KIND, either express or implied.
 * See the License for the specific language governing permissions and
 * limitations under the License.
 */

package com.google.common.collect;

import org.checkerframework.dataflow.qual.Pure;
import org.checkerframework.dataflow.qual.SideEffectFree;
import org.checkerframework.framework.qual.AnnotatedFor;

import static com.google.common.base.Preconditions.checkArgument;
import static com.google.common.base.Preconditions.checkNotNull;
import static com.google.common.collect.CollectPreconditions.checkNonnegative;
import static com.google.common.collect.CollectPreconditions.checkRemove;

import com.google.common.annotations.GwtCompatible;
import com.google.common.annotations.GwtIncompatible;
import com.google.common.primitives.Ints;
import com.google.errorprone.annotations.CanIgnoreReturnValue;
import java.io.InvalidObjectException;
import java.io.ObjectStreamException;
import java.io.Serializable;
import java.util.ConcurrentModificationException;
import java.util.Iterator;
import java.util.Map;
import java.util.Set;
import java.util.function.ObjIntConsumer;
import javax.annotation.Nullable;

/**
 * Basic implementation of {@code Multiset<E>} backed by an instance of {@code
 * Map<E, Count>}.
 *
 * <p>For serialization to work, the subclass must specify explicit {@code
 * readObject} and {@code writeObject} methods.
 *
 * @author Kevin Bourrillion
 */
@AnnotatedFor({"nullness"})
@GwtCompatible(emulated = true)
<<<<<<< HEAD
abstract class AbstractMapBasedMultiset<E extends /*@org.checkerframework.checker.nullness.qual.Nullable*/ Object> extends AbstractMultiset<E> implements Serializable {

=======
abstract class AbstractMapBasedMultiset<E> extends AbstractMultiset<E> implements Serializable {
  // TODO(lowasser): consider overhauling this back to Map<E, Integer>
>>>>>>> 379757e3
  private transient Map<E, Count> backingMap;

  /*
   * Cache the size for efficiency. Using a long lets us avoid the need for
   * overflow checking and ensures that size() will function correctly even if
   * the multiset had once been larger than Integer.MAX_VALUE.
   */
  private transient long size;

  /** Standard constructor. */
  protected AbstractMapBasedMultiset(Map<E, Count> backingMap) {
    this.backingMap = checkNotNull(backingMap);
    this.size = super.size();
  }

  /** Used during deserialization only. The backing map must be empty. */
  void setBackingMap(Map<E, Count> backingMap) {
    this.backingMap = backingMap;
  }

  // Required Implementations

  /**
   * {@inheritDoc}
   *
   * <p>Invoking {@link Multiset.Entry#getCount} on an entry in the returned
   * set always returns the current count of that element in the multiset, as
   * opposed to the count at the time the entry was retrieved.
   */
  @SideEffectFree
  @Override
  public Set<Multiset.Entry<E>> entrySet() {
    return super.entrySet();
  }

  @Override
  Iterator<Entry<E>> entryIterator() {
    final Iterator<Map.Entry<E, Count>> backingEntries = backingMap.entrySet().iterator();
    return new Iterator<Multiset.Entry<E>>() {
      Map.Entry<E, Count> toRemove;

      @Override
      public boolean hasNext() {
        return backingEntries.hasNext();
      }

      @Override
      public Multiset.Entry<E> next() {
        final Map.Entry<E, Count> mapEntry = backingEntries.next();
        toRemove = mapEntry;
        return new Multisets.AbstractEntry<E>() {
          @Override
          public E getElement() {
            return mapEntry.getKey();
          }

          @Override
          public int getCount() {
            Count count = mapEntry.getValue();
            if (count == null || count.get() == 0) {
              Count frequency = backingMap.get(getElement());
              if (frequency != null) {
                return frequency.get();
              }
            }
            return (count == null) ? 0 : count.get();
          }
        };
      }

      @Override
      public void remove() {
        checkRemove(toRemove != null);
        size -= toRemove.getValue().getAndSet(0);
        backingEntries.remove();
        toRemove = null;
      }
    };
  }

  @Override public void forEachEntry(ObjIntConsumer<? super E> action) {
    checkNotNull(action);
    backingMap.forEach((element, count) -> action.accept(element, count.get()));
  }

  @Override
  public void clear() {
    for (Count frequency : backingMap.values()) {
      frequency.set(0);
    }
    backingMap.clear();
    size = 0L;
  }

  @Override
  int distinctElements() {
    return backingMap.size();
  }

  // Optimizations - Query Operations

  @Pure
  @Override
  public int size() {
    return Ints.saturatedCast(size);
  }

  @Override
  public Iterator<E> iterator() {
    return new MapBasedMultisetIterator();
  }

  /*
   * Not subclassing AbstractMultiset$MultisetIterator because next() needs to
   * retrieve the Map.Entry<E, Count> entry, which can then be used for
   * a more efficient remove() call.
   */
  private class MapBasedMultisetIterator implements Iterator<E> {
    final Iterator<Map.Entry<E, Count>> entryIterator;
    Map.Entry<E, Count> currentEntry;
    int occurrencesLeft;
    boolean canRemove;

    MapBasedMultisetIterator() {
      this.entryIterator = backingMap.entrySet().iterator();
    }

    @Override
    public boolean hasNext() {
      return occurrencesLeft > 0 || entryIterator.hasNext();
    }

    @Override
    public E next() {
      if (occurrencesLeft == 0) {
        currentEntry = entryIterator.next();
        occurrencesLeft = currentEntry.getValue().get();
      }
      occurrencesLeft--;
      canRemove = true;
      return currentEntry.getKey();
    }

    @Override
    public void remove() {
      checkRemove(canRemove);
      int frequency = currentEntry.getValue().get();
      if (frequency <= 0) {
        throw new ConcurrentModificationException();
      }
      if (currentEntry.getValue().addAndGet(-1) == 0) {
        entryIterator.remove();
      }
      size--;
      canRemove = false;
    }
  }

  @Override
  public int count(/*@Nullable*/ /*@org.checkerframework.checker.nullness.qual.Nullable*/ Object element) {
    Count frequency = Maps.safeGet(backingMap, element);
    return (frequency == null) ? 0 : frequency.get();
  }

  // Optional Operations - Modification Operations

  /**
   * {@inheritDoc}
   *
   * @throws IllegalArgumentException if the call would result in more than
   *     {@link Integer#MAX_VALUE} occurrences of {@code element} in this
   *     multiset.
   */
  @CanIgnoreReturnValue
  @Override
  public int add(/*@Nullable*/ E element, int occurrences) {
    if (occurrences == 0) {
      return count(element);
    }
    checkArgument(occurrences > 0, "occurrences cannot be negative: %s", occurrences);
    Count frequency = backingMap.get(element);
    int oldCount;
    if (frequency == null) {
      oldCount = 0;
      backingMap.put(element, new Count(occurrences));
    } else {
      oldCount = frequency.get();
      long newCount = (long) oldCount + (long) occurrences;
      checkArgument(newCount <= Integer.MAX_VALUE, "too many occurrences: %s", newCount);
      frequency.add(occurrences);
    }
    size += occurrences;
    return oldCount;
  }

  @CanIgnoreReturnValue
  @Override
  public int remove(/*@Nullable*/ /*@org.checkerframework.checker.nullness.qual.Nullable*/ Object element, int occurrences) {
    if (occurrences == 0) {
      return count(element);
    }
    checkArgument(occurrences > 0, "occurrences cannot be negative: %s", occurrences);
    Count frequency = backingMap.get(element);
    if (frequency == null) {
      return 0;
    }

    int oldCount = frequency.get();

    int numberRemoved;
    if (oldCount > occurrences) {
      numberRemoved = occurrences;
    } else {
      numberRemoved = oldCount;
      backingMap.remove(element);
    }

    frequency.add(-numberRemoved);
    size -= numberRemoved;
    return oldCount;
  }

  // Roughly a 33% performance improvement over AbstractMultiset.setCount().
  @CanIgnoreReturnValue
  @Override
  public int setCount(/*@Nullable*/ E element, int count) {
    checkNonnegative(count, "count");

    Count existingCounter;
    int oldCount;
    if (count == 0) {
      existingCounter = backingMap.remove(element);
      oldCount = getAndSet(existingCounter, count);
    } else {
      existingCounter = backingMap.get(element);
      oldCount = getAndSet(existingCounter, count);

      if (existingCounter == null) {
        backingMap.put(element, new Count(count));
      }
    }

    size += (count - oldCount);
    return oldCount;
  }

<<<<<<< HEAD
  private static int getAndSet(/*@org.checkerframework.checker.nullness.qual.Nullable*/ Count i, int count) {
=======
  private static int getAndSet(@Nullable Count i, int count) {
>>>>>>> 379757e3
    if (i == null) {
      return 0;
    }

    return i.getAndSet(count);
  }

  // Don't allow default serialization.
  @GwtIncompatible // java.io.ObjectStreamException
  private void readObjectNoData() throws ObjectStreamException {
    throw new InvalidObjectException("Stream data required");
  }

  @GwtIncompatible // not needed in emulated source.
  private static final long serialVersionUID = -2250766705698539974L;
}<|MERGE_RESOLUTION|>--- conflicted
+++ resolved
@@ -50,13 +50,8 @@
  */
 @AnnotatedFor({"nullness"})
 @GwtCompatible(emulated = true)
-<<<<<<< HEAD
 abstract class AbstractMapBasedMultiset<E extends /*@org.checkerframework.checker.nullness.qual.Nullable*/ Object> extends AbstractMultiset<E> implements Serializable {
-
-=======
-abstract class AbstractMapBasedMultiset<E> extends AbstractMultiset<E> implements Serializable {
   // TODO(lowasser): consider overhauling this back to Map<E, Integer>
->>>>>>> 379757e3
   private transient Map<E, Count> backingMap;
 
   /*
@@ -303,11 +298,7 @@
     return oldCount;
   }
 
-<<<<<<< HEAD
-  private static int getAndSet(/*@org.checkerframework.checker.nullness.qual.Nullable*/ Count i, int count) {
-=======
   private static int getAndSet(@Nullable Count i, int count) {
->>>>>>> 379757e3
     if (i == null) {
       return 0;
     }
