/*
 * Copyright (C) 2007 The Guava Authors
 *
 * Licensed under the Apache License, Version 2.0 (the "License");
 * you may not use this file except in compliance with the License.
 * You may obtain a copy of the License at
 *
 * http://www.apache.org/licenses/LICENSE-2.0
 *
 * Unless required by applicable law or agreed to in writing, software
 * distributed under the License is distributed on an "AS IS" BASIS,
 * WITHOUT WARRANTIES OR CONDITIONS OF ANY KIND, either express or implied.
 * See the License for the specific language governing permissions and
 * limitations under the License.
 */

package com.google.common.collect;

import org.checkerframework.dataflow.qual.Pure;
import org.checkerframework.framework.qual.AnnotatedFor;

import static com.google.common.base.Preconditions.checkArgument;
import static com.google.common.base.Preconditions.checkNotNull;
import static com.google.common.base.Preconditions.checkState;
import static com.google.common.base.Predicates.instanceOf;
import static com.google.common.collect.CollectPreconditions.checkRemove;

import com.google.common.annotations.Beta;
import com.google.common.annotations.GwtCompatible;
import com.google.common.annotations.GwtIncompatible;
import com.google.common.base.Function;
import com.google.common.base.Objects;
import com.google.common.base.Optional;
import com.google.common.base.Preconditions;
import com.google.common.base.Predicate;
import com.google.common.primitives.Ints;
import com.google.errorprone.annotations.CanIgnoreReturnValue;
import java.util.ArrayDeque;
import java.util.Arrays;
import java.util.Collection;
import java.util.Collections;
import java.util.Comparator;
import java.util.Deque;
import java.util.Enumeration;
import java.util.Iterator;
import java.util.List;
import java.util.ListIterator;
import java.util.NoSuchElementException;
import java.util.PriorityQueue;
import java.util.Queue;
import org.checkerframework.checker.nullness.compatqual.NullableDecl;

/**
 * This class contains static utility methods that operate on or return objects of type {@link
 * Iterator}. Except as noted, each method has a corresponding {@link Iterable}-based method in the
 * {@link Iterables} class.
 *
 * <p><i>Performance notes:</i> Unless otherwise noted, all of the iterators produced in this class
 * are <i>lazy</i>, which means that they only advance the backing iteration when absolutely
 * necessary.
 *
 * <p>See the Guava User Guide section on <a href=
 * "https://github.com/google/guava/wiki/CollectionUtilitiesExplained#iterables"> {@code
 * Iterators}</a>.
 *
 * @author Kevin Bourrillion
 * @author Jared Levy
 * @since 2.0
 */
@AnnotatedFor({"nullness"})
@GwtCompatible(emulated = true)
public final class Iterators {
  private Iterators() {}

  /**
   * Returns the empty iterator.
   *
   * <p>The {@link Iterable} equivalent of this method is {@link ImmutableSet#of()}.
   */
  static <T> UnmodifiableIterator<T> emptyIterator() {
    return emptyListIterator();
  }

  /**
   * Returns the empty iterator.
   *
   * <p>The {@link Iterable} equivalent of this method is {@link ImmutableSet#of()}.
   */
  // Casting to any type is safe since there are no actual elements.
  @SuppressWarnings("unchecked")
  static <T> UnmodifiableListIterator<T> emptyListIterator() {
    return (UnmodifiableListIterator<T>) ArrayItr.EMPTY;
  }

  /**
   * This is an enum singleton rather than an anonymous class so ProGuard can figure out it's only
   * referenced by emptyModifiableIterator().
   */
  private enum EmptyModifiableIterator implements Iterator<Object> {
    INSTANCE;

    @Override
    public boolean hasNext() {
      return false;
    }

    @Override
    public Object next() {
      throw new NoSuchElementException();
    }

    @Override
    public void remove() {
      checkRemove(false);
    }
  }

  /**
   * Returns the empty {@code Iterator} that throws {@link IllegalStateException} instead of {@link
   * UnsupportedOperationException} on a call to {@link Iterator#remove()}.
   */
  // Casting to any type is safe since there are no actual elements.
  @SuppressWarnings("unchecked")
  static <T> Iterator<T> emptyModifiableIterator() {
    return (Iterator<T>) EmptyModifiableIterator.INSTANCE;
  }

  /** Returns an unmodifiable view of {@code iterator}. */
  public static <T> UnmodifiableIterator<T> unmodifiableIterator(
      final Iterator<? extends T> iterator) {
    checkNotNull(iterator);
    if (iterator instanceof UnmodifiableIterator) {
      @SuppressWarnings("unchecked") // Since it's unmodifiable, the covariant cast is safe
      UnmodifiableIterator<T> result = (UnmodifiableIterator<T>) iterator;
      return result;
    }
    return new UnmodifiableIterator<T>() {
      @Override
      public boolean hasNext() {
        return iterator.hasNext();
      }

      @Override
      public T next() {
        return iterator.next();
      }
    };
  }

  /**
   * Simply returns its argument.
   *
   * @deprecated no need to use this
   * @since 10.0
   */
  @Deprecated
  public static <T> UnmodifiableIterator<T> unmodifiableIterator(UnmodifiableIterator<T> iterator) {
    return checkNotNull(iterator);
  }

  /**
   * Returns the number of elements remaining in {@code iterator}. The iterator will be left
   * exhausted: its {@code hasNext()} method will return {@code false}.
   */
  public static int size(Iterator<?> iterator) {
    long count = 0L;
    while (iterator.hasNext()) {
      iterator.next();
      count++;
    }
    return Ints.saturatedCast(count);
  }

<<<<<<< HEAD
  /**
   * Returns {@code true} if {@code iterator} contains {@code element}.
   */
  @Pure
  public static boolean contains(Iterator<?> iterator, @Nullable Object element) {
=======
  /** Returns {@code true} if {@code iterator} contains {@code element}. */
  public static boolean contains(Iterator<?> iterator, @NullableDecl Object element) {
>>>>>>> 594e3b73
    if (element == null) {
      while (iterator.hasNext()) {
        if (iterator.next() == null) {
          return true;
        }
      }
    } else {
      while (iterator.hasNext()) {
        if (element.equals(iterator.next())) {
          return true;
        }
      }
    }
    return false;
  }

  /**
   * Traverses an iterator and removes every element that belongs to the provided collection. The
   * iterator will be left exhausted: its {@code hasNext()} method will return {@code false}.
   *
   * @param removeFrom the iterator to (potentially) remove elements from
   * @param elementsToRemove the elements to remove
   * @return {@code true} if any element was removed from {@code iterator}
   */
  @CanIgnoreReturnValue
  public static boolean removeAll(Iterator<?> removeFrom, Collection<?> elementsToRemove) {
    checkNotNull(elementsToRemove);
    boolean result = false;
    while (removeFrom.hasNext()) {
      if (elementsToRemove.contains(removeFrom.next())) {
        removeFrom.remove();
        result = true;
      }
    }
    return result;
  }

  /**
   * Removes every element that satisfies the provided predicate from the iterator. The iterator
   * will be left exhausted: its {@code hasNext()} method will return {@code false}.
   *
   * @param removeFrom the iterator to (potentially) remove elements from
   * @param predicate a predicate that determines whether an element should be removed
   * @return {@code true} if any elements were removed from the iterator
   * @since 2.0
   */
  @CanIgnoreReturnValue
  public static <T> boolean removeIf(Iterator<T> removeFrom, Predicate<? super T> predicate) {
    checkNotNull(predicate);
    boolean modified = false;
    while (removeFrom.hasNext()) {
      if (predicate.apply(removeFrom.next())) {
        removeFrom.remove();
        modified = true;
      }
    }
    return modified;
  }

  /**
   * Traverses an iterator and removes every element that does not belong to the provided
   * collection. The iterator will be left exhausted: its {@code hasNext()} method will return
   * {@code false}.
   *
   * @param removeFrom the iterator to (potentially) remove elements from
   * @param elementsToRetain the elements to retain
   * @return {@code true} if any element was removed from {@code iterator}
   */
  @CanIgnoreReturnValue
  public static boolean retainAll(Iterator<?> removeFrom, Collection<?> elementsToRetain) {
    checkNotNull(elementsToRetain);
    boolean result = false;
    while (removeFrom.hasNext()) {
      if (!elementsToRetain.contains(removeFrom.next())) {
        removeFrom.remove();
        result = true;
      }
    }
    return result;
  }

  /**
   * Determines whether two iterators contain equal elements in the same order. More specifically,
   * this method returns {@code true} if {@code iterator1} and {@code iterator2} contain the same
   * number of elements and every element of {@code iterator1} is equal to the corresponding element
   * of {@code iterator2}.
   *
   * <p>Note that this will modify the supplied iterators, since they will have been advanced some
   * number of elements forward.
   */
  public static boolean elementsEqual(Iterator<?> iterator1, Iterator<?> iterator2) {
    while (iterator1.hasNext()) {
      if (!iterator2.hasNext()) {
        return false;
      }
      Object o1 = iterator1.next();
      Object o2 = iterator2.next();
      if (!Objects.equal(o1, o2)) {
        return false;
      }
    }
    return !iterator2.hasNext();
  }

  /**
   * Returns a string representation of {@code iterator}, with the format {@code [e1, e2, ..., en]}.
   * The iterator will be left exhausted: its {@code hasNext()} method will return {@code false}.
   */
  @Pure
  public static String toString(Iterator<?> iterator) {
    StringBuilder sb = new StringBuilder().append('[');
    boolean first = true;
    while (iterator.hasNext()) {
      if (!first) {
        sb.append(", ");
      }
      first = false;
      sb.append(iterator.next());
    }
    return sb.append(']').toString();
  }

  /**
   * Returns the single element contained in {@code iterator}.
   *
   * @throws NoSuchElementException if the iterator is empty
   * @throws IllegalArgumentException if the iterator contains multiple elements. The state of the
   *     iterator is unspecified.
   */
  @CanIgnoreReturnValue // TODO(kak): Consider removing this?
  public static <T> T getOnlyElement(Iterator<T> iterator) {
    T first = iterator.next();
    if (!iterator.hasNext()) {
      return first;
    }

    StringBuilder sb = new StringBuilder().append("expected one element but was: <").append(first);
    for (int i = 0; i < 4 && iterator.hasNext(); i++) {
      sb.append(", ").append(iterator.next());
    }
    if (iterator.hasNext()) {
      sb.append(", ...");
    }
    sb.append('>');

    throw new IllegalArgumentException(sb.toString());
  }

  /**
   * Returns the single element contained in {@code iterator}, or {@code defaultValue} if the
   * iterator is empty.
   *
   * @throws IllegalArgumentException if the iterator contains multiple elements. The state of the
   *     iterator is unspecified.
   */
  @CanIgnoreReturnValue // TODO(kak): Consider removing this?
  @NullableDecl
  public static <T> T getOnlyElement(Iterator<? extends T> iterator, @NullableDecl T defaultValue) {
    return iterator.hasNext() ? getOnlyElement(iterator) : defaultValue;
  }

  /**
   * Copies an iterator's elements into an array. The iterator will be left exhausted: its {@code
   * hasNext()} method will return {@code false}.
   *
   * @param iterator the iterator to copy
   * @param type the type of the elements
   * @return a newly-allocated array into which all the elements of the iterator have been copied
   */
  @GwtIncompatible // Array.newInstance(Class, int)
  public static <T> T[] toArray(Iterator<? extends T> iterator, Class<T> type) {
    List<T> list = Lists.newArrayList(iterator);
    return Iterables.toArray(list, type);
  }

  /**
   * Adds all elements in {@code iterator} to {@code collection}. The iterator will be left
   * exhausted: its {@code hasNext()} method will return {@code false}.
   *
   * @return {@code true} if {@code collection} was modified as a result of this operation
   */
  @CanIgnoreReturnValue
  public static <T> boolean addAll(Collection<T> addTo, Iterator<? extends T> iterator) {
    checkNotNull(addTo);
    checkNotNull(iterator);
    boolean wasModified = false;
    while (iterator.hasNext()) {
      wasModified |= addTo.add(iterator.next());
    }
    return wasModified;
  }

  /**
   * Returns the number of elements in the specified iterator that equal the specified object. The
   * iterator will be left exhausted: its {@code hasNext()} method will return {@code false}.
   *
   * @see Collections#frequency
   */
  public static int frequency(Iterator<?> iterator, @NullableDecl Object element) {
    int count = 0;
    while (contains(iterator, element)) {
      // Since it lives in the same class, we know contains gets to the element and then stops,
      // though that isn't currently publicly documented.
      count++;
    }
    return count;
  }

  /**
   * Returns an iterator that cycles indefinitely over the elements of {@code iterable}.
   *
   * <p>The returned iterator supports {@code remove()} if the provided iterator does. After {@code
   * remove()} is called, subsequent cycles omit the removed element, which is no longer in {@code
   * iterable}. The iterator's {@code hasNext()} method returns {@code true} until {@code iterable}
   * is empty.
   *
   * <p><b>Warning:</b> Typical uses of the resulting iterator may produce an infinite loop. You
   * should use an explicit {@code break} or be certain that you will eventually remove all the
   * elements.
   */
  public static <T> Iterator<T> cycle(final Iterable<T> iterable) {
    checkNotNull(iterable);
    return new Iterator<T>() {
      Iterator<T> iterator = emptyModifiableIterator();

      @Override
      public boolean hasNext() {
        /*
         * Don't store a new Iterator until we know the user can't remove() the last returned
         * element anymore. Otherwise, when we remove from the old iterator, we may be invalidating
         * the new one. The result is a ConcurrentModificationException or other bad behavior.
         *
         * (If we decide that we really, really hate allocating two Iterators per cycle instead of
         * one, we can optimistically store the new Iterator and then be willing to throw it out if
         * the user calls remove().)
         */
        return iterator.hasNext() || iterable.iterator().hasNext();
      }

      @Override
      public T next() {
        if (!iterator.hasNext()) {
          iterator = iterable.iterator();
          if (!iterator.hasNext()) {
            throw new NoSuchElementException();
          }
        }
        return iterator.next();
      }

      @Override
      public void remove() {
        iterator.remove();
      }
    };
  }

  /**
   * Returns an iterator that cycles indefinitely over the provided elements.
   *
   * <p>The returned iterator supports {@code remove()}. After {@code remove()} is called,
   * subsequent cycles omit the removed element, but {@code elements} does not change. The
   * iterator's {@code hasNext()} method returns {@code true} until all of the original elements
   * have been removed.
   *
   * <p><b>Warning:</b> Typical uses of the resulting iterator may produce an infinite loop. You
   * should use an explicit {@code break} or be certain that you will eventually remove all the
   * elements.
   */
  @SafeVarargs
  public static <T> Iterator<T> cycle(T... elements) {
    return cycle(Lists.newArrayList(elements));
  }

  /**
   * Returns an Iterator that walks the specified array, nulling out elements behind it. This can
   * avoid memory leaks when an element is no longer necessary.
   *
   * <p>This is mainly just to avoid the intermediate ArrayDeque in ConsumingQueueIterator.
   */
  private static <T> Iterator<T> consumingForArray(final T... elements) {
    return new UnmodifiableIterator<T>() {
      int index = 0;

      @Override
      public boolean hasNext() {
        return index < elements.length;
      }

      @Override
      public T next() {
        if (!hasNext()) {
          throw new NoSuchElementException();
        }
        T result = elements[index];
        elements[index] = null;
        index++;
        return result;
      }
    };
  }

  /**
   * Combines two iterators into a single iterator. The returned iterator iterates across the
   * elements in {@code a}, followed by the elements in {@code b}. The source iterators are not
   * polled until necessary.
   *
   * <p>The returned iterator supports {@code remove()} when the corresponding input iterator
   * supports it.
   */
  public static <T> Iterator<T> concat(Iterator<? extends T> a, Iterator<? extends T> b) {
    checkNotNull(a);
    checkNotNull(b);
    return concat(consumingForArray(a, b));
  }

  /**
   * Combines three iterators into a single iterator. The returned iterator iterates across the
   * elements in {@code a}, followed by the elements in {@code b}, followed by the elements in
   * {@code c}. The source iterators are not polled until necessary.
   *
   * <p>The returned iterator supports {@code remove()} when the corresponding input iterator
   * supports it.
   */
  public static <T> Iterator<T> concat(
      Iterator<? extends T> a, Iterator<? extends T> b, Iterator<? extends T> c) {
    checkNotNull(a);
    checkNotNull(b);
    checkNotNull(c);
    return concat(consumingForArray(a, b, c));
  }

  /**
   * Combines four iterators into a single iterator. The returned iterator iterates across the
   * elements in {@code a}, followed by the elements in {@code b}, followed by the elements in
   * {@code c}, followed by the elements in {@code d}. The source iterators are not polled until
   * necessary.
   *
   * <p>The returned iterator supports {@code remove()} when the corresponding input iterator
   * supports it.
   */
  public static <T> Iterator<T> concat(
      Iterator<? extends T> a,
      Iterator<? extends T> b,
      Iterator<? extends T> c,
      Iterator<? extends T> d) {
    checkNotNull(a);
    checkNotNull(b);
    checkNotNull(c);
    checkNotNull(d);
    return concat(consumingForArray(a, b, c, d));
  }

  /**
   * Combines multiple iterators into a single iterator. The returned iterator iterates across the
   * elements of each iterator in {@code inputs}. The input iterators are not polled until
   * necessary.
   *
   * <p>The returned iterator supports {@code remove()} when the corresponding input iterator
   * supports it.
   *
   * @throws NullPointerException if any of the provided iterators is null
   */
  public static <T> Iterator<T> concat(Iterator<? extends T>... inputs) {
    return concatNoDefensiveCopy(Arrays.copyOf(inputs, inputs.length));
  }

  /** Concats a varargs array of iterators without making a defensive copy of the array. */
  static <T> Iterator<T> concatNoDefensiveCopy(Iterator<? extends T>... inputs) {
    for (Iterator<? extends T> input : checkNotNull(inputs)) {
      checkNotNull(input);
    }
    return concat(consumingForArray(inputs));
  }

  /**
   * Combines multiple iterators into a single iterator. The returned iterator iterates across the
   * elements of each iterator in {@code inputs}. The input iterators are not polled until
   * necessary.
   *
   * <p>The returned iterator supports {@code remove()} when the corresponding input iterator
   * supports it. The methods of the returned iterator may throw {@code NullPointerException} if any
   * of the input iterators is null.
   */
  public static <T> Iterator<T> concat(Iterator<? extends Iterator<? extends T>> inputs) {
    return new ConcatenatedIterator<T>(inputs);
  }

  /**
   * Divides an iterator into unmodifiable sublists of the given size (the final list may be
   * smaller). For example, partitioning an iterator containing {@code [a, b, c, d, e]} with a
   * partition size of 3 yields {@code [[a, b, c], [d, e]]} -- an outer iterator containing two
   * inner lists of three and two elements, all in the original order.
   *
   * <p>The returned lists implement {@link java.util.RandomAccess}.
   *
   * @param iterator the iterator to return a partitioned view of
   * @param size the desired size of each partition (the last may be smaller)
   * @return an iterator of immutable lists containing the elements of {@code iterator} divided into
   *     partitions
   * @throws IllegalArgumentException if {@code size} is nonpositive
   */
  public static <T> UnmodifiableIterator<List<T>> partition(Iterator<T> iterator, int size) {
    return partitionImpl(iterator, size, false);
  }

  /**
   * Divides an iterator into unmodifiable sublists of the given size, padding the final iterator
   * with null values if necessary. For example, partitioning an iterator containing {@code [a, b,
   * c, d, e]} with a partition size of 3 yields {@code [[a, b, c], [d, e, null]]} -- an outer
   * iterator containing two inner lists of three elements each, all in the original order.
   *
   * <p>The returned lists implement {@link java.util.RandomAccess}.
   *
   * @param iterator the iterator to return a partitioned view of
   * @param size the desired size of each partition
   * @return an iterator of immutable lists containing the elements of {@code iterator} divided into
   *     partitions (the final iterable may have trailing null elements)
   * @throws IllegalArgumentException if {@code size} is nonpositive
   */
  public static <T> UnmodifiableIterator<List<T>> paddedPartition(Iterator<T> iterator, int size) {
    return partitionImpl(iterator, size, true);
  }

  private static <T> UnmodifiableIterator<List<T>> partitionImpl(
      final Iterator<T> iterator, final int size, final boolean pad) {
    checkNotNull(iterator);
    checkArgument(size > 0);
    return new UnmodifiableIterator<List<T>>() {
      @Override
      public boolean hasNext() {
        return iterator.hasNext();
      }

      @Override
      public List<T> next() {
        if (!hasNext()) {
          throw new NoSuchElementException();
        }
        @org.checkerframework.checker.nullness.qual.Nullable Object[] array = new Object[size];
        int count = 0;
        for (; count < size && iterator.hasNext(); count++) {
          array[count] = iterator.next();
        }
        for (int i = count; i < size; i++) {
          array[i] = null; // for GWT
        }

        @SuppressWarnings("unchecked") // we only put Ts in it
        List<T> list = Collections.unmodifiableList((List<T>) Arrays.asList(array));
        return (pad || count == size) ? list : list.subList(0, count);
      }
    };
  }

  /**
   * Returns a view of {@code unfiltered} containing all elements that satisfy the input predicate
   * {@code retainIfTrue}.
   */
  public static <T> UnmodifiableIterator<T> filter(
      final Iterator<T> unfiltered, final Predicate<? super T> retainIfTrue) {
    checkNotNull(unfiltered);
    checkNotNull(retainIfTrue);
    return new AbstractIterator<T>() {
      @Override
      protected T computeNext() {
        while (unfiltered.hasNext()) {
          T element = unfiltered.next();
          if (retainIfTrue.apply(element)) {
            return element;
          }
        }
        return endOfData();
      }
    };
  }

  /**
   * Returns a view of {@code unfiltered} containing all elements that are of the type {@code
   * desiredType}.
   */
  @SuppressWarnings("unchecked") // can cast to <T> because non-Ts are removed
  @GwtIncompatible // Class.isInstance
  public static <T> UnmodifiableIterator<T> filter(Iterator<?> unfiltered, Class<T> desiredType) {
    return (UnmodifiableIterator<T>) filter(unfiltered, instanceOf(desiredType));
  }

  /**
   * Returns {@code true} if one or more elements returned by {@code iterator} satisfy the given
   * predicate.
   */
  public static <T> boolean any(Iterator<T> iterator, Predicate<? super T> predicate) {
    return indexOf(iterator, predicate) != -1;
  }

  /**
   * Returns {@code true} if every element returned by {@code iterator} satisfies the given
   * predicate. If {@code iterator} is empty, {@code true} is returned.
   */
  public static <T> boolean all(Iterator<T> iterator, Predicate<? super T> predicate) {
    checkNotNull(predicate);
    while (iterator.hasNext()) {
      T element = iterator.next();
      if (!predicate.apply(element)) {
        return false;
      }
    }
    return true;
  }

  /**
   * Returns the first element in {@code iterator} that satisfies the given predicate; use this
   * method only when such an element is known to exist. If no such element is found, the iterator
   * will be left exhausted: its {@code hasNext()} method will return {@code false}. If it is
   * possible that <i>no</i> element will match, use {@link #tryFind} or {@link #find(Iterator,
   * Predicate, Object)} instead.
   *
   * @throws NoSuchElementException if no element in {@code iterator} matches the given predicate
   */
  public static <T> T find(Iterator<T> iterator, Predicate<? super T> predicate) {
    checkNotNull(iterator);
    checkNotNull(predicate);
    while (iterator.hasNext()) {
      T t = iterator.next();
      if (predicate.apply(t)) {
        return t;
      }
    }
    throw new NoSuchElementException();
  }

  /**
   * Returns the first element in {@code iterator} that satisfies the given predicate. If no such
   * element is found, {@code defaultValue} will be returned from this method and the iterator will
   * be left exhausted: its {@code hasNext()} method will return {@code false}. Note that this can
   * usually be handled more naturally using {@code tryFind(iterator, predicate).or(defaultValue)}.
   *
   * @since 7.0
   */
  @NullableDecl
  public static <T> T find(
      Iterator<? extends T> iterator,
      Predicate<? super T> predicate,
      @NullableDecl T defaultValue) {
    checkNotNull(iterator);
    checkNotNull(predicate);
    while (iterator.hasNext()) {
      T t = iterator.next();
      if (predicate.apply(t)) {
        return t;
      }
    }
    return defaultValue;
  }

  /**
   * Returns an {@link Optional} containing the first element in {@code iterator} that satisfies the
   * given predicate, if such an element exists. If no such element is found, an empty {@link
   * Optional} will be returned from this method and the iterator will be left exhausted: its {@code
   * hasNext()} method will return {@code false}.
   *
   * <p><b>Warning:</b> avoid using a {@code predicate} that matches {@code null}. If {@code null}
   * is matched in {@code iterator}, a NullPointerException will be thrown.
   *
   * @since 11.0
   */
  public static <T> Optional<T> tryFind(Iterator<T> iterator, Predicate<? super T> predicate) {
    checkNotNull(iterator);
    checkNotNull(predicate);
    while (iterator.hasNext()) {
      T t = iterator.next();
      if (predicate.apply(t)) {
        return Optional.of(t);
      }
    }
    return Optional.absent();
  }

  /**
   * Returns the index in {@code iterator} of the first element that satisfies the provided {@code
   * predicate}, or {@code -1} if the Iterator has no such elements.
   *
   * <p>More formally, returns the lowest index {@code i} such that {@code
   * predicate.apply(Iterators.get(iterator, i))} returns {@code true}, or {@code -1} if there is no
   * such index.
   *
   * <p>If -1 is returned, the iterator will be left exhausted: its {@code hasNext()} method will
   * return {@code false}. Otherwise, the iterator will be set to the element which satisfies the
   * {@code predicate}.
   *
   * @since 2.0
   */
  public static <T> int indexOf(Iterator<T> iterator, Predicate<? super T> predicate) {
    checkNotNull(predicate, "predicate");
    for (int i = 0; iterator.hasNext(); i++) {
      T current = iterator.next();
      if (predicate.apply(current)) {
        return i;
      }
    }
    return -1;
  }

  /**
   * Returns a view containing the result of applying {@code function} to each element of {@code
   * fromIterator}.
   *
   * <p>The returned iterator supports {@code remove()} if {@code fromIterator} does. After a
   * successful {@code remove()} call, {@code fromIterator} no longer contains the corresponding
   * element.
   */
  public static <F, T> Iterator<T> transform(
      final Iterator<F> fromIterator, final Function<? super F, ? extends T> function) {
    checkNotNull(function);
    return new TransformedIterator<F, T>(fromIterator) {
      @Override
      T transform(F from) {
        return function.apply(from);
      }
    };
  }

  /**
   * Advances {@code iterator} {@code position + 1} times, returning the element at the {@code
   * position}th position.
   *
   * @param position position of the element to return
   * @return the element at the specified position in {@code iterator}
   * @throws IndexOutOfBoundsException if {@code position} is negative or greater than or equal to
   *     the number of elements remaining in {@code iterator}
   */
  public static <T> T get(Iterator<T> iterator, int position) {
    checkNonnegative(position);
    int skipped = advance(iterator, position);
    if (!iterator.hasNext()) {
      throw new IndexOutOfBoundsException(
          "position ("
              + position
              + ") must be less than the number of elements that remained ("
              + skipped
              + ")");
    }
    return iterator.next();
  }

  static void checkNonnegative(int position) {
    if (position < 0) {
      throw new IndexOutOfBoundsException("position (" + position + ") must not be negative");
    }
  }

  /**
   * Advances {@code iterator} {@code position + 1} times, returning the element at the {@code
   * position}th position or {@code defaultValue} otherwise.
   *
   * @param position position of the element to return
   * @param defaultValue the default value to return if the iterator is empty or if {@code position}
   *     is greater than the number of elements remaining in {@code iterator}
   * @return the element at the specified position in {@code iterator} or {@code defaultValue} if
   *     {@code iterator} produces fewer than {@code position + 1} elements.
   * @throws IndexOutOfBoundsException if {@code position} is negative
   * @since 4.0
   */
  @NullableDecl
  public static <T> T get(
      Iterator<? extends T> iterator, int position, @NullableDecl T defaultValue) {
    checkNonnegative(position);
    advance(iterator, position);
    return getNext(iterator, defaultValue);
  }

  /**
   * Returns the next element in {@code iterator} or {@code defaultValue} if the iterator is empty.
   * The {@link Iterables} analog to this method is {@link Iterables#getFirst}.
   *
   * @param defaultValue the default value to return if the iterator is empty
   * @return the next element of {@code iterator} or the default value
   * @since 7.0
   */
  @NullableDecl
  public static <T> T getNext(Iterator<? extends T> iterator, @NullableDecl T defaultValue) {
    return iterator.hasNext() ? iterator.next() : defaultValue;
  }

  /**
   * Advances {@code iterator} to the end, returning the last element.
   *
   * @return the last element of {@code iterator}
   * @throws NoSuchElementException if the iterator is empty
   */
  public static <T> T getLast(Iterator<T> iterator) {
    while (true) {
      T current = iterator.next();
      if (!iterator.hasNext()) {
        return current;
      }
    }
  }

  /**
   * Advances {@code iterator} to the end, returning the last element or {@code defaultValue} if the
   * iterator is empty.
   *
   * @param defaultValue the default value to return if the iterator is empty
   * @return the last element of {@code iterator}
   * @since 3.0
   */
  @NullableDecl
  public static <T> T getLast(Iterator<? extends T> iterator, @NullableDecl T defaultValue) {
    return iterator.hasNext() ? getLast(iterator) : defaultValue;
  }

  /**
   * Calls {@code next()} on {@code iterator}, either {@code numberToAdvance} times or until {@code
   * hasNext()} returns {@code false}, whichever comes first.
   *
   * @return the number of elements the iterator was advanced
   * @since 13.0 (since 3.0 as {@code Iterators.skip})
   */
  @CanIgnoreReturnValue
  public static int advance(Iterator<?> iterator, int numberToAdvance) {
    checkNotNull(iterator);
    checkArgument(numberToAdvance >= 0, "numberToAdvance must be nonnegative");

    int i;
    for (i = 0; i < numberToAdvance && iterator.hasNext(); i++) {
      iterator.next();
    }
    return i;
  }

  /**
   * Returns a view containing the first {@code limitSize} elements of {@code iterator}. If {@code
   * iterator} contains fewer than {@code limitSize} elements, the returned view contains all of its
   * elements. The returned iterator supports {@code remove()} if {@code iterator} does.
   *
   * @param iterator the iterator to limit
   * @param limitSize the maximum number of elements in the returned iterator
   * @throws IllegalArgumentException if {@code limitSize} is negative
   * @since 3.0
   */
  public static <T> Iterator<T> limit(final Iterator<T> iterator, final int limitSize) {
    checkNotNull(iterator);
    checkArgument(limitSize >= 0, "limit is negative");
    return new Iterator<T>() {
      private int count;

      @Override
      public boolean hasNext() {
        return count < limitSize && iterator.hasNext();
      }

      @Override
      public T next() {
        if (!hasNext()) {
          throw new NoSuchElementException();
        }
        count++;
        return iterator.next();
      }

      @Override
      public void remove() {
        iterator.remove();
      }
    };
  }

  /**
   * Returns a view of the supplied {@code iterator} that removes each element from the supplied
   * {@code iterator} as it is returned.
   *
   * <p>The provided iterator must support {@link Iterator#remove()} or else the returned iterator
   * will fail on the first call to {@code next}.
   *
   * @param iterator the iterator to remove and return elements from
   * @return an iterator that removes and returns elements from the supplied iterator
   * @since 2.0
   */
  public static <T> Iterator<T> consumingIterator(final Iterator<T> iterator) {
    checkNotNull(iterator);
    return new UnmodifiableIterator<T>() {
      @Override
      public boolean hasNext() {
        return iterator.hasNext();
      }

      @Override
      public T next() {
        T next = iterator.next();
        iterator.remove();
        return next;
      }

      @Override
      public String toString() {
        return "Iterators.consumingIterator(...)";
      }
    };
  }

  /**
   * Deletes and returns the next value from the iterator, or returns {@code null} if there is no
   * such value.
   */
  @NullableDecl
  static <T> T pollNext(Iterator<T> iterator) {
    if (iterator.hasNext()) {
      T result = iterator.next();
      iterator.remove();
      return result;
    } else {
      return null;
    }
  }

  // Methods only in Iterators, not in Iterables

  /** Clears the iterator using its remove method. */
  static void clear(Iterator<?> iterator) {
    checkNotNull(iterator);
    while (iterator.hasNext()) {
      iterator.next();
      iterator.remove();
    }
  }

  /**
   * Returns an iterator containing the elements of {@code array} in order. The returned iterator is
   * a view of the array; subsequent changes to the array will be reflected in the iterator.
   *
   * <p><b>Note:</b> It is often preferable to represent your data using a collection type, for
   * example using {@link Arrays#asList(Object[])}, making this method unnecessary.
   *
   * <p>The {@code Iterable} equivalent of this method is either {@link Arrays#asList(Object[])},
   * {@link ImmutableList#copyOf(Object[])}}, or {@link ImmutableList#of}.
   */
  @SafeVarargs
  public static <T> UnmodifiableIterator<T> forArray(final T... array) {
    return forArray(array, 0, array.length, 0);
  }

  private static final class ArrayItr<T> extends AbstractIndexedListIterator<T> {
    static final UnmodifiableListIterator<Object> EMPTY = new ArrayItr<>(new Object[0], 0, 0, 0);

    private final T[] array;
    private final int offset;

    ArrayItr(T[] array, int offset, int length, int index) {
      super(length, index);
      this.array = array;
      this.offset = offset;
    }

    @Override
    protected T get(int index) {
      return array[offset + index];
    }
  }

  /**
   * Returns a list iterator containing the elements in the specified range of {@code array} in
   * order, starting at the specified index.
   *
   * <p>The {@code Iterable} equivalent of this method is {@code
   * Arrays.asList(array).subList(offset, offset + length).listIterator(index)}.
   */
  static <T> UnmodifiableListIterator<T> forArray(
      final T[] array, final int offset, int length, int index) {
    checkArgument(length >= 0);
    int end = offset + length;

    // Technically we should give a slightly more descriptive error on overflow
    Preconditions.checkPositionIndexes(offset, end, array.length);
    Preconditions.checkPositionIndex(index, length);
    if (length == 0) {
      return emptyListIterator();
    }
    return new ArrayItr<T>(array, offset, length, index);
  }

  /**
   * Returns an iterator containing only {@code value}.
   *
   * <p>The {@link Iterable} equivalent of this method is {@link Collections#singleton}.
   */
<<<<<<< HEAD
  public static <T> UnmodifiableIterator<T> singletonIterator(@Nullable final @org.checkerframework.checker.nullness.qual.Nullable T value) {
=======
  public static <T> UnmodifiableIterator<T> singletonIterator(@NullableDecl final T value) {
>>>>>>> 594e3b73
    return new UnmodifiableIterator<T>() {
      boolean done;

      @Override
      public boolean hasNext() {
        return !done;
      }

      @Override
      public T next() {
        if (done) {
          throw new NoSuchElementException();
        }
        done = true;
        return value;
      }
    };
  }

  /**
   * Adapts an {@code Enumeration} to the {@code Iterator} interface.
   *
   * <p>This method has no equivalent in {@link Iterables} because viewing an {@code Enumeration} as
   * an {@code Iterable} is impossible. However, the contents can be <i>copied</i> into a collection
   * using {@link Collections#list}.
   */
  public static <T> UnmodifiableIterator<T> forEnumeration(final Enumeration<T> enumeration) {
    checkNotNull(enumeration);
    return new UnmodifiableIterator<T>() {
      @Override
      public boolean hasNext() {
        return enumeration.hasMoreElements();
      }

      @Override
      public T next() {
        return enumeration.nextElement();
      }
    };
  }

  /**
   * Adapts an {@code Iterator} to the {@code Enumeration} interface.
   *
   * <p>The {@code Iterable} equivalent of this method is either {@link Collections#enumeration} (if
   * you have a {@link Collection}), or {@code Iterators.asEnumeration(collection.iterator())}.
   */
  public static <T> Enumeration<T> asEnumeration(final Iterator<T> iterator) {
    checkNotNull(iterator);
    return new Enumeration<T>() {
      @Override
      public boolean hasMoreElements() {
        return iterator.hasNext();
      }

      @Override
      public T nextElement() {
        return iterator.next();
      }
    };
  }

  /** Implementation of PeekingIterator that avoids peeking unless necessary. */
  private static class PeekingImpl<E> implements PeekingIterator<E> {

    private final Iterator<? extends E> iterator;
    private boolean hasPeeked;
<<<<<<< HEAD
    private @org.checkerframework.checker.nullness.qual.Nullable E peekedElement;
=======
    @NullableDecl private E peekedElement;
>>>>>>> 594e3b73

    public PeekingImpl(Iterator<? extends E> iterator) {
      this.iterator = checkNotNull(iterator);
    }

    @Override
    public boolean hasNext() {
      return hasPeeked || iterator.hasNext();
    }

    @Override
    public E next() {
      if (!hasPeeked) {
        return iterator.next();
      }
      E result = peekedElement;
      hasPeeked = false;
      peekedElement = null;
      return result;
    }

    @Override
    public void remove() {
      checkState(!hasPeeked, "Can't remove after you've peeked at next");
      iterator.remove();
    }

    @Override
    public E peek() {
      if (!hasPeeked) {
        peekedElement = iterator.next();
        hasPeeked = true;
      }
      return peekedElement;
    }
  }

  /**
   * Returns a {@code PeekingIterator} backed by the given iterator.
   *
   * <p>Calls to the {@code peek} method with no intervening calls to {@code next} do not affect the
   * iteration, and hence return the same object each time. A subsequent call to {@code next} is
   * guaranteed to return the same object again. For example:
   *
   * <pre>{@code
   * PeekingIterator<String> peekingIterator =
   *     Iterators.peekingIterator(Iterators.forArray("a", "b"));
   * String a1 = peekingIterator.peek(); // returns "a"
   * String a2 = peekingIterator.peek(); // also returns "a"
   * String a3 = peekingIterator.next(); // also returns "a"
   * }</pre>
   *
   * <p>Any structural changes to the underlying iteration (aside from those performed by the
   * iterator's own {@link PeekingIterator#remove()} method) will leave the iterator in an undefined
   * state.
   *
   * <p>The returned iterator does not support removal after peeking, as explained by {@link
   * PeekingIterator#remove()}.
   *
   * <p>Note: If the given iterator is already a {@code PeekingIterator}, it <i>might</i> be
   * returned to the caller, although this is neither guaranteed to occur nor required to be
   * consistent. For example, this method <i>might</i> choose to pass through recognized
   * implementations of {@code PeekingIterator} when the behavior of the implementation is known to
   * meet the contract guaranteed by this method.
   *
   * <p>There is no {@link Iterable} equivalent to this method, so use this method to wrap each
   * individual iterator as it is generated.
   *
   * @param iterator the backing iterator. The {@link PeekingIterator} assumes ownership of this
   *     iterator, so users should cease making direct calls to it after calling this method.
   * @return a peeking iterator backed by that iterator. Apart from the additional {@link
   *     PeekingIterator#peek()} method, this iterator behaves exactly the same as {@code iterator}.
   */
  public static <T> PeekingIterator<T> peekingIterator(Iterator<? extends T> iterator) {
    if (iterator instanceof PeekingImpl) {
      // Safe to cast <? extends T> to <T> because PeekingImpl only uses T
      // covariantly (and cannot be subclassed to add non-covariant uses).
      @SuppressWarnings("unchecked")
      PeekingImpl<T> peeking = (PeekingImpl<T>) iterator;
      return peeking;
    }
    return new PeekingImpl<T>(iterator);
  }

  /**
   * Simply returns its argument.
   *
   * @deprecated no need to use this
   * @since 10.0
   */
  @Deprecated
  public static <T> PeekingIterator<T> peekingIterator(PeekingIterator<T> iterator) {
    return checkNotNull(iterator);
  }

  /**
   * Returns an iterator over the merged contents of all given {@code iterators}, traversing every
   * element of the input iterators. Equivalent entries will not be de-duplicated.
   *
   * <p>Callers must ensure that the source {@code iterators} are in non-descending order as this
   * method does not sort its input.
   *
   * <p>For any equivalent elements across all {@code iterators}, it is undefined which element is
   * returned first.
   *
   * @since 11.0
   */
  @Beta
  public static <T> UnmodifiableIterator<T> mergeSorted(
      Iterable<? extends Iterator<? extends T>> iterators, Comparator<? super T> comparator) {
    checkNotNull(iterators, "iterators");
    checkNotNull(comparator, "comparator");

    return new MergingIterator<T>(iterators, comparator);
  }

  /**
   * An iterator that performs a lazy N-way merge, calculating the next value each time the iterator
   * is polled. This amortizes the sorting cost over the iteration and requires less memory than
   * sorting all elements at once.
   *
   * <p>Retrieving a single element takes approximately O(log(M)) time, where M is the number of
   * iterators. (Retrieving all elements takes approximately O(N*log(M)) time, where N is the total
   * number of elements.)
   */
  private static class MergingIterator<T> extends UnmodifiableIterator<T> {
    final Queue<PeekingIterator<T>> queue;

    public MergingIterator(
        Iterable<? extends Iterator<? extends T>> iterators,
        final Comparator<? super T> itemComparator) {
      // A comparator that's used by the heap, allowing the heap
      // to be sorted based on the top of each iterator.
      Comparator<PeekingIterator<T>> heapComparator =
          new Comparator<PeekingIterator<T>>() {
            @Override
            public int compare(PeekingIterator<T> o1, PeekingIterator<T> o2) {
              return itemComparator.compare(o1.peek(), o2.peek());
            }
          };

      queue = new PriorityQueue<>(2, heapComparator);

      for (Iterator<? extends T> iterator : iterators) {
        if (iterator.hasNext()) {
          queue.add(Iterators.peekingIterator(iterator));
        }
      }
    }

    @Override
    public boolean hasNext() {
      return !queue.isEmpty();
    }

    @Override
    public T next() {
      PeekingIterator<T> nextIter = queue.remove();
      T next = nextIter.next();
      if (nextIter.hasNext()) {
        queue.add(nextIter);
      }
      return next;
    }
  }

  private static class ConcatenatedIterator<T> implements Iterator<T> {
    /* The last iterator to return an element.  Calls to remove() go to this iterator. */
   @NullableDecl private Iterator<? extends T> toRemove;

    /* The iterator currently returning elements. */
    private Iterator<? extends T> iterator;

    /*
     * We track the "meta iterators," the iterators-of-iterators, below.  Usually, topMetaIterator
     * is the only one in use, but if we encounter nested concatenations, we start a deque of
     * meta-iterators rather than letting the nesting get arbitrarily deep.  This keeps each
     * operation O(1).
     */

    private Iterator<? extends Iterator<? extends T>> topMetaIterator;

    // Only becomes nonnull if we encounter nested concatenations.
    @NullableDecl private Deque<Iterator<? extends Iterator<? extends T>>> metaIterators;

    ConcatenatedIterator(Iterator<? extends Iterator<? extends T>> metaIterator) {
      iterator = emptyIterator();
      topMetaIterator = checkNotNull(metaIterator);
    }

    // Returns a nonempty meta-iterator or, if all meta-iterators are empty, null.
    @NullableDecl
    private Iterator<? extends Iterator<? extends T>> getTopMetaIterator() {
      while (topMetaIterator == null || !topMetaIterator.hasNext()) {
        if (metaIterators != null && !metaIterators.isEmpty()) {
          topMetaIterator = metaIterators.removeFirst();
        } else {
          return null;
        }
      }
      return topMetaIterator;
    }

    @Override
    public boolean hasNext() {
      while (!checkNotNull(iterator).hasNext()) {
        // this weird checkNotNull positioning appears required by our tests, which expect
        // both hasNext and next to throw NPE if an input iterator is null.

        topMetaIterator = getTopMetaIterator();
        if (topMetaIterator == null) {
          return false;
        }

        iterator = topMetaIterator.next();

        if (iterator instanceof ConcatenatedIterator) {
          // Instead of taking linear time in the number of nested concatenations, unpack
          // them into the queue
          @SuppressWarnings("unchecked")
          ConcatenatedIterator<T> topConcat = (ConcatenatedIterator<T>) iterator;
          iterator = topConcat.iterator;

          // topConcat.topMetaIterator, then topConcat.metaIterators, then this.topMetaIterator,
          // then this.metaIterators

          if (this.metaIterators == null) {
            this.metaIterators = new ArrayDeque<>();
          }
          this.metaIterators.addFirst(this.topMetaIterator);
          if (topConcat.metaIterators != null) {
            while (!topConcat.metaIterators.isEmpty()) {
              this.metaIterators.addFirst(topConcat.metaIterators.removeLast());
            }
          }
          this.topMetaIterator = topConcat.topMetaIterator;
        }
      }
      return true;
    }

    @Override
    public T next() {
      if (hasNext()) {
        toRemove = iterator;
        return iterator.next();
      } else {
        throw new NoSuchElementException();
      }
    }

    @Override
    public void remove() {
      CollectPreconditions.checkRemove(toRemove != null);
      toRemove.remove();
      toRemove = null;
    }
  }

  /** Used to avoid http://bugs.sun.com/view_bug.do?bug_id=6558557 */
  static <T> ListIterator<T> cast(Iterator<T> iterator) {
    return (ListIterator<T>) iterator;
  }
}<|MERGE_RESOLUTION|>--- conflicted
+++ resolved
@@ -171,16 +171,9 @@
     return Ints.saturatedCast(count);
   }
 
-<<<<<<< HEAD
-  /**
-   * Returns {@code true} if {@code iterator} contains {@code element}.
-   */
+  /** Returns {@code true} if {@code iterator} contains {@code element}. */
   @Pure
-  public static boolean contains(Iterator<?> iterator, @Nullable Object element) {
-=======
-  /** Returns {@code true} if {@code iterator} contains {@code element}. */
   public static boolean contains(Iterator<?> iterator, @NullableDecl Object element) {
->>>>>>> 594e3b73
     if (element == null) {
       while (iterator.hasNext()) {
         if (iterator.next() == null) {
@@ -1067,11 +1060,7 @@
    *
    * <p>The {@link Iterable} equivalent of this method is {@link Collections#singleton}.
    */
-<<<<<<< HEAD
-  public static <T> UnmodifiableIterator<T> singletonIterator(@Nullable final @org.checkerframework.checker.nullness.qual.Nullable T value) {
-=======
-  public static <T> UnmodifiableIterator<T> singletonIterator(@NullableDecl final T value) {
->>>>>>> 594e3b73
+  public static <T> UnmodifiableIterator<T> singletonIterator(@NullableDecl final @org.checkerframework.checker.nullness.qual.Nullable T value) {
     return new UnmodifiableIterator<T>() {
       boolean done;
 
@@ -1139,11 +1128,7 @@
 
     private final Iterator<? extends E> iterator;
     private boolean hasPeeked;
-<<<<<<< HEAD
-    private @org.checkerframework.checker.nullness.qual.Nullable E peekedElement;
-=======
     @NullableDecl private E peekedElement;
->>>>>>> 594e3b73
 
     public PeekingImpl(Iterator<? extends E> iterator) {
       this.iterator = checkNotNull(iterator);
