--- conflicted
+++ resolved
@@ -79,12 +79,7 @@
    * <p>The {@link Iterable} equivalent of this method is {@link
    * ImmutableSet#of()}.
    */
-<<<<<<< HEAD
-  @Deprecated
-  public static <T extends /*@org.checkerframework.checker.nullness.qual.Nullable*/ Object> UnmodifiableIterator<T> emptyIterator() {
-=======
-  static <T> UnmodifiableIterator<T> emptyIterator() {
->>>>>>> 379757e3
+  static <T extends /*@org.checkerframework.checker.nullness.qual.Nullable*/ Object> UnmodifiableIterator<T> emptyIterator() {
     return emptyListIterator();
   }
 
@@ -131,22 +126,13 @@
    */
   // Casting to any type is safe since there are no actual elements.
   @SuppressWarnings("unchecked")
-<<<<<<< HEAD
   static <T extends /*@org.checkerframework.checker.nullness.qual.Nullable*/ Object> Iterator<T> emptyModifiableIterator() {
-    return (Iterator<T>) EMPTY_MODIFIABLE_ITERATOR;
+    return (Iterator<T>) EmptyModifiableIterator.INSTANCE;
   }
 
   /** Returns an unmodifiable view of {@code iterator}. */
-  public static <T extends /*@org.checkerframework.checker.nullness.qual.Nullable*/ Object> UnmodifiableIterator<T> unmodifiableIterator(final Iterator<T> iterator) {
-=======
-  static <T> Iterator<T> emptyModifiableIterator() {
-    return (Iterator<T>) EmptyModifiableIterator.INSTANCE;
-  }
-
-  /** Returns an unmodifiable view of {@code iterator}. */
-  public static <T> UnmodifiableIterator<T> unmodifiableIterator(
+  public static <TT extends /*@org.checkerframework.checker.nullness.qual.Nullable*/ Object> UnmodifiableIterator<T> unmodifiableIterator(
       final Iterator<? extends T> iterator) {
->>>>>>> 379757e3
     checkNotNull(iterator);
     if (iterator instanceof UnmodifiableIterator) {
       @SuppressWarnings("unchecked") // Since it's unmodifiable, the covariant cast is safe
@@ -194,11 +180,7 @@
   /**
    * Returns {@code true} if {@code iterator} contains {@code element}.
    */
-<<<<<<< HEAD
   @Pure
-  public static boolean contains(Iterator<?> iterator, /*@Nullable*/ /*@org.checkerframework.checker.nullness.qual.Nullable*/ Object element) {
-    return any(iterator, equalTo(element));
-=======
   public static boolean contains(Iterator<?> iterator, @Nullable Object element) {
     if (element == null) {
       while (iterator.hasNext()) {
@@ -214,7 +196,6 @@
       }
     }
     return false;
->>>>>>> 379757e3
   }
 
   /**
@@ -226,12 +207,8 @@
    * @param elementsToRemove the elements to remove
    * @return {@code true} if any element was removed from {@code iterator}
    */
-<<<<<<< HEAD
+  @CanIgnoreReturnValue
   public static boolean removeAll(Iterator<?> removeFrom, Collection<? extends /*@org.checkerframework.checker.nullness.qual.Nullable*/ Object> elementsToRemove) {
-=======
-  @CanIgnoreReturnValue
-  public static boolean removeAll(Iterator<?> removeFrom, Collection<?> elementsToRemove) {
->>>>>>> 379757e3
     return removeIf(removeFrom, in(elementsToRemove));
   }
 
@@ -268,12 +245,8 @@
    * @param elementsToRetain the elements to retain
    * @return {@code true} if any element was removed from {@code iterator}
    */
-<<<<<<< HEAD
+  @CanIgnoreReturnValue
   public static boolean retainAll(Iterator<?> removeFrom, Collection<? extends /*@org.checkerframework.checker.nullness.qual.Nullable*/ Object> elementsToRetain) {
-=======
-  @CanIgnoreReturnValue
-  public static boolean retainAll(Iterator<?> removeFrom, Collection<?> elementsToRetain) {
->>>>>>> 379757e3
     return removeIf(removeFrom, not(in(elementsToRetain)));
   }
 
@@ -327,12 +300,8 @@
    * @throws IllegalArgumentException if the iterator contains multiple
    *     elements.  The state of the iterator is unspecified.
    */
-<<<<<<< HEAD
+  @CanIgnoreReturnValue // TODO(kak): Consider removing this?
   public static <T extends /*@org.checkerframework.checker.nullness.qual.Nullable*/ Object> T getOnlyElement(Iterator<T> iterator) {
-=======
-  @CanIgnoreReturnValue // TODO(kak): Consider removing this?
-  public static <T> T getOnlyElement(Iterator<T> iterator) {
->>>>>>> 379757e3
     T first = iterator.next();
     if (!iterator.hasNext()) {
       return first;
@@ -372,13 +341,8 @@
    * @return a newly-allocated array into which all the elements of the iterator
    *         have been copied
    */
-<<<<<<< HEAD
-  /*@GwtIncompatible("Array.newInstance(Class, int)")*/
+  @GwtIncompatible // Array.newInstance(Class, int)
   public static <T extends /*@org.checkerframework.checker.nullness.qual.Nullable*/ Object> T[] toArray(Iterator<? extends T> iterator, Class<T> type) {
-=======
-  @GwtIncompatible // Array.newInstance(Class, int)
-  public static <T> T[] toArray(Iterator<? extends T> iterator, Class<T> type) {
->>>>>>> 379757e3
     List<T> list = Lists.newArrayList(iterator);
     return Iterables.toArray(list, type);
   }
@@ -391,12 +355,8 @@
    * @return {@code true} if {@code collection} was modified as a result of this
    *         operation
    */
-<<<<<<< HEAD
+  @CanIgnoreReturnValue
   public static <T extends /*@org.checkerframework.checker.nullness.qual.Nullable*/ Object> boolean addAll(Collection<T> addTo, Iterator<? extends T> iterator) {
-=======
-  @CanIgnoreReturnValue
-  public static <T> boolean addAll(Collection<T> addTo, Iterator<? extends T> iterator) {
->>>>>>> 379757e3
     checkNotNull(addTo);
     checkNotNull(iterator);
     boolean wasModified = false;
@@ -481,12 +441,8 @@
    * infinite loop. You should use an explicit {@code break} or be certain that
    * you will eventually remove all the elements.
    */
-<<<<<<< HEAD
+  @SafeVarargs
   public static <T extends /*@org.checkerframework.checker.nullness.qual.Nullable*/ Object> Iterator<T> cycle(T... elements) {
-=======
-  @SafeVarargs
-  public static <T> Iterator<T> cycle(T... elements) {
->>>>>>> 379757e3
     return cycle(Lists.newArrayList(elements));
   }
 
@@ -568,49 +524,8 @@
    * input iterator supports it. The methods of the returned iterator may throw
    * {@code NullPointerException} if any of the input iterators is null.
    */
-<<<<<<< HEAD
-  public static <T extends /*@org.checkerframework.checker.nullness.qual.Nullable*/ Object> Iterator<T> concat(final Iterator<? extends Iterator<? extends T>> inputs) {
-    checkNotNull(inputs);
-    return new Iterator<T>() {
-      Iterator<? extends T> current = emptyIterator();
-      /*@org.checkerframework.checker.nullness.qual.Nullable*/ Iterator<? extends T> removeFrom;
-
-      @Override
-      public boolean hasNext() {
-        // http://code.google.com/p/google-collections/issues/detail?id=151
-        // current.hasNext() might be relatively expensive, worth minimizing.
-        boolean currentHasNext;
-        // checkNotNull eager for GWT
-        // note: it must be here & not where 'current' is assigned,
-        // because otherwise we'll have called inputs.next() before throwing
-        // the first NPE, and the next time around we'll call inputs.next()
-        // again, incorrectly moving beyond the error.
-        while (!(currentHasNext = checkNotNull(current).hasNext()) && inputs.hasNext()) {
-          current = inputs.next();
-        }
-        return currentHasNext;
-      }
-
-      @Override
-      public T next() {
-        if (!hasNext()) {
-          throw new NoSuchElementException();
-        }
-        removeFrom = current;
-        return current.next();
-      }
-
-      @Override
-      public void remove() {
-        checkRemove(removeFrom != null);
-        removeFrom.remove();
-        removeFrom = null;
-      }
-    };
-=======
-  public static <T> Iterator<T> concat(Iterator<? extends Iterator<? extends T>> inputs) {
+  public static <T extends /*@org.checkerframework.checker.nullness.qual.Nullable*/ Object> Iterator<T> concat(Iterator<? extends Iterator<? extends T>> inputs) {
     return new ConcatenatedIterator<T>(inputs);
->>>>>>> 379757e3
   }
 
   /**
@@ -687,12 +602,7 @@
    * Returns a view of {@code unfiltered} containing all elements that satisfy
    * the input predicate {@code retainIfTrue}.
    */
-<<<<<<< HEAD
-  @CheckReturnValue
   public static <T extends /*@org.checkerframework.checker.nullness.qual.Nullable*/ Object> UnmodifiableIterator<T> filter(
-=======
-  public static <T> UnmodifiableIterator<T> filter(
->>>>>>> 379757e3
       final Iterator<T> unfiltered, final Predicate<? super T> retainIfTrue) {
     checkNotNull(unfiltered);
     checkNotNull(retainIfTrue);
@@ -714,14 +624,8 @@
    * Returns a view of {@code unfiltered} containing all elements that are of
    * the type {@code desiredType}.
    */
-<<<<<<< HEAD
-  /*@SuppressWarnings("unchecked")*/ // can cast to <T> because non-Ts are removed
-  @GwtIncompatible("Class.isInstance")
-  @CheckReturnValue
-=======
   @SuppressWarnings("unchecked") // can cast to <T> because non-Ts are removed
   @GwtIncompatible // Class.isInstance
->>>>>>> 379757e3
   public static <T> UnmodifiableIterator<T> filter(Iterator<?> unfiltered, Class<T> desiredType) {
     return (UnmodifiableIterator<T>) filter(unfiltered, instanceOf(desiredType));
   }
@@ -1072,12 +976,8 @@
    * Arrays#asList(Object[])}, {@link ImmutableList#copyOf(Object[])}},
    * or {@link ImmutableList#of}.
    */
-<<<<<<< HEAD
+  @SafeVarargs
   public static <T extends /*@org.checkerframework.checker.nullness.qual.Nullable*/ Object> UnmodifiableIterator<T> forArray(final T... array) {
-=======
-  @SafeVarargs
-  public static <T> UnmodifiableIterator<T> forArray(final T... array) {
->>>>>>> 379757e3
     return forArray(array, 0, array.length, 0);
   }
 
