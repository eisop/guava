/*
 * Copyright (C) 2008 The Guava Authors
 *
 * Licensed under the Apache License, Version 2.0 (the "License");
 * you may not use this file except in compliance with the License.
 * You may obtain a copy of the License at
 *
 * http://www.apache.org/licenses/LICENSE-2.0
 *
 * Unless required by applicable law or agreed to in writing, software
 * distributed under the License is distributed on an "AS IS" BASIS,
 * WITHOUT WARRANTIES OR CONDITIONS OF ANY KIND, either express or implied.
 * See the License for the specific language governing permissions and
 * limitations under the License.
 */

package com.google.common.collect;

import static com.google.common.base.Preconditions.checkNotNull;
import static com.google.common.base.Preconditions.checkState;
import static com.google.common.collect.CollectPreconditions.checkEntryNotNull;
import static com.google.common.collect.CollectPreconditions.checkNonnegative;
import static java.util.Objects.requireNonNull;

import com.google.common.annotations.Beta;
import com.google.common.annotations.GwtCompatible;
import com.google.common.annotations.VisibleForTesting;
import com.google.errorprone.annotations.CanIgnoreReturnValue;
import com.google.errorprone.annotations.DoNotCall;
import com.google.errorprone.annotations.DoNotMock;
import com.google.errorprone.annotations.concurrent.LazyInit;
import com.google.j2objc.annotations.RetainedWith;
import com.google.j2objc.annotations.WeakOuter;
import java.io.Serializable;
import java.util.Arrays;
import java.util.BitSet;
import java.util.Collection;
import java.util.Collections;
import java.util.Comparator;
import java.util.EnumMap;
import java.util.HashSet;
import java.util.Iterator;
import java.util.Map;
import java.util.Set;
import java.util.SortedMap;
import java.util.Spliterator;
import java.util.Spliterators;
import java.util.function.BiFunction;
import java.util.function.BinaryOperator;
import java.util.function.Function;
import java.util.stream.Collector;
import java.util.stream.Collectors;
import javax.annotation.CheckForNull;
<<<<<<< HEAD
import org.checkerframework.checker.index.qual.NonNegative;
import org.checkerframework.checker.nullness.qual.KeyFor;
import org.checkerframework.checker.nullness.qual.MonotonicNonNull;
import org.checkerframework.checker.nullness.qual.NonNull;
=======
>>>>>>> 0a17f4a4
import org.checkerframework.checker.nullness.qual.Nullable;
import org.checkerframework.checker.nullness.qual.PolyNull;
import org.checkerframework.checker.signedness.qual.UnknownSignedness;
import org.checkerframework.dataflow.qual.Pure;
import org.checkerframework.dataflow.qual.SideEffectFree;
import org.checkerframework.framework.qual.AnnotatedFor;

/**
 * A {@link Map} whose contents will never change, with many other important properties detailed at
 * {@link ImmutableCollection}.
 *
 * <p>See the Guava User Guide article on <a href=
 * "https://github.com/google/guava/wiki/ImmutableCollectionsExplained">immutable collections</a>.
 *
 * @author Jesse Wilson
 * @author Kevin Bourrillion
 * @since 2.0
 */
@AnnotatedFor({"nullness"})
@DoNotMock("Use ImmutableMap.of or another implementation")
@GwtCompatible(serializable = true, emulated = true)
@SuppressWarnings("serial") // we're overriding default serialization
@ElementTypesAreNonnullByDefault
public abstract class ImmutableMap<K, V> implements Map<K, V>, Serializable {

  /**
   * Returns a {@link Collector} that accumulates elements into an {@code ImmutableMap} whose keys
   * and values are the result of applying the provided mapping functions to the input elements.
   * Entries appear in the result {@code ImmutableMap} in encounter order.
   *
   * <p>If the mapped keys contain duplicates (according to {@link Object#equals(Object)}, an {@code
   * IllegalArgumentException} is thrown when the collection operation is performed. (This differs
   * from the {@code Collector} returned by {@link Collectors#toMap(Function, Function)}, which
   * throws an {@code IllegalStateException}.)
   *
   * @since 21.0
   */
  public static <T extends @Nullable Object, K, V>
      Collector<T, ?, ImmutableMap<K, V>> toImmutableMap(
          Function<? super T, ? extends K> keyFunction,
          Function<? super T, ? extends V> valueFunction) {
    return CollectCollectors.toImmutableMap(keyFunction, valueFunction);
  }

  /**
   * Returns a {@link Collector} that accumulates elements into an {@code ImmutableMap} whose keys
   * and values are the result of applying the provided mapping functions to the input elements.
   *
   * <p>If the mapped keys contain duplicates (according to {@link Object#equals(Object)}), the
   * values are merged using the specified merging function. Entries will appear in the encounter
   * order of the first occurrence of the key.
   *
   * @since 21.0
   */
  public static <T extends @Nullable Object, K, V>
      Collector<T, ?, ImmutableMap<K, V>> toImmutableMap(
          Function<? super T, ? extends K> keyFunction,
          Function<? super T, ? extends V> valueFunction,
          BinaryOperator<V> mergeFunction) {
    return CollectCollectors.toImmutableMap(keyFunction, valueFunction, mergeFunction);
  }

  /**
   * Returns the empty map. This map behaves and performs comparably to {@link
   * Collections#emptyMap}, and is preferable mainly for consistency and maintainability of your
   * code.
   *
   * <p><b>Performance note:</b> the instance returned is a singleton.
   */
  @SuppressWarnings("unchecked")
  public static <K, V> ImmutableMap<K, V> of() {
    return (ImmutableMap<K, V>) RegularImmutableMap.EMPTY;
  }

  /**
   * Returns an immutable map containing a single entry. This map behaves and performs comparably to
   * {@link Collections#singletonMap} but will not accept a null key or value. It is preferable
   * mainly for consistency and maintainability of your code.
   */
  public static <K, V> ImmutableMap<K, V> of(K k1, V v1) {
    return ImmutableBiMap.of(k1, v1);
  }

  /**
   * Returns an immutable map containing the given entries, in order.
   *
   * @throws IllegalArgumentException if duplicate keys are provided
   */
  public static <K, V> ImmutableMap<K, V> of(K k1, V v1, K k2, V v2) {
    return RegularImmutableMap.fromEntries(entryOf(k1, v1), entryOf(k2, v2));
  }

  /**
   * Returns an immutable map containing the given entries, in order.
   *
   * @throws IllegalArgumentException if duplicate keys are provided
   */
  public static <K, V> ImmutableMap<K, V> of(K k1, V v1, K k2, V v2, K k3, V v3) {
    return RegularImmutableMap.fromEntries(entryOf(k1, v1), entryOf(k2, v2), entryOf(k3, v3));
  }

  /**
   * Returns an immutable map containing the given entries, in order.
   *
   * @throws IllegalArgumentException if duplicate keys are provided
   */
  public static <K, V> ImmutableMap<K, V> of(K k1, V v1, K k2, V v2, K k3, V v3, K k4, V v4) {
    return RegularImmutableMap.fromEntries(
        entryOf(k1, v1), entryOf(k2, v2), entryOf(k3, v3), entryOf(k4, v4));
  }

  /**
   * Returns an immutable map containing the given entries, in order.
   *
   * @throws IllegalArgumentException if duplicate keys are provided
   */
  public static <K, V> ImmutableMap<K, V> of(
      K k1, V v1, K k2, V v2, K k3, V v3, K k4, V v4, K k5, V v5) {
    return RegularImmutableMap.fromEntries(
        entryOf(k1, v1), entryOf(k2, v2), entryOf(k3, v3), entryOf(k4, v4), entryOf(k5, v5));
  }

  /**
   * Returns an immutable map containing the given entries, in order.
   *
   * @throws IllegalArgumentException if duplicate keys are provided
   * @since 31.0
   */
  public static <K, V> ImmutableMap<K, V> of(
      K k1, V v1, K k2, V v2, K k3, V v3, K k4, V v4, K k5, V v5, K k6, V v6) {
    return RegularImmutableMap.fromEntries(
        entryOf(k1, v1),
        entryOf(k2, v2),
        entryOf(k3, v3),
        entryOf(k4, v4),
        entryOf(k5, v5),
        entryOf(k6, v6));
  }

  /**
   * Returns an immutable map containing the given entries, in order.
   *
   * @throws IllegalArgumentException if duplicate keys are provided
   * @since 31.0
   */
  public static <K, V> ImmutableMap<K, V> of(
      K k1, V v1, K k2, V v2, K k3, V v3, K k4, V v4, K k5, V v5, K k6, V v6, K k7, V v7) {
    return RegularImmutableMap.fromEntries(
        entryOf(k1, v1),
        entryOf(k2, v2),
        entryOf(k3, v3),
        entryOf(k4, v4),
        entryOf(k5, v5),
        entryOf(k6, v6),
        entryOf(k7, v7));
  }

  /**
   * Returns an immutable map containing the given entries, in order.
   *
   * @throws IllegalArgumentException if duplicate keys are provided
   * @since 31.0
   */
  public static <K, V> ImmutableMap<K, V> of(
      K k1,
      V v1,
      K k2,
      V v2,
      K k3,
      V v3,
      K k4,
      V v4,
      K k5,
      V v5,
      K k6,
      V v6,
      K k7,
      V v7,
      K k8,
      V v8) {
    return RegularImmutableMap.fromEntries(
        entryOf(k1, v1),
        entryOf(k2, v2),
        entryOf(k3, v3),
        entryOf(k4, v4),
        entryOf(k5, v5),
        entryOf(k6, v6),
        entryOf(k7, v7),
        entryOf(k8, v8));
  }

  /**
   * Returns an immutable map containing the given entries, in order.
   *
   * @throws IllegalArgumentException if duplicate keys are provided
   * @since 31.0
   */
  public static <K, V> ImmutableMap<K, V> of(
      K k1,
      V v1,
      K k2,
      V v2,
      K k3,
      V v3,
      K k4,
      V v4,
      K k5,
      V v5,
      K k6,
      V v6,
      K k7,
      V v7,
      K k8,
      V v8,
      K k9,
      V v9) {
    return RegularImmutableMap.fromEntries(
        entryOf(k1, v1),
        entryOf(k2, v2),
        entryOf(k3, v3),
        entryOf(k4, v4),
        entryOf(k5, v5),
        entryOf(k6, v6),
        entryOf(k7, v7),
        entryOf(k8, v8),
        entryOf(k9, v9));
  }

  /**
   * Returns an immutable map containing the given entries, in order.
   *
   * @throws IllegalArgumentException if duplicate keys are provided
   * @since 31.0
   */
  public static <K, V> ImmutableMap<K, V> of(
      K k1,
      V v1,
      K k2,
      V v2,
      K k3,
      V v3,
      K k4,
      V v4,
      K k5,
      V v5,
      K k6,
      V v6,
      K k7,
      V v7,
      K k8,
      V v8,
      K k9,
      V v9,
      K k10,
      V v10) {
    return RegularImmutableMap.fromEntries(
        entryOf(k1, v1),
        entryOf(k2, v2),
        entryOf(k3, v3),
        entryOf(k4, v4),
        entryOf(k5, v5),
        entryOf(k6, v6),
        entryOf(k7, v7),
        entryOf(k8, v8),
        entryOf(k9, v9),
        entryOf(k10, v10));
  }

  // looking for of() with > 10 entries? Use the builder or ofEntries instead.

  /**
   * Returns an immutable map containing the given entries, in order.
   *
   * @throws IllegalArgumentException if duplicate keys are provided
   * @since 31.0
   */
  @SafeVarargs
  public static <K, V> ImmutableMap<K, V> ofEntries(Entry<? extends K, ? extends V>... entries) {
    @SuppressWarnings("unchecked") // we will only ever read these
    Entry<K, V>[] entries2 = (Entry<K, V>[]) entries;
    return RegularImmutableMap.fromEntries(entries2);
  }

  /**
   * Verifies that {@code key} and {@code value} are non-null, and returns a new immutable entry
   * with those values.
   *
   * <p>A call to {@link Entry#setValue} on the returned entry will always throw {@link
   * UnsupportedOperationException}.
   */
  static <K, V> Entry<K, V> entryOf(K key, V value) {
    return new ImmutableMapEntry<>(key, value);
  }

  /**
   * Returns a new builder. The generated builder is equivalent to the builder created by the {@link
   * Builder} constructor.
   */
  public static <K, V> Builder<K, V> builder() {
    return new Builder<>();
  }

  /**
   * Returns a new builder, expecting the specified number of entries to be added.
   *
   * <p>If {@code expectedSize} is exactly the number of entries added to the builder before {@link
   * Builder#build} is called, the builder is likely to perform better than an unsized {@link
   * #builder()} would have.
   *
   * <p>It is not specified if any performance benefits apply if {@code expectedSize} is close to,
   * but not exactly, the number of entries added to the builder.
   *
   * @since 23.1
   */
  @Beta
  public static <K, V> Builder<K, V> builderWithExpectedSize(int expectedSize) {
    checkNonnegative(expectedSize, "expectedSize");
    return new Builder<>(expectedSize);
  }

  static void checkNoConflict(
      boolean safe, String conflictDescription, Object entry1, Object entry2) {
    if (!safe) {
      throw conflictException(conflictDescription, entry1, entry2);
    }
  }

  static IllegalArgumentException conflictException(
      String conflictDescription, Object entry1, Object entry2) {
    return new IllegalArgumentException(
        "Multiple entries with same " + conflictDescription + ": " + entry1 + " and " + entry2);
  }

  /**
   * A builder for creating immutable map instances, especially {@code public static final} maps
   * ("constant maps"). Example:
   *
   * <pre>{@code
   * static final ImmutableMap<String, Integer> WORD_TO_INT =
   *     new ImmutableMap.Builder<String, Integer>()
   *         .put("one", 1)
   *         .put("two", 2)
   *         .put("three", 3)
   *         .buildOrThrow();
   * }</pre>
   *
   * <p>For <i>small</i> immutable maps, the {@code ImmutableMap.of()} methods are even more
   * convenient.
   *
   * <p>By default, a {@code Builder} will generate maps that iterate over entries in the order they
   * were inserted into the builder, equivalently to {@code LinkedHashMap}. For example, in the
   * above example, {@code WORD_TO_INT.entrySet()} is guaranteed to iterate over the entries in the
   * order {@code "one"=1, "two"=2, "three"=3}, and {@code keySet()} and {@code values()} respect
   * the same order. If you want a different order, consider using {@link ImmutableSortedMap} to
   * sort by keys, or call {@link #orderEntriesByValue(Comparator)}, which changes this builder to
   * sort entries by value.
   *
   * <p>Builder instances can be reused - it is safe to call {@link #buildOrThrow} multiple times to
   * build multiple maps in series. Each map is a superset of the maps created before it.
   *
   * @since 2.0
   */
  @DoNotMock
  public static class Builder<K, V> {
    @CheckForNull Comparator<? super V> valueComparator;
    @Nullable Entry<K, V>[] entries;
    int size;
    boolean entriesUsed;

    /**
     * Creates a new builder. The returned builder is equivalent to the builder generated by {@link
     * ImmutableMap#builder}.
     */
    public Builder() {
      this(ImmutableCollection.Builder.DEFAULT_INITIAL_CAPACITY);
    }

    @SuppressWarnings({"unchecked", "rawtypes"})
    Builder(int initialCapacity) {
      this.entries = new @Nullable Entry[initialCapacity];
      this.size = 0;
      this.entriesUsed = false;
    }

    private void ensureCapacity(int minCapacity) {
      if (minCapacity > entries.length) {
        entries =
            Arrays.copyOf(
                entries, ImmutableCollection.Builder.expandedCapacity(entries.length, minCapacity));
        entriesUsed = false;
      }
    }

    /**
     * Associates {@code key} with {@code value} in the built map. If the same key is put more than
     * once, {@link #buildOrThrow} will fail, while {@link #buildKeepingLast} will keep the last
     * value put for that key.
     */
    @CanIgnoreReturnValue
    public Builder<K, V> put(K key, V value) {
      ensureCapacity(size + 1);
      Entry<K, V> entry = entryOf(key, value);
      // don't inline this: we want to fail atomically if key or value is null
      entries[size++] = entry;
      return this;
    }

    /**
     * Adds the given {@code entry} to the map, making it immutable if necessary. If the same key is
     * put more than once, {@link #buildOrThrow} will fail, while {@link #buildKeepingLast} will
     * keep the last value put for that key.
     *
     * @since 11.0
     */
    @CanIgnoreReturnValue
    public Builder<K, V> put(Entry<? extends K, ? extends V> entry) {
      return put(entry.getKey(), entry.getValue());
    }

    /**
     * Associates all of the given map's keys and values in the built map. If the same key is put
     * more than once, {@link #buildOrThrow} will fail, while {@link #buildKeepingLast} will keep
     * the last value put for that key.
     *
     * @throws NullPointerException if any key or value in {@code map} is null
     */
    @CanIgnoreReturnValue
    public Builder<K, V> putAll(Map<? extends K, ? extends V> map) {
      return putAll(map.entrySet());
    }

    /**
     * Adds all of the given entries to the built map. If the same key is put more than once, {@link
     * #buildOrThrow} will fail, while {@link #buildKeepingLast} will keep the last value put for
     * that key.
     *
     * @throws NullPointerException if any key, value, or entry is null
     * @since 19.0
     */
    @CanIgnoreReturnValue
    @Beta
    public Builder<K, V> putAll(Iterable<? extends Entry<? extends K, ? extends V>> entries) {
      if (entries instanceof Collection) {
        ensureCapacity(size + ((Collection<?>) entries).size());
      }
      for (Entry<? extends K, ? extends V> entry : entries) {
        put(entry);
      }
      return this;
    }

    /**
     * Configures this {@code Builder} to order entries by value according to the specified
     * comparator.
     *
     * <p>The sort order is stable, that is, if two entries have values that compare as equivalent,
     * the entry that was inserted first will be first in the built map's iteration order.
     *
     * @throws IllegalStateException if this method was already called
     * @since 19.0
     */
    @CanIgnoreReturnValue
    @Beta
    public Builder<K, V> orderEntriesByValue(Comparator<? super V> valueComparator) {
      checkState(this.valueComparator == null, "valueComparator was already set");
      this.valueComparator = checkNotNull(valueComparator, "valueComparator");
      return this;
    }

    @CanIgnoreReturnValue
    Builder<K, V> combine(Builder<K, V> other) {
      checkNotNull(other);
      ensureCapacity(this.size + other.size);
      System.arraycopy(other.entries, 0, this.entries, this.size, other.size);
      this.size += other.size;
      return this;
    }

    private ImmutableMap<K, V> build(boolean throwIfDuplicateKeys) {
      /*
       * If entries is full, or if hash flooding is detected, then this implementation may end up
       * using the entries array directly and writing over the entry objects with non-terminal
       * entries, but this is safe; if this Builder is used further, it will grow the entries array
       * (so it can't affect the original array), and future build() calls will always copy any
       * entry objects that cannot be safely reused.
       */
      switch (size) {
        case 0:
          return of();
        case 1:
          // requireNonNull is safe because the first `size` elements have been filled in.
          Entry<K, V> onlyEntry = requireNonNull(entries[0]);
          return of(onlyEntry.getKey(), onlyEntry.getValue());
        default:
          break;
      }
      // localEntries is an alias for the entries field, except if we end up removing duplicates in
      // a copy of the entries array. Likewise, localSize is the same as size except in that case.
      // It's possible to keep using this Builder after calling buildKeepingLast(), so we need to
      // ensure that its state is not corrupted by removing duplicates that should cause a later
      // buildOrThrow() to fail, or by changing the size.
      @Nullable Entry<K, V>[] localEntries;
      int localSize = size;
      if (valueComparator == null) {
        localEntries = entries;
      } else {
        if (entriesUsed) {
          entries = Arrays.copyOf(entries, size);
        }
        localEntries = entries;
        if (!throwIfDuplicateKeys) {
          // We want to retain only the last-put value for any given key, before sorting.
          // This could be improved, but orderEntriesByValue is rather rarely used anyway.
          @SuppressWarnings("nullness") // entries 0..size-1 are non-null
          Entry<K, V>[] nonNullEntries = (Entry<K, V>[]) localEntries;
          localEntries = lastEntryForEachKey(nonNullEntries, size);
          localSize = localEntries.length;
        }
        Arrays.sort(
            localEntries,
            0,
            localSize,
            Ordering.from(valueComparator).onResultOf(Maps.<V>valueFunction()));
      }
      entriesUsed = true;
      return RegularImmutableMap.fromEntryArray(localSize, localEntries, throwIfDuplicateKeys);
    }

    /**
     * Returns a newly-created immutable map. The iteration order of the returned map is the order
     * in which entries were inserted into the builder, unless {@link #orderEntriesByValue} was
     * called, in which case entries are sorted by value.
     *
     * <p>Prefer the equivalent method {@link #buildOrThrow()} to make it explicit that the method
     * will throw an exception if there are duplicate keys. The {@code build()} method will soon be
     * deprecated.
     *
     * @throws IllegalArgumentException if duplicate keys were added
     */
    public ImmutableMap<K, V> build() {
      return buildOrThrow();
    }

    /**
     * Returns a newly-created immutable map, or throws an exception if any key was added more than
     * once. The iteration order of the returned map is the order in which entries were inserted
     * into the builder, unless {@link #orderEntriesByValue} was called, in which case entries are
     * sorted by value.
     *
     * @throws IllegalArgumentException if duplicate keys were added
     * @since 31.0
     */
    public ImmutableMap<K, V> buildOrThrow() {
      return build(true);
    }

    /**
     * Returns a newly-created immutable map, using the last value for any key that was added more
     * than once. The iteration order of the returned map is the order in which entries were
     * inserted into the builder, unless {@link #orderEntriesByValue} was called, in which case
     * entries are sorted by value. If a key was added more than once, it appears in iteration order
     * based on the first time it was added, again unless {@link #orderEntriesByValue} was called.
     *
     * <p>In the current implementation, all values associated with a given key are stored in the
     * {@code Builder} object, even though only one of them will be used in the built map. If there
     * can be many repeated keys, it may be more space-efficient to use a {@link
     * java.util.LinkedHashMap LinkedHashMap} and {@link ImmutableMap#copyOf(Map)} rather than
     * {@code ImmutableMap.Builder}.
     *
     * @since 31.1
     */
    public ImmutableMap<K, V> buildKeepingLast() {
      return build(false);
    }

    @VisibleForTesting // only for testing JDK backed implementation
    ImmutableMap<K, V> buildJdkBacked() {
      checkState(
          valueComparator == null, "buildJdkBacked is only for testing; can't use valueComparator");
      switch (size) {
        case 0:
          return of();
        case 1:
          // requireNonNull is safe because the first `size` elements have been filled in.
          Entry<K, V> onlyEntry = requireNonNull(entries[0]);
          return of(onlyEntry.getKey(), onlyEntry.getValue());
        default:
          entriesUsed = true;
          return JdkBackedImmutableMap.create(size, entries, /* throwIfDuplicateKeys= */ true);
      }
    }

    private static <K, V> Entry<K, V>[] lastEntryForEachKey(Entry<K, V>[] entries, int size) {
      Set<K> seen = new HashSet<>();
      BitSet dups = new BitSet(); // slots that are overridden by a later duplicate key
      for (int i = size - 1; i >= 0; i--) {
        if (!seen.add(entries[i].getKey())) {
          dups.set(i);
        }
      }
      if (dups.isEmpty()) {
        return entries;
      }
      @SuppressWarnings({"rawtypes", "unchecked"})
      Entry<K, V>[] newEntries = new Entry[size - dups.cardinality()];
      for (int inI = 0, outI = 0; inI < size; inI++) {
        if (!dups.get(inI)) {
          newEntries[outI++] = entries[inI];
        }
      }
      return newEntries;
    }
  }

  /**
   * Returns an immutable map containing the same entries as {@code map}. The returned map iterates
   * over entries in the same order as the {@code entrySet} of the original map. If {@code map}
   * somehow contains entries with duplicate keys (for example, if it is a {@code SortedMap} whose
   * comparator is not <i>consistent with equals</i>), the results of this method are undefined.
   *
   * <p>Despite the method name, this method attempts to avoid actually copying the data when it is
   * safe to do so. The exact circumstances under which a copy will or will not be performed are
   * undocumented and subject to change.
   *
   * @throws NullPointerException if any key or value in {@code map} is null
   */
  public static <K, V> ImmutableMap<K, V> copyOf(Map<? extends K, ? extends V> map) {
    if ((map instanceof ImmutableMap) && !(map instanceof SortedMap)) {
      @SuppressWarnings("unchecked") // safe since map is not writable
      ImmutableMap<K, V> kvMap = (ImmutableMap<K, V>) map;
      if (!kvMap.isPartialView()) {
        return kvMap;
      }
    } else if (map instanceof EnumMap) {
      @SuppressWarnings("unchecked") // safe since map is not writable
      ImmutableMap<K, V> kvMap = (ImmutableMap<K, V>) copyOfEnumMap((EnumMap<?, ?>) map);
      return kvMap;
    }
    return copyOf(map.entrySet());
  }

  /**
   * Returns an immutable map containing the specified entries. The returned map iterates over
   * entries in the same order as the original iterable.
   *
   * @throws NullPointerException if any key, value, or entry is null
   * @throws IllegalArgumentException if two entries have the same key
   * @since 19.0
   */
  @Beta
  public static <K, V> ImmutableMap<K, V> copyOf(
      Iterable<? extends Entry<? extends K, ? extends V>> entries) {
    @SuppressWarnings("unchecked") // we'll only be using getKey and getValue, which are covariant
    Entry<K, V>[] entryArray = (Entry<K, V>[]) Iterables.toArray(entries, EMPTY_ENTRY_ARRAY);
    switch (entryArray.length) {
      case 0:
        return of();
      case 1:
        // requireNonNull is safe because the first `size` elements have been filled in.
        Entry<K, V> onlyEntry = requireNonNull(entryArray[0]);
        return of(onlyEntry.getKey(), onlyEntry.getValue());
      default:
        /*
         * The current implementation will end up using entryArray directly, though it will write
         * over the (arbitrary, potentially mutable) Entry objects actually stored in entryArray.
         */
        return RegularImmutableMap.fromEntries(entryArray);
    }
  }

  private static <K extends Enum<K>, V> ImmutableMap<K, V> copyOfEnumMap(
      EnumMap<K, ? extends V> original) {
    EnumMap<K, V> copy = new EnumMap<>(original);
    for (Entry<K, V> entry : copy.entrySet()) {
      checkEntryNotNull(entry.getKey(), entry.getValue());
    }
    return ImmutableEnumMap.asImmutable(copy);
  }

  static final Entry<?, ?>[] EMPTY_ENTRY_ARRAY = new Entry<?, ?>[0];

  abstract static class IteratorBasedImmutableMap<K, V> extends ImmutableMap<K, V> {
    abstract UnmodifiableIterator<Entry<K, V>> entryIterator();

    Spliterator<Entry<K, V>> entrySpliterator() {
      return Spliterators.spliterator(
          entryIterator(),
          size(),
          Spliterator.DISTINCT | Spliterator.NONNULL | Spliterator.IMMUTABLE | Spliterator.ORDERED);
    }

    @Override
    ImmutableSet<K> createKeySet() {
      return new ImmutableMapKeySet<>(this);
    }

    @Override
    ImmutableSet<Entry<K, V>> createEntrySet() {
      class EntrySetImpl extends ImmutableMapEntrySet<K, V> {
        @Override
        ImmutableMap<K, V> map() {
          return IteratorBasedImmutableMap.this;
        }

        @Override
        public UnmodifiableIterator<Entry<K, V>> iterator() {
          return entryIterator();
        }
      }
      return new EntrySetImpl();
    }

    @Override
    ImmutableCollection<V> createValues() {
      return new ImmutableMapValues<>(this);
    }
  }

  ImmutableMap() {}

  /**
   * Guaranteed to throw an exception and leave the map unmodified.
   *
   * @throws UnsupportedOperationException always
   * @deprecated Unsupported operation.
   */
  @CanIgnoreReturnValue
  @Deprecated
  @Override
  @DoNotCall("Always throws UnsupportedOperationException")
  @CheckForNull
  public final V put(K k, V v) {
    throw new UnsupportedOperationException();
  }

  /**
   * Guaranteed to throw an exception and leave the map unmodified.
   *
   * @throws UnsupportedOperationException always
   * @deprecated Unsupported operation.
   */
  @CanIgnoreReturnValue
  @Deprecated
  @Override
  @DoNotCall("Always throws UnsupportedOperationException")
  @CheckForNull
  public final V putIfAbsent(K key, V value) {
    throw new UnsupportedOperationException();
  }

  /**
   * Guaranteed to throw an exception and leave the map unmodified.
   *
   * @throws UnsupportedOperationException always
   * @deprecated Unsupported operation.
   */
  @Deprecated
  @Override
  @DoNotCall("Always throws UnsupportedOperationException")
  public final boolean replace(K key, V oldValue, V newValue) {
    throw new UnsupportedOperationException();
  }

  /**
   * Guaranteed to throw an exception and leave the map unmodified.
   *
   * @throws UnsupportedOperationException always
   * @deprecated Unsupported operation.
   */
  @Deprecated
  @Override
  @CheckForNull
  @DoNotCall("Always throws UnsupportedOperationException")
  public final V replace(K key, V value) {
    throw new UnsupportedOperationException();
  }

  /**
   * Guaranteed to throw an exception and leave the map unmodified.
   *
   * @throws UnsupportedOperationException always
   * @deprecated Unsupported operation.
   */
  @Deprecated
  @Override
  @DoNotCall("Always throws UnsupportedOperationException")
  public final @PolyNull V computeIfAbsent(K key, Function<? super K, ? extends @PolyNull V> mappingFunction) {
    throw new UnsupportedOperationException();
  }

  /**
   * Guaranteed to throw an exception and leave the map unmodified.
   *
   * @throws UnsupportedOperationException always
   * @deprecated Unsupported operation.
   */
  @Deprecated
  @Override
  @DoNotCall("Always throws UnsupportedOperationException")
  public final @PolyNull V computeIfPresent(
      K key, BiFunction<? super K, ? super V, ? extends @PolyNull V> remappingFunction) {
    throw new UnsupportedOperationException();
  }

  /**
   * Guaranteed to throw an exception and leave the map unmodified.
   *
   * @throws UnsupportedOperationException always
   * @deprecated Unsupported operation.
   */
  @Deprecated
  @Override
  @DoNotCall("Always throws UnsupportedOperationException")
<<<<<<< HEAD
  public final @PolyNull V compute(
      K key, BiFunction<? super K, ? super @Nullable V, ? extends @PolyNull V> remappingFunction) {
=======
  public final V compute(
      K key, BiFunction<? super K, ? super @Nullable V, ? extends V> remappingFunction) {
>>>>>>> 0a17f4a4
    throw new UnsupportedOperationException();
  }

  /**
   * Guaranteed to throw an exception and leave the map unmodified.
   *
   * @throws UnsupportedOperationException always
   * @deprecated Unsupported operation.
   */
  @Deprecated
  @Override
  @DoNotCall("Always throws UnsupportedOperationException")
  public final @PolyNull V merge(
      K key, V value, BiFunction<? super V, ? super V, ? extends @PolyNull V> remappingFunction) {
    throw new UnsupportedOperationException();
  }

  /**
   * Guaranteed to throw an exception and leave the map unmodified.
   *
   * @throws UnsupportedOperationException always
   * @deprecated Unsupported operation.
   */
  @Deprecated
  @Override
  @DoNotCall("Always throws UnsupportedOperationException")
  public final void putAll(Map<? extends K, ? extends V> map) {
    throw new UnsupportedOperationException();
  }

  /**
   * Guaranteed to throw an exception and leave the map unmodified.
   *
   * @throws UnsupportedOperationException always
   * @deprecated Unsupported operation.
   */
  @Deprecated
  @Override
  @DoNotCall("Always throws UnsupportedOperationException")
  public final void replaceAll(BiFunction<? super K, ? super V, ? extends V> function) {
    throw new UnsupportedOperationException();
  }

  /**
   * Guaranteed to throw an exception and leave the map unmodified.
   *
   * @throws UnsupportedOperationException always
   * @deprecated Unsupported operation.
   */
  @Deprecated
  @Override
  @DoNotCall("Always throws UnsupportedOperationException")
  @CheckForNull
<<<<<<< HEAD
  public final V remove(@CheckForNull @UnknownSignedness Object o) {
=======
  public final V remove(@CheckForNull Object o) {
>>>>>>> 0a17f4a4
    throw new UnsupportedOperationException();
  }

  /**
   * Guaranteed to throw an exception and leave the map unmodified.
   *
   * @throws UnsupportedOperationException always
   * @deprecated Unsupported operation.
   */
  @Deprecated
  @Override
  @DoNotCall("Always throws UnsupportedOperationException")
<<<<<<< HEAD
  public final boolean remove(@CheckForNull @UnknownSignedness Object key, @CheckForNull @UnknownSignedness Object value) {
=======
  public final boolean remove(@CheckForNull Object key, @CheckForNull Object value) {
>>>>>>> 0a17f4a4
    throw new UnsupportedOperationException();
  }

  /**
   * Guaranteed to throw an exception and leave the map unmodified.
   *
   * @throws UnsupportedOperationException always
   * @deprecated Unsupported operation.
   */
  @Deprecated
  @Override
  @DoNotCall("Always throws UnsupportedOperationException")
  public final void clear() {
    throw new UnsupportedOperationException();
  }

  @Pure
  @Override
  public boolean isEmpty() {
    return size() == 0;
  }

  @Pure
  @Override
<<<<<<< HEAD
  public boolean containsKey(@CheckForNull @UnknownSignedness Object key) {
=======
  public boolean containsKey(@CheckForNull Object key) {
>>>>>>> 0a17f4a4
    return get(key) != null;
  }

  @Pure
  @Override
<<<<<<< HEAD
  public boolean containsValue(@CheckForNull @UnknownSignedness Object value) {
=======
  public boolean containsValue(@CheckForNull Object value) {
>>>>>>> 0a17f4a4
    return values().contains(value);
  }

  // Overriding to mark it Nullable
  @Override
  @CheckForNull
<<<<<<< HEAD
  public abstract V get(@CheckForNull @UnknownSignedness Object key);
=======
  public abstract V get(@CheckForNull Object key);
>>>>>>> 0a17f4a4

  /**
   * @since 21.0 (but only since 23.5 in the Android <a
   *     href="https://github.com/google/guava#guava-google-core-libraries-for-java">flavor</a>).
   *     Note, however, that Java 8 users can call this method with any version and flavor of Guava.
   */
  @Override
  @CheckForNull
<<<<<<< HEAD
  public final V getOrDefault(@CheckForNull @UnknownSignedness Object key, @CheckForNull V defaultValue) {
=======
  public final V getOrDefault(@CheckForNull Object key, @CheckForNull V defaultValue) {
>>>>>>> 0a17f4a4
    /*
     * Even though it's weird to pass a defaultValue that is null, some callers do so. Those who
     * pass a literal "null" should probably just use `get`, but I would expect other callers to
     * pass an expression that *might* be null. This could happen with:
     *
     * - a `getFooOrDefault(@CheckForNull Foo defaultValue)` method that returns
     *   `map.getOrDefault(FOO_KEY, defaultValue)`
     *
     * - a call that consults a chain of maps, as in `mapA.getOrDefault(key, mapB.getOrDefault(key,
     *   ...))`
     *
     * So it makes sense for the parameter (and thus the return type) to be @CheckForNull.
     *
     * Two other points:
     *
     * 1. We'll want to use something like @PolyNull once we can make that work for the various
     * platforms we target.
     *
     * 2. Kotlin's Map type has a getOrDefault method that accepts and returns a "plain V," in
     * contrast to the "V?" type that we're using. As a result, Kotlin sees a conflict between the
     * nullness annotations in ImmutableMap and those in its own Map type. In response, it considers
     * the parameter and return type both to be platform types. As a result, Kotlin permits calls
     * that can lead to NullPointerException. That's unfortunate. But hopefully most Kotlin callers
     * use `get(key) ?: defaultValue` instead of this method, anyway.
     */
    V result = get(key);
    // TODO(b/192579700): Use a ternary once it no longer confuses our nullness checker.
    if (result != null) {
      return result;
    } else {
      return defaultValue;
    }
  }

  @LazyInit @RetainedWith @CheckForNull private transient ImmutableSet<Entry<K, V>> entrySet;

  /**
   * Returns an immutable set of the mappings in this map. The iteration order is specified by the
   * method used to create this map. Typically, this is insertion order.
   */
  @SideEffectFree
  @Override
  public ImmutableSet<Entry<@KeyFor({"this"}) K, V>> entrySet() {
    ImmutableSet<Entry<K, V>> result = entrySet;
    return (result == null) ? entrySet = createEntrySet() : result;
  }

  abstract ImmutableSet<Entry<K, V>> createEntrySet();

  @LazyInit @RetainedWith @CheckForNull private transient ImmutableSet<K> keySet;

  /**
   * Returns an immutable set of the keys in this map, in the same order that they appear in {@link
   * #entrySet}.
   */
  @SideEffectFree
  @Override
  public ImmutableSet<@KeyFor({"this"}) K> keySet() {
    ImmutableSet<K> result = keySet;
    return (result == null) ? keySet = createKeySet() : result;
  }

  /*
   * This could have a good default implementation of return new ImmutableKeySet<K, V>(this),
   * but ProGuard can't figure out how to eliminate that default when RegularImmutableMap
   * overrides it.
   */
  abstract ImmutableSet<K> createKeySet();

  UnmodifiableIterator<K> keyIterator() {
    final UnmodifiableIterator<Entry<K, V>> entryIterator = entrySet().iterator();
    return new UnmodifiableIterator<K>() {
      @Override
      public boolean hasNext() {
        return entryIterator.hasNext();
      }

      @Override
      public K next() {
        return entryIterator.next().getKey();
      }
    };
  }

  Spliterator<K> keySpliterator() {
    return CollectSpliterators.map(entrySet().spliterator(), Entry::getKey);
  }

  @LazyInit @RetainedWith @CheckForNull private transient ImmutableCollection<V> values;

  /**
   * Returns an immutable collection of the values in this map, in the same order that they appear
   * in {@link #entrySet}.
   */
  @SideEffectFree
  @Override
  public ImmutableCollection<V> values() {
    ImmutableCollection<V> result = values;
    return (result == null) ? values = createValues() : result;
  }

  /*
   * This could have a good default implementation of {@code return new
   * ImmutableMapValues<K, V>(this)}, but ProGuard can't figure out how to eliminate that default
   * when RegularImmutableMap overrides it.
   */
  abstract ImmutableCollection<V> createValues();

  // cached so that this.multimapView().inverse() only computes inverse once
  @LazyInit @CheckForNull private transient ImmutableSetMultimap<K, V> multimapView;

  /**
   * Returns a multimap view of the map.
   *
   * @since 14.0
   */
  public ImmutableSetMultimap<K, V> asMultimap() {
    if (isEmpty()) {
      return ImmutableSetMultimap.of();
    }
    ImmutableSetMultimap<K, V> result = multimapView;
    return (result == null)
        ? (multimapView =
            new ImmutableSetMultimap<>(new MapViewOfValuesAsSingletonSets(), size(), null))
        : result;
  }

  @WeakOuter
  private final class MapViewOfValuesAsSingletonSets
      extends IteratorBasedImmutableMap<K, ImmutableSet<V>> {

    @Override
    public @NonNegative int size() {
      return ImmutableMap.this.size();
    }

    @Override
    ImmutableSet<K> createKeySet() {
      return ImmutableMap.this.keySet();
    }

    @Override
<<<<<<< HEAD
    public boolean containsKey(@CheckForNull @UnknownSignedness Object key) {
=======
    public boolean containsKey(@CheckForNull Object key) {
>>>>>>> 0a17f4a4
      return ImmutableMap.this.containsKey(key);
    }

    @Override
    @CheckForNull
<<<<<<< HEAD
    public ImmutableSet<V> get(@CheckForNull @UnknownSignedness Object key) {
=======
    public ImmutableSet<V> get(@CheckForNull Object key) {
>>>>>>> 0a17f4a4
      V outerValue = ImmutableMap.this.get(key);
      return (outerValue == null) ? null : ImmutableSet.of(outerValue);
    }

    @Override
    boolean isPartialView() {
      return ImmutableMap.this.isPartialView();
    }

    @Override
    public int hashCode(@UnknownSignedness ImmutableMap<K, V>.MapViewOfValuesAsSingletonSets this) {
      // ImmutableSet.of(value).hashCode() == value.hashCode(), so the hashes are the same
      return ImmutableMap.this.hashCode();
    }

    @Override
    boolean isHashCodeFast() {
      return ImmutableMap.this.isHashCodeFast();
    }

    @Override
    UnmodifiableIterator<Entry<K, ImmutableSet<V>>> entryIterator() {
      final Iterator<Entry<K, V>> backingIterator = ImmutableMap.this.entrySet().iterator();
      return new UnmodifiableIterator<Entry<K, ImmutableSet<V>>>() {
        @Override
        public boolean hasNext() {
          return backingIterator.hasNext();
        }

        @Override
        public Entry<K, ImmutableSet<V>> next() {
          final Entry<K, V> backingEntry = backingIterator.next();
          return new AbstractMapEntry<K, ImmutableSet<V>>() {
            @Override
            public K getKey() {
              return backingEntry.getKey();
            }

            @Override
            public ImmutableSet<V> getValue() {
              return ImmutableSet.of(backingEntry.getValue());
            }
          };
        }
      };
    }
  }

  @Pure
  @Override
  public boolean equals(@CheckForNull Object object) {
    return Maps.equalsImpl(this, object);
  }

  abstract boolean isPartialView();

  @Pure
  @Override
  public int hashCode(@UnknownSignedness ImmutableMap<K, V> this) {
    return Sets.hashCodeImpl(entrySet());
  }

  boolean isHashCodeFast() {
    return false;
  }

  @Pure
  @Override
  public String toString() {
    return Maps.toStringImpl(this);
  }

  /**
   * Serialized type for all ImmutableMap instances. It captures the logical contents and they are
   * reconstructed using public factory methods. This ensures that the implementation types remain
   * as implementation details.
   */
  static class SerializedForm<K, V> implements Serializable {
    // This object retains references to collections returned by keySet() and value(). This saves
    // bytes when the both the map and its keySet or value collection are written to the same
    // instance of ObjectOutputStream.

    // TODO(b/160980469): remove support for the old serialization format after some time
    private static final boolean USE_LEGACY_SERIALIZATION = true;

    private final Object keys;
    private final Object values;

    SerializedForm(ImmutableMap<K, V> map) {
      if (USE_LEGACY_SERIALIZATION) {
        Object[] keys = new Object[map.size()];
        Object[] values = new Object[map.size()];
        int i = 0;
        // "extends Object" works around https://github.com/typetools/checker-framework/issues/3013
        for (Entry<? extends Object, ? extends Object> entry : map.entrySet()) {
          keys[i] = entry.getKey();
          values[i] = entry.getValue();
          i++;
        }
        this.keys = keys;
        this.values = values;
        return;
      }
      this.keys = map.keySet();
      this.values = map.values();
    }

    @SuppressWarnings("unchecked")
    final Object readResolve() {
      if (!(this.keys instanceof ImmutableSet)) {
        return legacyReadResolve();
      }

      ImmutableSet<K> keySet = (ImmutableSet<K>) this.keys;
      ImmutableCollection<V> values = (ImmutableCollection<V>) this.values;

      Builder<K, V> builder = makeBuilder(keySet.size());

      UnmodifiableIterator<K> keyIter = keySet.iterator();
      UnmodifiableIterator<V> valueIter = values.iterator();

      while (keyIter.hasNext()) {
        builder.put(keyIter.next(), valueIter.next());
      }

      return builder.buildOrThrow();
    }

    @SuppressWarnings("unchecked")
    final Object legacyReadResolve() {
      K[] keys = (K[]) this.keys;
      V[] values = (V[]) this.values;

      Builder<K, V> builder = makeBuilder(keys.length);

      for (int i = 0; i < keys.length; i++) {
        builder.put(keys[i], values[i]);
      }
      return builder.buildOrThrow();
    }

    /**
     * Returns a builder that builds the unserialized type. Subclasses should override this method.
     */
    Builder<K, V> makeBuilder(int size) {
      return new Builder<>(size);
    }

    private static final long serialVersionUID = 0;
  }

  /**
   * Returns a serializable form of this object. Non-public subclasses should not override this
   * method. Publicly-accessible subclasses must override this method and should return a subclass
   * of SerializedForm whose readResolve() method returns objects of the subclass type.
   */
  Object writeReplace() {
    return new SerializedForm<>(this);
  }
}<|MERGE_RESOLUTION|>--- conflicted
+++ resolved
@@ -51,13 +51,8 @@
 import java.util.stream.Collector;
 import java.util.stream.Collectors;
 import javax.annotation.CheckForNull;
-<<<<<<< HEAD
 import org.checkerframework.checker.index.qual.NonNegative;
 import org.checkerframework.checker.nullness.qual.KeyFor;
-import org.checkerframework.checker.nullness.qual.MonotonicNonNull;
-import org.checkerframework.checker.nullness.qual.NonNull;
-=======
->>>>>>> 0a17f4a4
 import org.checkerframework.checker.nullness.qual.Nullable;
 import org.checkerframework.checker.nullness.qual.PolyNull;
 import org.checkerframework.checker.signedness.qual.UnknownSignedness;
@@ -871,13 +866,8 @@
   @Deprecated
   @Override
   @DoNotCall("Always throws UnsupportedOperationException")
-<<<<<<< HEAD
   public final @PolyNull V compute(
       K key, BiFunction<? super K, ? super @Nullable V, ? extends @PolyNull V> remappingFunction) {
-=======
-  public final V compute(
-      K key, BiFunction<? super K, ? super @Nullable V, ? extends V> remappingFunction) {
->>>>>>> 0a17f4a4
     throw new UnsupportedOperationException();
   }
 
@@ -931,11 +921,7 @@
   @Override
   @DoNotCall("Always throws UnsupportedOperationException")
   @CheckForNull
-<<<<<<< HEAD
   public final V remove(@CheckForNull @UnknownSignedness Object o) {
-=======
-  public final V remove(@CheckForNull Object o) {
->>>>>>> 0a17f4a4
     throw new UnsupportedOperationException();
   }
 
@@ -948,11 +934,7 @@
   @Deprecated
   @Override
   @DoNotCall("Always throws UnsupportedOperationException")
-<<<<<<< HEAD
   public final boolean remove(@CheckForNull @UnknownSignedness Object key, @CheckForNull @UnknownSignedness Object value) {
-=======
-  public final boolean remove(@CheckForNull Object key, @CheckForNull Object value) {
->>>>>>> 0a17f4a4
     throw new UnsupportedOperationException();
   }
 
@@ -977,32 +959,20 @@
 
   @Pure
   @Override
-<<<<<<< HEAD
   public boolean containsKey(@CheckForNull @UnknownSignedness Object key) {
-=======
-  public boolean containsKey(@CheckForNull Object key) {
->>>>>>> 0a17f4a4
     return get(key) != null;
   }
 
   @Pure
   @Override
-<<<<<<< HEAD
   public boolean containsValue(@CheckForNull @UnknownSignedness Object value) {
-=======
-  public boolean containsValue(@CheckForNull Object value) {
->>>>>>> 0a17f4a4
     return values().contains(value);
   }
 
   // Overriding to mark it Nullable
   @Override
   @CheckForNull
-<<<<<<< HEAD
   public abstract V get(@CheckForNull @UnknownSignedness Object key);
-=======
-  public abstract V get(@CheckForNull Object key);
->>>>>>> 0a17f4a4
 
   /**
    * @since 21.0 (but only since 23.5 in the Android <a
@@ -1011,11 +981,7 @@
    */
   @Override
   @CheckForNull
-<<<<<<< HEAD
   public final V getOrDefault(@CheckForNull @UnknownSignedness Object key, @CheckForNull V defaultValue) {
-=======
-  public final V getOrDefault(@CheckForNull Object key, @CheckForNull V defaultValue) {
->>>>>>> 0a17f4a4
     /*
      * Even though it's weird to pass a defaultValue that is null, some callers do so. Those who
      * pass a literal "null" should probably just use `get`, but I would expect other callers to
@@ -1158,21 +1124,13 @@
     }
 
     @Override
-<<<<<<< HEAD
     public boolean containsKey(@CheckForNull @UnknownSignedness Object key) {
-=======
-    public boolean containsKey(@CheckForNull Object key) {
->>>>>>> 0a17f4a4
       return ImmutableMap.this.containsKey(key);
     }
 
     @Override
     @CheckForNull
-<<<<<<< HEAD
     public ImmutableSet<V> get(@CheckForNull @UnknownSignedness Object key) {
-=======
-    public ImmutableSet<V> get(@CheckForNull Object key) {
->>>>>>> 0a17f4a4
       V outerValue = ImmutableMap.this.get(key);
       return (outerValue == null) ? null : ImmutableSet.of(outerValue);
     }
