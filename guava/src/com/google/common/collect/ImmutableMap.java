--- conflicted
+++ resolved
@@ -653,7 +653,7 @@
    */
   @Deprecated
   @Override
-  public final V remove(@NullableDecl Object o) {
+  public final V remove(@Nullable Object o) {
     throw new UnsupportedOperationException();
   }
 
@@ -701,11 +701,7 @@
 
   // Overriding to mark it Nullable
   @Override
-<<<<<<< HEAD
-  public abstract @org.checkerframework.checker.nullness.qual.Nullable V get(@NullableDecl Object key);
-=======
-  public abstract V get(@Nullable Object key);
->>>>>>> f972c215
+  public abstract @Nullable V get(@Nullable Object key);
 
   /**
    * @since 21.0 (but only since 23.5 in the Android <a
