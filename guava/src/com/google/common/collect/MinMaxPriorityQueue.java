--- conflicted
+++ resolved
@@ -920,12 +920,8 @@
   }
 
   @Override
-<<<<<<< HEAD
+  @J2ktIncompatible // Incompatible return type change. Use inherited (unoptimized) implementation
   public @PolyNull @PolySigned Object[] toArray(MinMaxPriorityQueue<@PolyNull @PolySigned E> this) {
-=======
-  @J2ktIncompatible // Incompatible return type change. Use inherited (unoptimized) implementation
-  public Object[] toArray() {
->>>>>>> 6b1f97ce
     Object[] copyTo = new Object[size];
     System.arraycopy(queue, 0, copyTo, 0, size);
     return copyTo;
