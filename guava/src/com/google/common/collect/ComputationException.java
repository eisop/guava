/*
 * Copyright (C) 2009 The Guava Authors
 *
 * Licensed under the Apache License, Version 2.0 (the "License");
 * you may not use this file except in compliance with the License.
 * You may obtain a copy of the License at
 *
 * http://www.apache.org/licenses/LICENSE-2.0
 *
 * Unless required by applicable law or agreed to in writing, software
 * distributed under the License is distributed on an "AS IS" BASIS,
 * WITHOUT WARRANTIES OR CONDITIONS OF ANY KIND, either express or implied.
 * See the License for the specific language governing permissions and
 * limitations under the License.
 */

package com.google.common.collect;

import com.google.common.annotations.GwtCompatible;
import org.checkerframework.checker.nullness.qual.Nullable;
import org.checkerframework.framework.qual.AnnotatedFor;

/**
 * Wraps an exception that occurred during a computation.
 *
 * @author Bob Lee
 * @since 2.0
 * @deprecated This exception is no longer thrown by {@code com.google.common}. Previously, it was
 *     thrown by {@link MapMaker} computing maps. When support for computing maps was removed from
 *     {@code MapMaker}, it was added to {@code CacheBuilder}, which throws {@code
 *     ExecutionException}, {@code UncheckedExecutionException}, and {@code ExecutionError}. Any
 *     code that is still catching {@code ComputationException} may need to be updated to catch some
 *     of those types instead. (Note that this type, though deprecated, is not planned to be removed
 *     from Guava.)
 */
<<<<<<< HEAD
@AnnotatedFor({"nullness"})
=======
@Deprecated
>>>>>>> a1b3c068
@GwtCompatible
public class ComputationException extends RuntimeException {
  /** Creates a new instance with the given cause. */
  public ComputationException(@Nullable Throwable cause) {
    super(cause);
  }

  private static final long serialVersionUID = 0;
}<|MERGE_RESOLUTION|>--- conflicted
+++ resolved
@@ -33,11 +33,8 @@
  *     of those types instead. (Note that this type, though deprecated, is not planned to be removed
  *     from Guava.)
  */
-<<<<<<< HEAD
 @AnnotatedFor({"nullness"})
-=======
 @Deprecated
->>>>>>> a1b3c068
 @GwtCompatible
 public class ComputationException extends RuntimeException {
   /** Creates a new instance with the given cause. */
