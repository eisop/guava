--- conflicted
+++ resolved
@@ -1061,13 +1061,8 @@
   }
 
   @VisibleForTesting
-<<<<<<< HEAD
   static <K extends /*@org.checkerframework.checker.nullness.qual.Nullable*/ Object, V extends /*@org.checkerframework.checker.nullness.qual.Nullable*/ Object> Map<K, V> map(Map<K, V> map, @Nullable Object mutex) {
-    return new SynchronizedMap<K, V>(map, mutex);
-=======
-  static <K, V> Map<K, V> map(Map<K, V> map, @Nullable Object mutex) {
     return new SynchronizedMap<>(map, mutex);
->>>>>>> a49e1d0f
   }
 
   private static class SynchronizedMap<K, V> extends SynchronizedObject implements Map<K, V> {
