/*
 * Copyright (C) 2007 The Guava Authors
 *
 * Licensed under the Apache License, Version 2.0 (the "License");
 * you may not use this file except in compliance with the License.
 * You may obtain a copy of the License at
 *
 * http://www.apache.org/licenses/LICENSE-2.0
 *
 * Unless required by applicable law or agreed to in writing, software
 * distributed under the License is distributed on an "AS IS" BASIS,
 * WITHOUT WARRANTIES OR CONDITIONS OF ANY KIND, either express or implied.
 * See the License for the specific language governing permissions and
 * limitations under the License.
 */

package com.google.common.collect;

import static com.google.common.base.Preconditions.checkNotNull;

import com.google.common.annotations.GwtCompatible;
import com.google.common.annotations.GwtIncompatible;
import com.google.common.annotations.J2ktIncompatible;
import com.google.common.annotations.VisibleForTesting;
import com.google.j2objc.annotations.RetainedWith;
import java.io.IOException;
import java.io.ObjectOutputStream;
import java.io.Serializable;
import java.util.Collection;
import java.util.Comparator;
import java.util.Deque;
import java.util.Iterator;
import java.util.List;
import java.util.ListIterator;
import java.util.Map;
import java.util.NavigableMap;
import java.util.NavigableSet;
import java.util.Queue;
import java.util.RandomAccess;
import java.util.Set;
import java.util.SortedMap;
import java.util.SortedSet;
import java.util.Spliterator;
import java.util.function.BiConsumer;
import java.util.function.BiFunction;
import java.util.function.Consumer;
import java.util.function.Function;
import java.util.function.Predicate;
import java.util.function.UnaryOperator;
import java.util.stream.Stream;
import javax.annotation.CheckForNull;
import org.checkerframework.checker.index.qual.NonNegative;
import org.checkerframework.checker.nullness.qual.KeyFor;
import org.checkerframework.checker.nullness.qual.Nullable;
import org.checkerframework.checker.nullness.qual.PolyNull;
import org.checkerframework.checker.signedness.qual.PolySigned;
import org.checkerframework.checker.signedness.qual.UnknownSignedness;
import org.checkerframework.dataflow.qual.Pure;
import org.checkerframework.dataflow.qual.SideEffectFree;
import org.checkerframework.framework.qual.AnnotatedFor;

/**
 * Synchronized collection views. The returned synchronized collection views are serializable if the
 * backing collection and the mutex are serializable.
 *
 * <p>If {@code null} is passed as the {@code mutex} parameter to any of this class's top-level
 * methods or inner class constructors, the created object uses itself as the synchronization mutex.
 *
 * <p>This class should be used by other collection classes only.
 *
 * @author Mike Bostock
 * @author Jared Levy
 */
@AnnotatedFor({"nullness"})
@GwtCompatible(emulated = true)
@ElementTypesAreNonnullByDefault
/*
 * I have decided not to bother adding @ParametricNullness annotations in this class. Adding them is
 * a lot of busy work, and the annotation matters only when the APIs to be annotated are visible to
 * Kotlin code. In this class, nothing is publicly visible (nor exposed indirectly through a
 * publicly visible subclass), and I doubt any of our current or future Kotlin extensions for the
 * package will refer to the class. Plus, @ParametricNullness is only a temporary workaround,
 * anyway, so we just need to get by without the annotations here until Kotlin better understands
 * our other nullness annotations.
 */
final class Synchronized {
  private Synchronized() {}

  static class SynchronizedObject implements Serializable {
    final Object delegate;
    final Object mutex;

    SynchronizedObject(Object delegate, @CheckForNull Object mutex) {
      this.delegate = checkNotNull(delegate);
      this.mutex = (mutex == null) ? this : mutex;
    }

    Object delegate() {
      return delegate;
    }

    // No equals and hashCode; see ForwardingObject for details.

    @Pure
    @Override
    public String toString() {
      synchronized (mutex) {
        return delegate.toString();
      }
    }

    // Serialization invokes writeObject only when it's private.
    // The SynchronizedObject subclasses don't need a writeObject method since
    // they don't contain any non-transient member variables, while the
    // following writeObject() handles the SynchronizedObject members.

    @GwtIncompatible // java.io.ObjectOutputStream
    @J2ktIncompatible
    private void writeObject(ObjectOutputStream stream) throws IOException {
      synchronized (mutex) {
        stream.defaultWriteObject();
      }
    }

    @GwtIncompatible // not needed in emulated source
    @J2ktIncompatible
    private static final long serialVersionUID = 0;
  }

  private static <E extends @Nullable Object> Collection<E> collection(
      Collection<E> collection, @CheckForNull Object mutex) {
    return new SynchronizedCollection<E>(collection, mutex);
  }

  @VisibleForTesting
  static class SynchronizedCollection<E extends @Nullable Object> extends SynchronizedObject
      implements Collection<E> {
    private SynchronizedCollection(Collection<E> delegate, @CheckForNull Object mutex) {
      super(delegate, mutex);
    }

    @SuppressWarnings("unchecked")
    @Override
    Collection<E> delegate() {
      return (Collection<E>) super.delegate();
    }

    @Override
    public boolean add(E e) {
      synchronized (mutex) {
        return delegate().add(e);
      }
    }

    @Override
    public boolean addAll(Collection<? extends E> c) {
      synchronized (mutex) {
        return delegate().addAll(c);
      }
    }

    @Override
    public void clear() {
      synchronized (mutex) {
        delegate().clear();
      }
    }

    @Pure
    @Override
    public boolean contains(@CheckForNull @UnknownSignedness Object o) {
      synchronized (mutex) {
        return delegate().contains(o);
      }
    }

    @Pure
    @Override
    public boolean containsAll(Collection<?> c) {
      synchronized (mutex) {
        return delegate().containsAll(c);
      }
    }

    @Pure
    @Override
    public boolean isEmpty() {
      synchronized (mutex) {
        return delegate().isEmpty();
      }
    }

    @Override
    public Iterator<E> iterator() {
      return delegate().iterator(); // manually synchronized
    }

    @Override
    public Spliterator<E> spliterator() {
      synchronized (mutex) {
        return delegate().spliterator();
      }
    }

    @Override
    public Stream<E> stream() {
      synchronized (mutex) {
        return delegate().stream();
      }
    }

    @Override
    public Stream<E> parallelStream() {
      synchronized (mutex) {
        return delegate().parallelStream();
      }
    }

    @Override
    public void forEach(Consumer<? super E> action) {
      synchronized (mutex) {
        delegate().forEach(action);
      }
    }

    @Override
    public boolean remove(@CheckForNull @UnknownSignedness Object o) {
      synchronized (mutex) {
        return delegate().remove(o);
      }
    }

    @Override
    public boolean removeAll(Collection<?> c) {
      synchronized (mutex) {
        return delegate().removeAll(c);
      }
    }

    @Override
    public boolean retainAll(Collection<?> c) {
      synchronized (mutex) {
        return delegate().retainAll(c);
      }
    }

    @Pure
    @Override
    public boolean removeIf(Predicate<? super E> filter) {
      synchronized (mutex) {
        return delegate().removeIf(filter);
      }
    }

    @Override
    public @NonNegative int size() {
      synchronized (mutex) {
        return delegate().size();
      }
    }

    @Override
    @SuppressWarnings("nullness:return")
    public @PolyNull @PolySigned Object[] toArray() {
      synchronized (mutex) {
        return delegate().toArray();
      }
    }

    @Override
    @SuppressWarnings("nullness:return")
    public <T extends @Nullable @UnknownSignedness Object> T[] toArray(@PolyNull T[] a) {
      synchronized (mutex) {
        return delegate().toArray(a);
      }
    }

    private static final long serialVersionUID = 0;
  }

  @VisibleForTesting
  static <E extends @Nullable Object> Set<E> set(Set<E> set, @CheckForNull Object mutex) {
    return new SynchronizedSet<E>(set, mutex);
  }

  static class SynchronizedSet<E extends @Nullable Object> extends SynchronizedCollection<E>
      implements Set<E> {

    SynchronizedSet(Set<E> delegate, @CheckForNull Object mutex) {
      super(delegate, mutex);
    }

    @Override
    Set<E> delegate() {
      return (Set<E>) super.delegate();
    }

    @Pure
    @Override
    public boolean equals(@CheckForNull @UnknownSignedness Object o) {
      if (o == this) {
        return true;
      }
      synchronized (mutex) {
        return delegate().equals(o);
      }
    }

    @Pure
    @Override
    public int hashCode(@UnknownSignedness SynchronizedSet<E> this) {
      synchronized (mutex) {
        return delegate().hashCode();
      }
    }

    private static final long serialVersionUID = 0;
  }

  private static <E extends @Nullable Object> SortedSet<E> sortedSet(
      SortedSet<E> set, @CheckForNull Object mutex) {
    return new SynchronizedSortedSet<E>(set, mutex);
  }

  static class SynchronizedSortedSet<E extends @Nullable Object> extends SynchronizedSet<E>
      implements SortedSet<E> {
    SynchronizedSortedSet(SortedSet<E> delegate, @CheckForNull Object mutex) {
      super(delegate, mutex);
    }

    @Override
    SortedSet<E> delegate() {
      return (SortedSet<E>) super.delegate();
    }

    @SideEffectFree
    @Override
    @CheckForNull
    public Comparator<? super E> comparator() {
      synchronized (mutex) {
        return delegate().comparator();
      }
    }

    @SideEffectFree
    @Override
    public SortedSet<E> subSet(E fromElement, E toElement) {
      synchronized (mutex) {
        return sortedSet(delegate().subSet(fromElement, toElement), mutex);
      }
    }

    @SideEffectFree
    @Override
    public SortedSet<E> headSet(E toElement) {
      synchronized (mutex) {
        return sortedSet(delegate().headSet(toElement), mutex);
      }
    }

    @SideEffectFree
    @Override
    public SortedSet<E> tailSet(E fromElement) {
      synchronized (mutex) {
        return sortedSet(delegate().tailSet(fromElement), mutex);
      }
    }

    @SideEffectFree
    @Override
    public E first() {
      synchronized (mutex) {
        return delegate().first();
      }
    }

    @SideEffectFree
    @Override
    public E last() {
      synchronized (mutex) {
        return delegate().last();
      }
    }

    private static final long serialVersionUID = 0;
  }

  private static <E extends @Nullable Object> List<E> list(
      List<E> list, @CheckForNull Object mutex) {
    return (list instanceof RandomAccess)
        ? new SynchronizedRandomAccessList<E>(list, mutex)
        : new SynchronizedList<E>(list, mutex);
  }

  private static class SynchronizedList<E extends @Nullable Object>
      extends SynchronizedCollection<E> implements List<E> {
    SynchronizedList(List<E> delegate, @CheckForNull Object mutex) {
      super(delegate, mutex);
    }

    @Override
    List<E> delegate() {
      return (List<E>) super.delegate();
    }

    @Override
    public void add(int index, E element) {
      synchronized (mutex) {
        delegate().add(index, element);
      }
    }

    @Override
    public boolean addAll(int index, Collection<? extends E> c) {
      synchronized (mutex) {
        return delegate().addAll(index, c);
      }
    }

    @Override
    public E get(int index) {
      synchronized (mutex) {
        return delegate().get(index);
      }
    }

    @Pure
    @Override
    public int indexOf(@CheckForNull @UnknownSignedness Object o) {
      synchronized (mutex) {
        return delegate().indexOf(o);
      }
    }

    @Pure
    @Override
    public int lastIndexOf(@CheckForNull @UnknownSignedness Object o) {
      synchronized (mutex) {
        return delegate().lastIndexOf(o);
      }
    }

    @Override
    public ListIterator<E> listIterator() {
      return delegate().listIterator(); // manually synchronized
    }

    @Override
    public ListIterator<E> listIterator(int index) {
      return delegate().listIterator(index); // manually synchronized
    }

    @Override
    public E remove(int index) {
      synchronized (mutex) {
        return delegate().remove(index);
      }
    }

    @Override
    public E set(int index, E element) {
      synchronized (mutex) {
        return delegate().set(index, element);
      }
    }

    @SideEffectFree
    @Override
    public void replaceAll(UnaryOperator<E> operator) {
      synchronized (mutex) {
        delegate().replaceAll(operator);
      }
    }

    @Override
    public void sort(@Nullable Comparator<? super E> c) {
      synchronized (mutex) {
        delegate().sort(c);
      }
    }

    @Override
    public List<E> subList(int fromIndex, int toIndex) {
      synchronized (mutex) {
        return list(delegate().subList(fromIndex, toIndex), mutex);
      }
    }

    @Pure
    @Override
    public boolean equals(@CheckForNull @UnknownSignedness Object o) {
      if (o == this) {
        return true;
      }
      synchronized (mutex) {
        return delegate().equals(o);
      }
    }

    @Pure
    @Override
    public int hashCode(@UnknownSignedness SynchronizedList<E> this) {
      synchronized (mutex) {
        return delegate().hashCode();
      }
    }

    private static final long serialVersionUID = 0;
  }

  private static class SynchronizedRandomAccessList<E extends @Nullable Object>
      extends SynchronizedList<E> implements RandomAccess {
    SynchronizedRandomAccessList(List<E> list, @CheckForNull Object mutex) {
      super(list, mutex);
    }

    private static final long serialVersionUID = 0;
  }

  static <E extends @Nullable Object> Multiset<E> multiset(
      Multiset<E> multiset, @CheckForNull Object mutex) {
    if (multiset instanceof SynchronizedMultiset || multiset instanceof ImmutableMultiset) {
      return multiset;
    }
    return new SynchronizedMultiset<E>(multiset, mutex);
  }

  private static class SynchronizedMultiset<E extends @Nullable Object>
      extends SynchronizedCollection<E> implements Multiset<E> {
    @CheckForNull transient Set<E> elementSet;
    @CheckForNull transient Set<Multiset.Entry<E>> entrySet;

    SynchronizedMultiset(Multiset<E> delegate, @CheckForNull Object mutex) {
      super(delegate, mutex);
    }

    @Override
    Multiset<E> delegate() {
      return (Multiset<E>) super.delegate();
    }

    @Override
    public @NonNegative int count(@CheckForNull @UnknownSignedness Object o) {
      synchronized (mutex) {
        return delegate().count(o);
      }
    }

    @Override
    public int add(@ParametricNullness E e, int n) {
      synchronized (mutex) {
        return delegate().add(e, n);
      }
    }

    @Override
    public int remove(@CheckForNull Object o, int n) {
      synchronized (mutex) {
        return delegate().remove(o, n);
      }
    }

    @Override
    public int setCount(@ParametricNullness E element, int count) {
      synchronized (mutex) {
        return delegate().setCount(element, count);
      }
    }

    @Override
    public boolean setCount(@ParametricNullness E element, int oldCount, int newCount) {
      synchronized (mutex) {
        return delegate().setCount(element, oldCount, newCount);
      }
    }

    @SideEffectFree
    @Override
    public Set<E> elementSet() {
      synchronized (mutex) {
        if (elementSet == null) {
          elementSet = typePreservingSet(delegate().elementSet(), mutex);
        }
        return elementSet;
      }
    }

    @SideEffectFree
    @Override
    public Set<Multiset.Entry<E>> entrySet() {
      synchronized (mutex) {
        if (entrySet == null) {
          entrySet = typePreservingSet(delegate().entrySet(), mutex);
        }
        return entrySet;
      }
    }

    @Pure
    @Override
    public boolean equals(@CheckForNull @UnknownSignedness Object o) {
      if (o == this) {
        return true;
      }
      synchronized (mutex) {
        return delegate().equals(o);
      }
    }

    @Pure
    @Override
    public int hashCode(@UnknownSignedness SynchronizedMultiset<E> this) {
      synchronized (mutex) {
        return delegate().hashCode();
      }
    }

    private static final long serialVersionUID = 0;
  }

  static <K extends @Nullable Object, V extends @Nullable Object> Multimap<K, V> multimap(
      Multimap<K, V> multimap, @CheckForNull Object mutex) {
    if (multimap instanceof SynchronizedMultimap || multimap instanceof BaseImmutableMultimap) {
      return multimap;
    }
    return new SynchronizedMultimap<>(multimap, mutex);
  }

  private static class SynchronizedMultimap<K extends @Nullable Object, V extends @Nullable Object>
      extends SynchronizedObject implements Multimap<K, V> {
    @CheckForNull transient Set<K> keySet;
    @CheckForNull transient Collection<V> valuesCollection;
    @CheckForNull transient Collection<Map.Entry<K, V>> entries;
    @CheckForNull transient Map<K, Collection<V>> asMap;
    @CheckForNull transient Multiset<K> keys;

    @SuppressWarnings("unchecked")
    @Override
    Multimap<K, V> delegate() {
      return (Multimap<K, V>) super.delegate();
    }

    SynchronizedMultimap(Multimap<K, V> delegate, @CheckForNull Object mutex) {
      super(delegate, mutex);
    }

    @Pure
    @Override
    public int size() {
      synchronized (mutex) {
        return delegate().size();
      }
    }

    @Pure
    @Override
    public boolean isEmpty() {
      synchronized (mutex) {
        return delegate().isEmpty();
      }
    }

    @Pure
    @Override
    public boolean containsKey(@CheckForNull @UnknownSignedness Object key) {
      synchronized (mutex) {
        return delegate().containsKey(key);
      }
    }

    @Pure
    @Override
    public boolean containsValue(@CheckForNull @UnknownSignedness Object value) {
      synchronized (mutex) {
        return delegate().containsValue(value);
      }
    }

    @Pure
    @Override
    public boolean containsEntry(@CheckForNull Object key, @CheckForNull Object value) {
      synchronized (mutex) {
        return delegate().containsEntry(key, value);
      }
    }

    @Override
    public Collection<V> get(@ParametricNullness K key) {
      synchronized (mutex) {
        return typePreservingCollection(delegate().get(key), mutex);
      }
    }

    @Override
    public boolean put(@ParametricNullness K key, @ParametricNullness V value) {
      synchronized (mutex) {
        return delegate().put(key, value);
      }
    }

    @Override
    public boolean putAll(@ParametricNullness K key, Iterable<? extends V> values) {
      synchronized (mutex) {
        return delegate().putAll(key, values);
      }
    }

    @Override
    public boolean putAll(Multimap<? extends K, ? extends V> multimap) {
      synchronized (mutex) {
        return delegate().putAll(multimap);
      }
    }

    @Override
    public Collection<V> replaceValues(@ParametricNullness K key, Iterable<? extends V> values) {
      synchronized (mutex) {
        return delegate().replaceValues(key, values); // copy not synchronized
      }
    }

    @Override
    public boolean remove(@CheckForNull Object key, @CheckForNull Object value) {
      synchronized (mutex) {
        return delegate().remove(key, value);
      }
    }

    @Override
    public Collection<V> removeAll(@CheckForNull Object key) {
      synchronized (mutex) {
        return delegate().removeAll(key); // copy not synchronized
      }
    }

    @Override
    public void clear() {
      synchronized (mutex) {
        delegate().clear();
      }
    }

    @SideEffectFree
    @Override
    public Set<K> keySet() {
      synchronized (mutex) {
        if (keySet == null) {
          keySet = typePreservingSet(delegate().keySet(), mutex);
        }
        return keySet;
      }
    }

    @SideEffectFree
    @Override
    public Collection<V> values() {
      synchronized (mutex) {
        if (valuesCollection == null) {
          valuesCollection = collection(delegate().values(), mutex);
        }
        return valuesCollection;
      }
    }

    @SideEffectFree
    @Override
    public Collection<Map.Entry<K, V>> entries() {
      synchronized (mutex) {
        if (entries == null) {
          entries = typePreservingCollection(delegate().entries(), mutex);
        }
        return entries;
      }
    }

    @Override
    public void forEach(BiConsumer<? super K, ? super V> action) {
      synchronized (mutex) {
        delegate().forEach(action);
      }
    }

    @Override
    public Map<K, Collection<V>> asMap() {
      synchronized (mutex) {
        if (asMap == null) {
          asMap = new SynchronizedAsMap<>(delegate().asMap(), mutex);
        }
        return asMap;
      }
    }

    @Override
    public Multiset<K> keys() {
      synchronized (mutex) {
        if (keys == null) {
          keys = multiset(delegate().keys(), mutex);
        }
        return keys;
      }
    }

    @Pure
    @Override
    public boolean equals(@CheckForNull Object o) {
      if (o == this) {
        return true;
      }
      synchronized (mutex) {
        return delegate().equals(o);
      }
    }

    @Pure
    @Override
    public int hashCode(@UnknownSignedness SynchronizedMultimap<K, V> this) {
      synchronized (mutex) {
        return delegate().hashCode();
      }
    }

    private static final long serialVersionUID = 0;
  }

  static <K extends @Nullable Object, V extends @Nullable Object> ListMultimap<K, V> listMultimap(
      ListMultimap<K, V> multimap, @CheckForNull Object mutex) {
    if (multimap instanceof SynchronizedListMultimap || multimap instanceof BaseImmutableMultimap) {
      return multimap;
    }
    return new SynchronizedListMultimap<>(multimap, mutex);
  }

  private static class SynchronizedListMultimap<
          K extends @Nullable Object, V extends @Nullable Object>
      extends SynchronizedMultimap<K, V> implements ListMultimap<K, V> {
    SynchronizedListMultimap(ListMultimap<K, V> delegate, @CheckForNull Object mutex) {
      super(delegate, mutex);
    }

    @Override
    ListMultimap<K, V> delegate() {
      return (ListMultimap<K, V>) super.delegate();
    }

    @Override
    public List<V> get(K key) {
      synchronized (mutex) {
        return list(delegate().get(key), mutex);
      }
    }

    @Override
    public List<V> removeAll(@CheckForNull Object key) {
      synchronized (mutex) {
        return delegate().removeAll(key); // copy not synchronized
      }
    }

    @Override
    public List<V> replaceValues(K key, Iterable<? extends V> values) {
      synchronized (mutex) {
        return delegate().replaceValues(key, values); // copy not synchronized
      }
    }

    private static final long serialVersionUID = 0;
  }

  static <K extends @Nullable Object, V extends @Nullable Object> SetMultimap<K, V> setMultimap(
      SetMultimap<K, V> multimap, @CheckForNull Object mutex) {
    if (multimap instanceof SynchronizedSetMultimap || multimap instanceof BaseImmutableMultimap) {
      return multimap;
    }
    return new SynchronizedSetMultimap<>(multimap, mutex);
  }

  private static class SynchronizedSetMultimap<
          K extends @Nullable Object, V extends @Nullable Object>
      extends SynchronizedMultimap<K, V> implements SetMultimap<K, V> {
    @CheckForNull transient Set<Map.Entry<K, V>> entrySet;

    SynchronizedSetMultimap(SetMultimap<K, V> delegate, @CheckForNull Object mutex) {
      super(delegate, mutex);
    }

    @Override
    SetMultimap<K, V> delegate() {
      return (SetMultimap<K, V>) super.delegate();
    }

    @Override
    public Set<V> get(K key) {
      synchronized (mutex) {
        return set(delegate().get(key), mutex);
      }
    }

    @Override
    public Set<V> removeAll(@CheckForNull Object key) {
      synchronized (mutex) {
        return delegate().removeAll(key); // copy not synchronized
      }
    }

    @Override
    public Set<V> replaceValues(K key, Iterable<? extends V> values) {
      synchronized (mutex) {
        return delegate().replaceValues(key, values); // copy not synchronized
      }
    }

    @SideEffectFree
    @Override
    public Set<Map.Entry<K, V>> entries() {
      synchronized (mutex) {
        if (entrySet == null) {
          entrySet = set(delegate().entries(), mutex);
        }
        return entrySet;
      }
    }

    private static final long serialVersionUID = 0;
  }

  static <K extends @Nullable Object, V extends @Nullable Object>
      SortedSetMultimap<K, V> sortedSetMultimap(
          SortedSetMultimap<K, V> multimap, @CheckForNull Object mutex) {
    if (multimap instanceof SynchronizedSortedSetMultimap) {
      return multimap;
    }
    return new SynchronizedSortedSetMultimap<>(multimap, mutex);
  }

  private static class SynchronizedSortedSetMultimap<
          K extends @Nullable Object, V extends @Nullable Object>
      extends SynchronizedSetMultimap<K, V> implements SortedSetMultimap<K, V> {
    SynchronizedSortedSetMultimap(SortedSetMultimap<K, V> delegate, @CheckForNull Object mutex) {
      super(delegate, mutex);
    }

    @Override
    SortedSetMultimap<K, V> delegate() {
      return (SortedSetMultimap<K, V>) super.delegate();
    }

    @Override
    public SortedSet<V> get(K key) {
      synchronized (mutex) {
        return sortedSet(delegate().get(key), mutex);
      }
    }

    @Override
    public SortedSet<V> removeAll(@CheckForNull Object key) {
      synchronized (mutex) {
        return delegate().removeAll(key); // copy not synchronized
      }
    }

    @Override
    public SortedSet<V> replaceValues(K key, Iterable<? extends V> values) {
      synchronized (mutex) {
        return delegate().replaceValues(key, values); // copy not synchronized
      }
    }

    @Override
    @CheckForNull
    public Comparator<? super V> valueComparator() {
      synchronized (mutex) {
        return delegate().valueComparator();
      }
    }

    private static final long serialVersionUID = 0;
  }

  private static <E extends @Nullable Object> Collection<E> typePreservingCollection(
      Collection<E> collection, @CheckForNull Object mutex) {
    if (collection instanceof SortedSet) {
      return sortedSet((SortedSet<E>) collection, mutex);
    }
    if (collection instanceof Set) {
      return set((Set<E>) collection, mutex);
    }
    if (collection instanceof List) {
      return list((List<E>) collection, mutex);
    }
    return collection(collection, mutex);
  }

  private static <E extends @Nullable Object> Set<E> typePreservingSet(
      Set<E> set, @CheckForNull Object mutex) {
    if (set instanceof SortedSet) {
      return sortedSet((SortedSet<E>) set, mutex);
    } else {
      return set(set, mutex);
    }
  }

  private static class SynchronizedAsMapEntries<
          K extends @Nullable Object, V extends @Nullable Object>
      extends SynchronizedSet<Map.Entry<K, Collection<V>>> {
    SynchronizedAsMapEntries(
        Set<Map.Entry<K, Collection<V>>> delegate, @CheckForNull Object mutex) {
      super(delegate, mutex);
    }

    @Override
    public Iterator<Map.Entry<K, Collection<V>>> iterator() {
      // Must be manually synchronized.
      return new TransformedIterator<Map.Entry<K, Collection<V>>, Map.Entry<K, Collection<V>>>(
          super.iterator()) {
        @Override
        Map.Entry<K, Collection<V>> transform(final Map.Entry<K, Collection<V>> entry) {
          return new ForwardingMapEntry<K, Collection<V>>() {
            @Override
            protected Map.Entry<K, Collection<V>> delegate() {
              return entry;
            }

            @Override
            public Collection<V> getValue() {
              return typePreservingCollection(entry.getValue(), mutex);
            }
          };
        }
      };
    }

    // See Collections.CheckedMap.CheckedEntrySet for details on attacks.

    @Override
    public @PolyNull @PolySigned Object[] toArray() {
      synchronized (mutex) {
        /*
         * toArrayImpl returns `@Nullable Object[]` rather than `Object[]` but only because it can
         * be used with collections that may contain null. This collection never contains nulls, so
         * we could return `Object[]`. But this class is private and J2KT cannot change return types
         * in overrides, so we declare `@Nullable Object[]` as the return type.
         */
        return ObjectArrays.toArrayImpl(delegate());
      }
    }

    @Override
    //@SuppressWarnings("nullness") // b/192354773 in our checker affects toArray declarations
    public <T extends @Nullable @UnknownSignedness Object> T[] toArray(@PolyNull T[] array) {
      synchronized (mutex) {
        return ObjectArrays.toArrayImpl(delegate(), array);
      }
    }

    @Pure
    @Override
    public boolean contains(@CheckForNull @UnknownSignedness Object o) {
      synchronized (mutex) {
        return Maps.containsEntryImpl(delegate(), o);
      }
    }

    @Pure
    @Override
    public boolean containsAll(Collection<?> c) {
      synchronized (mutex) {
        return Collections2.containsAllImpl(delegate(), c);
      }
    }

    @Pure
    @Override
    public boolean equals(@CheckForNull @UnknownSignedness Object o) {
      if (o == this) {
        return true;
      }
      synchronized (mutex) {
        return Sets.equalsImpl(delegate(), o);
      }
    }

    @Override
    public boolean remove(@CheckForNull @UnknownSignedness Object o) {
      synchronized (mutex) {
        return Maps.removeEntryImpl(delegate(), o);
      }
    }

    @Override
    public boolean removeAll(Collection<?> c) {
      synchronized (mutex) {
        return Iterators.removeAll(delegate().iterator(), c);
      }
    }

    @Override
    public boolean retainAll(Collection<?> c) {
      synchronized (mutex) {
        return Iterators.retainAll(delegate().iterator(), c);
      }
    }

    private static final long serialVersionUID = 0;
  }

  @VisibleForTesting
  static <K extends @Nullable Object, V extends @Nullable Object> Map<K, V> map(
      Map<K, V> map, @CheckForNull Object mutex) {
    return new SynchronizedMap<>(map, mutex);
  }

  private static class SynchronizedMap<K extends @Nullable Object, V extends @Nullable Object>
      extends SynchronizedObject implements Map<K, V> {
    @CheckForNull transient Set<K> keySet;
    @CheckForNull transient Collection<V> values;
    @CheckForNull transient Set<Map.Entry<K, V>> entrySet;

    SynchronizedMap(Map<K, V> delegate, @CheckForNull Object mutex) {
      super(delegate, mutex);
    }

    @SuppressWarnings("unchecked")
    @Override
    Map<K, V> delegate() {
      return (Map<K, V>) super.delegate();
    }

    @Override
    public void clear() {
      synchronized (mutex) {
        delegate().clear();
      }
    }

    @Pure
    @Override
    public boolean containsKey(@CheckForNull @UnknownSignedness Object key) {
      synchronized (mutex) {
        return delegate().containsKey(key);
      }
    }

    @Pure
    @Override
    public boolean containsValue(@CheckForNull @UnknownSignedness Object value) {
      synchronized (mutex) {
        return delegate().containsValue(value);
      }
    }

    @SideEffectFree
    @Override
    public Set<Map.Entry<@KeyFor({"this"}) K, V>> entrySet() {
      synchronized (mutex) {
        if (entrySet == null) {
          entrySet = set(delegate().entrySet(), mutex);
        }
        return entrySet;
      }
    }

    @Override
    public void forEach(BiConsumer<? super K, ? super V> action) {
      synchronized (mutex) {
        delegate().forEach(action);
      }
    }

    @Override
    @CheckForNull
    public V get(@CheckForNull @UnknownSignedness Object key) {
      synchronized (mutex) {
        return delegate().get(key);
      }
    }

    @Pure
    @Override
    @CheckForNull
    public V getOrDefault(@CheckForNull @UnknownSignedness Object key, @CheckForNull V defaultValue) {
      synchronized (mutex) {
        return delegate().getOrDefault(key, defaultValue);
      }
    }

    @Override
    public boolean isEmpty() {
      synchronized (mutex) {
        return delegate().isEmpty();
      }
    }

    @SideEffectFree
    @Override
    public Set<@KeyFor({"this"}) K> keySet() {
      synchronized (mutex) {
        if (keySet == null) {
          keySet = set(delegate().keySet(), mutex);
        }
        return keySet;
      }
    }

    @Override
    @CheckForNull
    public V put(K key, V value) {
      synchronized (mutex) {
        return delegate().put(key, value);
      }
    }

    @Override
    @CheckForNull
    public V putIfAbsent(K key, V value) {
      synchronized (mutex) {
        return delegate().putIfAbsent(key, value);
      }
    }

    @Override
    public boolean replace(K key, V oldValue, V newValue) {
      synchronized (mutex) {
        return delegate().replace(key, oldValue, newValue);
      }
    }

    @Override
    @CheckForNull
    public V replace(K key, V value) {
      synchronized (mutex) {
        return delegate().replace(key, value);
      }
    }

    @Override
    public @PolyNull V computeIfAbsent(K key, Function<? super K, ? extends @PolyNull V> mappingFunction) {
      synchronized (mutex) {
        return delegate().computeIfAbsent(key, mappingFunction);
      }
    }

    /*
     * TODO(cpovirk): Uncomment the @NonNull annotations below once our JDK stubs and J2KT
     * emulations include them.
     */
    @Override
<<<<<<< HEAD
    public @PolyNull V computeIfPresent(
        K key, BiFunction<? super K, ? super V, ? extends @PolyNull V> remappingFunction) {
=======
    @CheckForNull
    public V computeIfPresent(
        K key,
        BiFunction<? super K, ? super /*@NonNull*/ V, ? extends @Nullable V> remappingFunction) {
>>>>>>> c1088508
      synchronized (mutex) {
        return delegate().computeIfPresent(key, remappingFunction);
      }
    }

    @Override
<<<<<<< HEAD
    public @PolyNull V compute(
        K key, BiFunction<? super K, ? super @Nullable V, ? extends @PolyNull V> remappingFunction) {
=======
    @CheckForNull
    public V compute(
        K key,
        BiFunction<? super K, ? super @Nullable V, ? extends @Nullable V> remappingFunction) {
>>>>>>> c1088508
      synchronized (mutex) {
        return delegate().compute(key, remappingFunction);
      }
    }

    @Override
<<<<<<< HEAD
    public @PolyNull V merge(
        K key, V value, BiFunction<? super V, ? super V, ? extends @PolyNull V> remappingFunction) {
=======
    @CheckForNull
    public V merge(
        K key,
        /*@NonNull*/ V value,
        BiFunction<? super /*@NonNull*/ V, ? super /*@NonNull*/ V, ? extends @Nullable V>
            remappingFunction) {
>>>>>>> c1088508
      synchronized (mutex) {
        return delegate().merge(key, value, remappingFunction);
      }
    }

    @Override
    public void putAll(Map<? extends K, ? extends V> map) {
      synchronized (mutex) {
        delegate().putAll(map);
      }
    }

    @Override
    public void replaceAll(BiFunction<? super K, ? super V, ? extends V> function) {
      synchronized (mutex) {
        delegate().replaceAll(function);
      }
    }

    @Override
    @CheckForNull
    public V remove(@CheckForNull @UnknownSignedness Object key) {
      synchronized (mutex) {
        return delegate().remove(key);
      }
    }

    @Pure
    @Override
    public boolean remove(@CheckForNull @UnknownSignedness Object key, @CheckForNull @UnknownSignedness Object value) {
      synchronized (mutex) {
        return delegate().remove(key, value);
      }
    }

    @Override
    public @NonNegative int size() {
      synchronized (mutex) {
        return delegate().size();
      }
    }

    @SideEffectFree
    @Override
    public Collection<V> values() {
      synchronized (mutex) {
        if (values == null) {
          values = collection(delegate().values(), mutex);
        }
        return values;
      }
    }

    @Pure
    @Override
    public boolean equals(@CheckForNull Object o) {
      if (o == this) {
        return true;
      }
      synchronized (mutex) {
        return delegate().equals(o);
      }
    }

    @Pure
    @Override
    public int hashCode(@UnknownSignedness SynchronizedMap<K, V> this) {
      synchronized (mutex) {
        return delegate().hashCode();
      }
    }

    private static final long serialVersionUID = 0;
  }

  static <K extends @Nullable Object, V extends @Nullable Object> SortedMap<K, V> sortedMap(
      SortedMap<K, V> sortedMap, @CheckForNull Object mutex) {
    return new SynchronizedSortedMap<>(sortedMap, mutex);
  }

  static class SynchronizedSortedMap<K extends @Nullable Object, V extends @Nullable Object>
      extends SynchronizedMap<K, V> implements SortedMap<K, V> {

    SynchronizedSortedMap(SortedMap<K, V> delegate, @CheckForNull Object mutex) {
      super(delegate, mutex);
    }

    @Override
    SortedMap<K, V> delegate() {
      return (SortedMap<K, V>) super.delegate();
    }

    @Override
    @CheckForNull
    public Comparator<? super K> comparator() {
      synchronized (mutex) {
        return delegate().comparator();
      }
    }

    @Override
    public @KeyFor("this") K firstKey() {
      synchronized (mutex) {
        return delegate().firstKey();
      }
    }

    @Override
    public SortedMap<K, V> headMap(K toKey) {
      synchronized (mutex) {
        return sortedMap(delegate().headMap(toKey), mutex);
      }
    }

    @Override
    public @KeyFor("this") K lastKey() {
      synchronized (mutex) {
        return delegate().lastKey();
      }
    }

    @Override
    public SortedMap<K, V> subMap(K fromKey, K toKey) {
      synchronized (mutex) {
        return sortedMap(delegate().subMap(fromKey, toKey), mutex);
      }
    }

    @Override
    public SortedMap<K, V> tailMap(K fromKey) {
      synchronized (mutex) {
        return sortedMap(delegate().tailMap(fromKey), mutex);
      }
    }

    private static final long serialVersionUID = 0;
  }

  static <K extends @Nullable Object, V extends @Nullable Object> BiMap<K, V> biMap(
      BiMap<K, V> bimap, @CheckForNull Object mutex) {
    if (bimap instanceof SynchronizedBiMap || bimap instanceof ImmutableBiMap) {
      return bimap;
    }
    return new SynchronizedBiMap<>(bimap, mutex, null);
  }

  @VisibleForTesting
  static class SynchronizedBiMap<K extends @Nullable Object, V extends @Nullable Object>
      extends SynchronizedMap<K, V> implements BiMap<K, V>, Serializable {
    @CheckForNull private transient Set<V> valueSet;
    @RetainedWith @CheckForNull private transient BiMap<V, K> inverse;

    private SynchronizedBiMap(
        BiMap<K, V> delegate, @CheckForNull Object mutex, @CheckForNull BiMap<V, K> inverse) {
      super(delegate, mutex);
      this.inverse = inverse;
    }

    @Override
    BiMap<K, V> delegate() {
      return (BiMap<K, V>) super.delegate();
    }

    @SideEffectFree
    @Override
    public Set<V> values() {
      synchronized (mutex) {
        if (valueSet == null) {
          valueSet = set(delegate().values(), mutex);
        }
        return valueSet;
      }
    }

    @Override
    @CheckForNull
    public V forcePut(@ParametricNullness K key, @ParametricNullness V value) {
      synchronized (mutex) {
        return delegate().forcePut(key, value);
      }
    }

    @Override
    public BiMap<V, K> inverse() {
      synchronized (mutex) {
        if (inverse == null) {
          inverse = new SynchronizedBiMap<>(delegate().inverse(), mutex, this);
        }
        return inverse;
      }
    }

    private static final long serialVersionUID = 0;
  }

  private static class SynchronizedAsMap<K extends @Nullable Object, V extends @Nullable Object>
      extends SynchronizedMap<K, Collection<V>> {
    @CheckForNull transient Set<Map.Entry<K, Collection<V>>> asMapEntrySet;
    @CheckForNull transient Collection<Collection<V>> asMapValues;

    SynchronizedAsMap(Map<K, Collection<V>> delegate, @CheckForNull Object mutex) {
      super(delegate, mutex);
    }

    @Override
    @CheckForNull
    public Collection<V> get(@CheckForNull @UnknownSignedness Object key) {
      synchronized (mutex) {
        Collection<V> collection = super.get(key);
        return (collection == null) ? null : typePreservingCollection(collection, mutex);
      }
    }

    @SideEffectFree
    @Override
    public Set<Map.Entry<@KeyFor({"this"}) K, Collection<V>>> entrySet() {
      synchronized (mutex) {
        if (asMapEntrySet == null) {
          asMapEntrySet = new SynchronizedAsMapEntries<>(delegate().entrySet(), mutex);
        }
        return asMapEntrySet;
      }
    }

    @SideEffectFree
    @Override
    public Collection<Collection<V>> values() {
      synchronized (mutex) {
        if (asMapValues == null) {
          asMapValues = new SynchronizedAsMapValues<V>(delegate().values(), mutex);
        }
        return asMapValues;
      }
    }

    @Pure
    @Override
    public boolean containsValue(@CheckForNull @UnknownSignedness Object o) {
      // values() and its contains() method are both synchronized.
      return values().contains(o);
    }

    private static final long serialVersionUID = 0;
  }

  private static class SynchronizedAsMapValues<V extends @Nullable Object>
      extends SynchronizedCollection<Collection<V>> {
    SynchronizedAsMapValues(Collection<Collection<V>> delegate, @CheckForNull Object mutex) {
      super(delegate, mutex);
    }

    @Override
    public Iterator<Collection<V>> iterator() {
      // Must be manually synchronized.
      return new TransformedIterator<Collection<V>, Collection<V>>(super.iterator()) {
        @Override
        Collection<V> transform(Collection<V> from) {
          return typePreservingCollection(from, mutex);
        }
      };
    }

    private static final long serialVersionUID = 0;

  // See Collections.CheckedMap.CheckedEntrySet for details on attacks.
  //Suppressed due to annotations on toArray
  @SuppressWarnings("nullness")
  @Override
  public @PolyNull @PolySigned Object[] toArray(SynchronizedAsMapValues<@PolyNull @PolySigned V> this) { return super.toArray(); }

  @SuppressWarnings("nullness")
  @Override public <T> T[] toArray(T[] arg0) { return super.toArray(arg0); }

  @Pure
  @Override
  public boolean contains(@Nullable @UnknownSignedness Object arg0) { return super.contains(arg0); }

  @SuppressWarnings("nullness")
  @Pure
  @Override
  public boolean containsAll(Collection<?> arg0) { return super.containsAll(arg0); }

  @Override
  public boolean remove(@Nullable @UnknownSignedness Object arg0) { return super.remove(arg0); }

  @SuppressWarnings("nullness")
  @Override
  public boolean removeAll(Collection<?> arg0) { return super.removeAll(arg0); }

  @SuppressWarnings("nullness")
  @Override
  public boolean retainAll(Collection<?> arg0) { return super.retainAll(arg0); }
  }

  @GwtIncompatible // NavigableSet
  @VisibleForTesting
  static class SynchronizedNavigableSet<E extends @Nullable Object> extends SynchronizedSortedSet<E>
      implements NavigableSet<E> {
    SynchronizedNavigableSet(NavigableSet<E> delegate, @CheckForNull Object mutex) {
      super(delegate, mutex);
    }

    @Override
    NavigableSet<E> delegate() {
      return (NavigableSet<E>) super.delegate();
    }

    @Override
    @CheckForNull
    public E ceiling(E e) {
      synchronized (mutex) {
        return delegate().ceiling(e);
      }
    }

    @Override
    public Iterator<E> descendingIterator() {
      return delegate().descendingIterator(); // manually synchronized
    }

    @CheckForNull transient NavigableSet<E> descendingSet;

    @Override
    public NavigableSet<E> descendingSet() {
      synchronized (mutex) {
        if (descendingSet == null) {
          NavigableSet<E> dS = Synchronized.navigableSet(delegate().descendingSet(), mutex);
          descendingSet = dS;
          return dS;
        }
        return descendingSet;
      }
    }

    @Override
    @CheckForNull
    public E floor(E e) {
      synchronized (mutex) {
        return delegate().floor(e);
      }
    }

    @Override
    public NavigableSet<E> headSet(E toElement, boolean inclusive) {
      synchronized (mutex) {
        return Synchronized.navigableSet(delegate().headSet(toElement, inclusive), mutex);
      }
    }

    @Override
    public SortedSet<E> headSet(E toElement) {
      return headSet(toElement, false);
    }

    @Override
    @CheckForNull
    public E higher(E e) {
      synchronized (mutex) {
        return delegate().higher(e);
      }
    }

    @Override
    @CheckForNull
    public E lower(E e) {
      synchronized (mutex) {
        return delegate().lower(e);
      }
    }

    @Override
    @CheckForNull
    public E pollFirst() {
      synchronized (mutex) {
        return delegate().pollFirst();
      }
    }

    @Override
    @CheckForNull
    public E pollLast() {
      synchronized (mutex) {
        return delegate().pollLast();
      }
    }

    @Override
    public NavigableSet<E> subSet(
        E fromElement, boolean fromInclusive, E toElement, boolean toInclusive) {
      synchronized (mutex) {
        return Synchronized.navigableSet(
            delegate().subSet(fromElement, fromInclusive, toElement, toInclusive), mutex);
      }
    }

    @Override
    public SortedSet<E> subSet(E fromElement, E toElement) {
      return subSet(fromElement, true, toElement, false);
    }

    @Override
    public NavigableSet<E> tailSet(E fromElement, boolean inclusive) {
      synchronized (mutex) {
        return Synchronized.navigableSet(delegate().tailSet(fromElement, inclusive), mutex);
      }
    }

    @Override
    public SortedSet<E> tailSet(E fromElement) {
      return tailSet(fromElement, true);
    }

    private static final long serialVersionUID = 0;
  }

  @GwtIncompatible // NavigableSet
  static <E extends @Nullable Object> NavigableSet<E> navigableSet(
      NavigableSet<E> navigableSet, @CheckForNull Object mutex) {
    return new SynchronizedNavigableSet<E>(navigableSet, mutex);
  }

  @GwtIncompatible // NavigableSet
  static <E extends @Nullable Object> NavigableSet<E> navigableSet(NavigableSet<E> navigableSet) {
    return navigableSet(navigableSet, null);
  }

  @GwtIncompatible // NavigableMap
  static <K extends @Nullable Object, V extends @Nullable Object> NavigableMap<K, V> navigableMap(
      NavigableMap<K, V> navigableMap) {
    return navigableMap(navigableMap, null);
  }

  @GwtIncompatible // NavigableMap
  static <K extends @Nullable Object, V extends @Nullable Object> NavigableMap<K, V> navigableMap(
      NavigableMap<K, V> navigableMap, @CheckForNull Object mutex) {
    return new SynchronizedNavigableMap<>(navigableMap, mutex);
  }

  @GwtIncompatible // NavigableMap
  @VisibleForTesting
  static class SynchronizedNavigableMap<K extends @Nullable Object, V extends @Nullable Object>
      extends SynchronizedSortedMap<K, V> implements NavigableMap<K, V> {

    SynchronizedNavigableMap(NavigableMap<K, V> delegate, @CheckForNull Object mutex) {
      super(delegate, mutex);
    }

    @Override
    NavigableMap<K, V> delegate() {
      return (NavigableMap<K, V>) super.delegate();
    }

    @Override
    @CheckForNull
    public Map.Entry<K, V> ceilingEntry(K key) {
      synchronized (mutex) {
        return nullableSynchronizedEntry(delegate().ceilingEntry(key), mutex);
      }
    }

    @Override
    @CheckForNull
    public K ceilingKey(K key) {
      synchronized (mutex) {
        return delegate().ceilingKey(key);
      }
    }

    @CheckForNull transient NavigableSet<K> descendingKeySet;

    @Override
    public NavigableSet<@KeyFor({"this"}) K> descendingKeySet() {
      synchronized (mutex) {
        if (descendingKeySet == null) {
          return descendingKeySet = Synchronized.navigableSet(delegate().descendingKeySet(), mutex);
        }
        return descendingKeySet;
      }
    }

    @CheckForNull transient NavigableMap<K, V> descendingMap;

    @Override
    public NavigableMap<K, V> descendingMap() {
      synchronized (mutex) {
        if (descendingMap == null) {
          return descendingMap = navigableMap(delegate().descendingMap(), mutex);
        }
        return descendingMap;
      }
    }

    @Override
    @CheckForNull
    public Map.Entry<K, V> firstEntry() {
      synchronized (mutex) {
        return nullableSynchronizedEntry(delegate().firstEntry(), mutex);
      }
    }

    @Override
    @CheckForNull
    public Map.Entry<K, V> floorEntry(K key) {
      synchronized (mutex) {
        return nullableSynchronizedEntry(delegate().floorEntry(key), mutex);
      }
    }

    @Override
    @CheckForNull
    public K floorKey(K key) {
      synchronized (mutex) {
        return delegate().floorKey(key);
      }
    }

    @Override
    public NavigableMap<K, V> headMap(K toKey, boolean inclusive) {
      synchronized (mutex) {
        return navigableMap(delegate().headMap(toKey, inclusive), mutex);
      }
    }

    @Override
    public SortedMap<K, V> headMap(K toKey) {
      return headMap(toKey, false);
    }

    @Override
    @CheckForNull
    public Map.Entry<K, V> higherEntry(K key) {
      synchronized (mutex) {
        return nullableSynchronizedEntry(delegate().higherEntry(key), mutex);
      }
    }

    @Override
    @CheckForNull
    public K higherKey(K key) {
      synchronized (mutex) {
        return delegate().higherKey(key);
      }
    }

    @Override
    @CheckForNull
    public Map.Entry<K, V> lastEntry() {
      synchronized (mutex) {
        return nullableSynchronizedEntry(delegate().lastEntry(), mutex);
      }
    }

    @Override
    @CheckForNull
    public Map.Entry<K, V> lowerEntry(K key) {
      synchronized (mutex) {
        return nullableSynchronizedEntry(delegate().lowerEntry(key), mutex);
      }
    }

    @Override
    @CheckForNull
    public K lowerKey(K key) {
      synchronized (mutex) {
        return delegate().lowerKey(key);
      }
    }

    @Override
    public Set<@KeyFor({"this"}) K> keySet() {
      return navigableKeySet();
    }

    @CheckForNull transient NavigableSet<K> navigableKeySet;

    @Override
    public NavigableSet<@KeyFor({"this"}) K> navigableKeySet() {
      synchronized (mutex) {
        if (navigableKeySet == null) {
          return navigableKeySet = Synchronized.navigableSet(delegate().navigableKeySet(), mutex);
        }
        return navigableKeySet;
      }
    }

    @Override
    @CheckForNull
    public Map.Entry<K, V> pollFirstEntry() {
      synchronized (mutex) {
        return nullableSynchronizedEntry(delegate().pollFirstEntry(), mutex);
      }
    }

    @Override
    @CheckForNull
    public Map.Entry<K, V> pollLastEntry() {
      synchronized (mutex) {
        return nullableSynchronizedEntry(delegate().pollLastEntry(), mutex);
      }
    }

    @Override
    public NavigableMap<K, V> subMap(
        K fromKey, boolean fromInclusive, K toKey, boolean toInclusive) {
      synchronized (mutex) {
        return navigableMap(delegate().subMap(fromKey, fromInclusive, toKey, toInclusive), mutex);
      }
    }

    @Override
    public SortedMap<K, V> subMap(K fromKey, K toKey) {
      return subMap(fromKey, true, toKey, false);
    }

    @Override
    public NavigableMap<K, V> tailMap(K fromKey, boolean inclusive) {
      synchronized (mutex) {
        return navigableMap(delegate().tailMap(fromKey, inclusive), mutex);
      }
    }

    @Override
    public SortedMap<K, V> tailMap(K fromKey) {
      return tailMap(fromKey, true);
    }

    private static final long serialVersionUID = 0;
  }

  @GwtIncompatible // works but is needed only for NavigableMap
  @CheckForNull
  private static <K extends @Nullable Object, V extends @Nullable Object>
      Map.Entry<K, V> nullableSynchronizedEntry(
          @CheckForNull Map.Entry<K, V> entry, @CheckForNull Object mutex) {
    if (entry == null) {
      return null;
    }
    return new SynchronizedEntry<>(entry, mutex);
  }

  @GwtIncompatible // works but is needed only for NavigableMap
  private static class SynchronizedEntry<K extends @Nullable Object, V extends @Nullable Object>
      extends SynchronizedObject implements Map.Entry<K, V> {

    SynchronizedEntry(Map.Entry<K, V> delegate, @CheckForNull Object mutex) {
      super(delegate, mutex);
    }

    @SuppressWarnings("unchecked") // guaranteed by the constructor
    @Override
    Map.Entry<K, V> delegate() {
      return (Map.Entry<K, V>) super.delegate();
    }

    @Override
    public boolean equals(@CheckForNull Object obj) {
      synchronized (mutex) {
        return delegate().equals(obj);
      }
    }

    @Override
    public int hashCode(@UnknownSignedness SynchronizedEntry<K, V> this) {
      synchronized (mutex) {
        return delegate().hashCode();
      }
    }

    @Override
    public K getKey() {
      synchronized (mutex) {
        return delegate().getKey();
      }
    }

    @Override
    public V getValue() {
      synchronized (mutex) {
        return delegate().getValue();
      }
    }

    @Override
    public V setValue(V value) {
      synchronized (mutex) {
        return delegate().setValue(value);
      }
    }

    private static final long serialVersionUID = 0;
  }

  static <E extends @Nullable Object> Queue<E> queue(Queue<E> queue, @CheckForNull Object mutex) {
    return (queue instanceof SynchronizedQueue) ? queue : new SynchronizedQueue<E>(queue, mutex);
  }

  private static class SynchronizedQueue<E extends @Nullable Object>
      extends SynchronizedCollection<E> implements Queue<E> {

    SynchronizedQueue(Queue<E> delegate, @CheckForNull Object mutex) {
      super(delegate, mutex);
    }

    @Override
    Queue<E> delegate() {
      return (Queue<E>) super.delegate();
    }

    @Override
    public E element() {
      synchronized (mutex) {
        return delegate().element();
      }
    }

    @Override
    public boolean offer(E e) {
      synchronized (mutex) {
        return delegate().offer(e);
      }
    }

    @Override
    @CheckForNull
    public E peek() {
      synchronized (mutex) {
        return delegate().peek();
      }
    }

    @Override
    @CheckForNull
    public E poll() {
      synchronized (mutex) {
        return delegate().poll();
      }
    }

    @Override
    public E remove() {
      synchronized (mutex) {
        return delegate().remove();
      }
    }

    private static final long serialVersionUID = 0;
  }

  static <E extends @Nullable Object> Deque<E> deque(Deque<E> deque, @CheckForNull Object mutex) {
    return new SynchronizedDeque<E>(deque, mutex);
  }

  private static final class SynchronizedDeque<E extends @Nullable Object>
      extends SynchronizedQueue<E> implements Deque<E> {

    SynchronizedDeque(Deque<E> delegate, @CheckForNull Object mutex) {
      super(delegate, mutex);
    }

    @Override
    Deque<E> delegate() {
      return (Deque<E>) super.delegate();
    }

    @Override
    public void addFirst(E e) {
      synchronized (mutex) {
        delegate().addFirst(e);
      }
    }

    @Override
    public void addLast(E e) {
      synchronized (mutex) {
        delegate().addLast(e);
      }
    }

    @Override
    public boolean offerFirst(E e) {
      synchronized (mutex) {
        return delegate().offerFirst(e);
      }
    }

    @Override
    public boolean offerLast(E e) {
      synchronized (mutex) {
        return delegate().offerLast(e);
      }
    }

    @Override
    public E removeFirst() {
      synchronized (mutex) {
        return delegate().removeFirst();
      }
    }

    @Override
    public E removeLast() {
      synchronized (mutex) {
        return delegate().removeLast();
      }
    }

    @Override
    @CheckForNull
    public E pollFirst() {
      synchronized (mutex) {
        return delegate().pollFirst();
      }
    }

    @Override
    @CheckForNull
    public E pollLast() {
      synchronized (mutex) {
        return delegate().pollLast();
      }
    }

    @Override
    public E getFirst() {
      synchronized (mutex) {
        return delegate().getFirst();
      }
    }

    @Override
    public E getLast() {
      synchronized (mutex) {
        return delegate().getLast();
      }
    }

    @Override
    @CheckForNull
    public E peekFirst() {
      synchronized (mutex) {
        return delegate().peekFirst();
      }
    }

    @Override
    @CheckForNull
    public E peekLast() {
      synchronized (mutex) {
        return delegate().peekLast();
      }
    }

    @Override
    public boolean removeFirstOccurrence(@CheckForNull Object o) {
      synchronized (mutex) {
        return delegate().removeFirstOccurrence(o);
      }
    }

    @Override
    public boolean removeLastOccurrence(@CheckForNull Object o) {
      synchronized (mutex) {
        return delegate().removeLastOccurrence(o);
      }
    }

    @Override
    public void push(E e) {
      synchronized (mutex) {
        delegate().push(e);
      }
    }

    @Override
    public E pop() {
      synchronized (mutex) {
        return delegate().pop();
      }
    }

    @Override
    public Iterator<E> descendingIterator() {
      synchronized (mutex) {
        return delegate().descendingIterator();
      }
    }

    private static final long serialVersionUID = 0;
  }

  static <R extends @Nullable Object, C extends @Nullable Object, V extends @Nullable Object>
      Table<R, C, V> table(Table<R, C, V> table, @CheckForNull Object mutex) {
    return new SynchronizedTable<>(table, mutex);
  }

  private static final class SynchronizedTable<
          R extends @Nullable Object, C extends @Nullable Object, V extends @Nullable Object>
      extends SynchronizedObject implements Table<R, C, V> {

    SynchronizedTable(Table<R, C, V> delegate, @CheckForNull Object mutex) {
      super(delegate, mutex);
    }

    @SuppressWarnings("unchecked")
    @Override
    Table<R, C, V> delegate() {
      return (Table<R, C, V>) super.delegate();
    }

    @Override
    public boolean contains(@CheckForNull Object rowKey, @CheckForNull Object columnKey) {
      synchronized (mutex) {
        return delegate().contains(rowKey, columnKey);
      }
    }

    @Override
    public boolean containsRow(@CheckForNull Object rowKey) {
      synchronized (mutex) {
        return delegate().containsRow(rowKey);
      }
    }

    @Override
    public boolean containsColumn(@CheckForNull Object columnKey) {
      synchronized (mutex) {
        return delegate().containsColumn(columnKey);
      }
    }

    @Override
    public boolean containsValue(@CheckForNull @UnknownSignedness Object value) {
      synchronized (mutex) {
        return delegate().containsValue(value);
      }
    }

    @Override
    @CheckForNull
    public V get(@CheckForNull Object rowKey, @CheckForNull Object columnKey) {
      synchronized (mutex) {
        return delegate().get(rowKey, columnKey);
      }
    }

    @Override
    public boolean isEmpty() {
      synchronized (mutex) {
        return delegate().isEmpty();
      }
    }

    @Override
    public int size() {
      synchronized (mutex) {
        return delegate().size();
      }
    }

    @Override
    public void clear() {
      synchronized (mutex) {
        delegate().clear();
      }
    }

    @Override
    @CheckForNull
    public V put(
        @ParametricNullness R rowKey,
        @ParametricNullness C columnKey,
        @ParametricNullness V value) {
      synchronized (mutex) {
        return delegate().put(rowKey, columnKey, value);
      }
    }

    @Override
    public void putAll(Table<? extends R, ? extends C, ? extends V> table) {
      synchronized (mutex) {
        delegate().putAll(table);
      }
    }

    @Override
    @CheckForNull
    public V remove(@CheckForNull Object rowKey, @CheckForNull Object columnKey) {
      synchronized (mutex) {
        return delegate().remove(rowKey, columnKey);
      }
    }

    @Override
    public Map<C, V> row(@ParametricNullness R rowKey) {
      synchronized (mutex) {
        return map(delegate().row(rowKey), mutex);
      }
    }

    @Override
    public Map<R, V> column(@ParametricNullness C columnKey) {
      synchronized (mutex) {
        return map(delegate().column(columnKey), mutex);
      }
    }

    @Override
    public Set<Cell<R, C, V>> cellSet() {
      synchronized (mutex) {
        return set(delegate().cellSet(), mutex);
      }
    }

    @Override
    public Set<R> rowKeySet() {
      synchronized (mutex) {
        return set(delegate().rowKeySet(), mutex);
      }
    }

    @Override
    public Set<C> columnKeySet() {
      synchronized (mutex) {
        return set(delegate().columnKeySet(), mutex);
      }
    }

    @Override
    public Collection<V> values() {
      synchronized (mutex) {
        return collection(delegate().values(), mutex);
      }
    }

    @Override
    public Map<R, Map<C, V>> rowMap() {
      synchronized (mutex) {
        return map(
            Maps.transformValues(
                delegate().rowMap(),
                new com.google.common.base.Function<Map<C, V>, Map<C, V>>() {
                  @Override
                  public Map<C, V> apply(Map<C, V> t) {
                    return map(t, mutex);
                  }
                }),
            mutex);
      }
    }

    @Override
    public Map<C, Map<R, V>> columnMap() {
      synchronized (mutex) {
        return map(
            Maps.transformValues(
                delegate().columnMap(),
                new com.google.common.base.Function<Map<R, V>, Map<R, V>>() {
                  @Override
                  public Map<R, V> apply(Map<R, V> t) {
                    return map(t, mutex);
                  }
                }),
            mutex);
      }
    }

    @Override
    public int hashCode(@UnknownSignedness SynchronizedTable<R, C, V> this) {
      synchronized (mutex) {
        return delegate().hashCode();
      }
    }

    @Override
    public boolean equals(@CheckForNull Object obj) {
      if (this == obj) {
        return true;
      }
      synchronized (mutex) {
        return delegate().equals(obj);
      }
    }
  }
}<|MERGE_RESOLUTION|>--- conflicted
+++ resolved
@@ -1244,47 +1244,27 @@
      * emulations include them.
      */
     @Override
-<<<<<<< HEAD
     public @PolyNull V computeIfPresent(
-        K key, BiFunction<? super K, ? super V, ? extends @PolyNull V> remappingFunction) {
-=======
-    @CheckForNull
-    public V computeIfPresent(
-        K key,
-        BiFunction<? super K, ? super /*@NonNull*/ V, ? extends @Nullable V> remappingFunction) {
->>>>>>> c1088508
+        K key, BiFunction<? super K, ? super /*@NonNull*/ V, ? extends @PolyNull V> remappingFunction) {
       synchronized (mutex) {
         return delegate().computeIfPresent(key, remappingFunction);
       }
     }
 
     @Override
-<<<<<<< HEAD
     public @PolyNull V compute(
         K key, BiFunction<? super K, ? super @Nullable V, ? extends @PolyNull V> remappingFunction) {
-=======
-    @CheckForNull
-    public V compute(
-        K key,
-        BiFunction<? super K, ? super @Nullable V, ? extends @Nullable V> remappingFunction) {
->>>>>>> c1088508
       synchronized (mutex) {
         return delegate().compute(key, remappingFunction);
       }
     }
 
     @Override
-<<<<<<< HEAD
     public @PolyNull V merge(
-        K key, V value, BiFunction<? super V, ? super V, ? extends @PolyNull V> remappingFunction) {
-=======
-    @CheckForNull
-    public V merge(
         K key,
         /*@NonNull*/ V value,
-        BiFunction<? super /*@NonNull*/ V, ? super /*@NonNull*/ V, ? extends @Nullable V>
+        BiFunction<? super /*@NonNull*/ V, ? super /*@NonNull*/ V, ? extends @PolyNull V>
             remappingFunction) {
->>>>>>> c1088508
       synchronized (mutex) {
         return delegate().merge(key, value, remappingFunction);
       }
