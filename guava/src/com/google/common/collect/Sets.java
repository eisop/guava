/*
 * Copyright (C) 2007 The Guava Authors
 *
 * Licensed under the Apache License, Version 2.0 (the "License");
 * you may not use this file except in compliance with the License.
 * You may obtain a copy of the License at
 *
 * http://www.apache.org/licenses/LICENSE-2.0
 *
 * Unless required by applicable law or agreed to in writing, software
 * distributed under the License is distributed on an "AS IS" BASIS,
 * WITHOUT WARRANTIES OR CONDITIONS OF ANY KIND, either express or implied.
 * See the License for the specific language governing permissions and
 * limitations under the License.
 */

package com.google.common.collect;

import static com.google.common.base.Preconditions.checkArgument;
import static com.google.common.base.Preconditions.checkNotNull;
import static com.google.common.collect.CollectPreconditions.checkNonnegative;

import com.google.common.annotations.GwtCompatible;
import com.google.common.annotations.GwtIncompatible;
import com.google.common.annotations.J2ktIncompatible;
import com.google.common.base.Predicate;
import com.google.common.base.Predicates;
import com.google.common.collect.Collections2.FilteredCollection;
import com.google.common.math.IntMath;
import com.google.errorprone.annotations.CanIgnoreReturnValue;
import com.google.errorprone.annotations.DoNotCall;
import com.google.errorprone.annotations.concurrent.LazyInit;
import java.io.Serializable;
import java.util.AbstractSet;
import java.util.Arrays;
import java.util.BitSet;
import java.util.Collection;
import java.util.Collections;
import java.util.Comparator;
import java.util.EnumSet;
import java.util.HashSet;
import java.util.Iterator;
import java.util.LinkedHashSet;
import java.util.List;
import java.util.Map;
import java.util.NavigableSet;
import java.util.NoSuchElementException;
import java.util.Set;
import java.util.SortedSet;
import java.util.TreeSet;
import java.util.concurrent.ConcurrentHashMap;
import java.util.concurrent.CopyOnWriteArraySet;
import java.util.function.Consumer;
import java.util.stream.Collector;
import java.util.stream.Stream;
import javax.annotation.CheckForNull;
import org.checkerframework.checker.index.qual.NonNegative;
import org.checkerframework.checker.nullness.qual.NonNull;
import org.checkerframework.checker.nullness.qual.Nullable;
import org.checkerframework.checker.nullness.qual.PolyNull;
import org.checkerframework.checker.signedness.qual.PolySigned;
import org.checkerframework.checker.signedness.qual.UnknownSignedness;
import org.checkerframework.dataflow.qual.Pure;
import org.checkerframework.framework.qual.AnnotatedFor;

/**
 * Static utility methods pertaining to {@link Set} instances. Also see this class's counterparts
 * {@link Lists}, {@link Maps} and {@link Queues}.
 *
 * <p>See the Guava User Guide article on <a href=
 * "https://github.com/google/guava/wiki/CollectionUtilitiesExplained#sets">{@code Sets}</a>.
 *
 * @author Kevin Bourrillion
 * @author Jared Levy
 * @author Chris Povirk
 * @since 2.0
 */
@AnnotatedFor({"nullness"})
@GwtCompatible(emulated = true)
@ElementTypesAreNonnullByDefault
public final class Sets {
  private Sets() {}

  /**
   * {@link AbstractSet} substitute without the potentially-quadratic {@code removeAll}
   * implementation.
   */
  abstract static class ImprovedAbstractSet<E extends @Nullable Object> extends AbstractSet<E> {
    @Override
    public boolean removeAll(Collection<?> c) {
      return removeAllImpl(this, c);
    }

    @Override
    public boolean retainAll(Collection<?> c) {
      return super.retainAll(checkNotNull(c)); // GWT compatibility
    }
  }

  /**
   * Returns an immutable set instance containing the given enum elements. Internally, the returned
   * set will be backed by an {@link EnumSet}.
   *
   * <p>The iteration order of the returned set follows the enum's iteration order, not the order in
   * which the elements are provided to the method.
   *
   * @param anElement one of the elements the set should contain
   * @param otherElements the rest of the elements the set should contain
   * @return an immutable set containing those elements, minus duplicates
   */
  // http://code.google.com/p/google-web-toolkit/issues/detail?id=3028
  @GwtCompatible(serializable = true)
  public static <E extends Enum<E>> ImmutableSet<E> immutableEnumSet(
      E anElement, E... otherElements) {
    return ImmutableEnumSet.asImmutable(EnumSet.of(anElement, otherElements));
  }

  /**
   * Returns an immutable set instance containing the given enum elements. Internally, the returned
   * set will be backed by an {@link EnumSet}.
   *
   * <p>The iteration order of the returned set follows the enum's iteration order, not the order in
   * which the elements appear in the given collection.
   *
   * @param elements the elements, all of the same {@code enum} type, that the set should contain
   * @return an immutable set containing those elements, minus duplicates
   */
  // http://code.google.com/p/google-web-toolkit/issues/detail?id=3028
  @GwtCompatible(serializable = true)
  public static <E extends Enum<E>> ImmutableSet<E> immutableEnumSet(Iterable<E> elements) {
    if (elements instanceof ImmutableEnumSet) {
      return (ImmutableEnumSet<E>) elements;
    } else if (elements instanceof Collection) {
      Collection<E> collection = (Collection<E>) elements;
      if (collection.isEmpty()) {
        return ImmutableSet.of();
      } else {
        return ImmutableEnumSet.asImmutable(EnumSet.copyOf(collection));
      }
    } else {
      Iterator<E> itr = elements.iterator();
      if (itr.hasNext()) {
        EnumSet<E> enumSet = EnumSet.of(itr.next());
        Iterators.addAll(enumSet, itr);
        return ImmutableEnumSet.asImmutable(enumSet);
      } else {
        return ImmutableSet.of();
      }
    }
  }

  /**
   * Returns a {@code Collector} that accumulates the input elements into a new {@code ImmutableSet}
   * with an implementation specialized for enums. Unlike {@link ImmutableSet#toImmutableSet}, the
   * resulting set will iterate over elements in their enum definition order, not encounter order.
   *
   * @since 21.0
   */
  public static <E extends Enum<E>> Collector<E, ?, ImmutableSet<E>> toImmutableEnumSet() {
    return CollectCollectors.toImmutableEnumSet();
  }

  /**
   * Returns a new, <i>mutable</i> {@code EnumSet} instance containing the given elements in their
   * natural order. This method behaves identically to {@link EnumSet#copyOf(Collection)}, but also
   * accepts non-{@code Collection} iterables and empty iterables.
   */
  public static <E extends Enum<E>> EnumSet<E> newEnumSet(
      Iterable<E> iterable, Class<E> elementType) {
    EnumSet<E> set = EnumSet.noneOf(elementType);
    Iterables.addAll(set, iterable);
    return set;
  }

  // HashSet

  /**
   * Creates a <i>mutable</i>, initially empty {@code HashSet} instance.
   *
   * <p><b>Note:</b> if mutability is not required, use {@link ImmutableSet#of()} instead. If {@code
   * E} is an {@link Enum} type, use {@link EnumSet#noneOf} instead. Otherwise, strongly consider
   * using a {@code LinkedHashSet} instead, at the cost of increased memory footprint, to get
   * deterministic iteration behavior.
   *
   * <p><b>Note:</b> this method is now unnecessary and should be treated as deprecated. Instead,
   * use the {@code HashSet} constructor directly, taking advantage of <a
   * href="http://goo.gl/iz2Wi">"diamond" syntax</a>.
   */
  public static <E extends @Nullable Object> HashSet<E> newHashSet() {
    return new HashSet<E>();
  }

  /**
   * Creates a <i>mutable</i> {@code HashSet} instance initially containing the given elements.
   *
   * <p><b>Note:</b> if elements are non-null and won't be added or removed after this point, use
   * {@link ImmutableSet#of()} or {@link ImmutableSet#copyOf(Object[])} instead. If {@code E} is an
   * {@link Enum} type, use {@link EnumSet#of(Enum, Enum[])} instead. Otherwise, strongly consider
   * using a {@code LinkedHashSet} instead, at the cost of increased memory footprint, to get
   * deterministic iteration behavior.
   *
   * <p>This method is just a small convenience, either for {@code newHashSet(}{@link Arrays#asList
   * asList}{@code (...))}, or for creating an empty set then calling {@link Collections#addAll}.
   * This method is not actually very useful and will likely be deprecated in the future.
   */
  @SuppressWarnings("nullness") // TODO: b/316358623 - Remove after checker fix.
  public static <E extends @Nullable Object> HashSet<E> newHashSet(E... elements) {
    HashSet<E> set = newHashSetWithExpectedSize(elements.length);
    Collections.addAll(set, elements);
    return set;
  }

  /**
   * Creates a <i>mutable</i> {@code HashSet} instance containing the given elements. A very thin
   * convenience for creating an empty set then calling {@link Collection#addAll} or {@link
   * Iterables#addAll}.
   *
   * <p><b>Note:</b> if mutability is not required and the elements are non-null, use {@link
   * ImmutableSet#copyOf(Iterable)} instead. (Or, change {@code elements} to be a {@link
   * FluentIterable} and call {@code elements.toSet()}.)
   *
   * <p><b>Note:</b> if {@code E} is an {@link Enum} type, use {@link #newEnumSet(Iterable, Class)}
   * instead.
   *
   * <p><b>Note:</b> if {@code elements} is a {@link Collection}, you don't need this method.
   * Instead, use the {@code HashSet} constructor directly, taking advantage of <a
   * href="http://goo.gl/iz2Wi">"diamond" syntax</a>.
   *
   * <p>Overall, this method is not very useful and will likely be deprecated in the future.
   */
  public static <E extends @Nullable Object> HashSet<E> newHashSet(Iterable<? extends E> elements) {
    return (elements instanceof Collection)
        ? new HashSet<E>((Collection<? extends E>) elements)
        : newHashSet(elements.iterator());
  }

  /**
   * Creates a <i>mutable</i> {@code HashSet} instance containing the given elements. A very thin
   * convenience for creating an empty set and then calling {@link Iterators#addAll}.
   *
   * <p><b>Note:</b> if mutability is not required and the elements are non-null, use {@link
   * ImmutableSet#copyOf(Iterator)} instead.
   *
   * <p><b>Note:</b> if {@code E} is an {@link Enum} type, you should create an {@link EnumSet}
   * instead.
   *
   * <p>Overall, this method is not very useful and will likely be deprecated in the future.
   */
  public static <E extends @Nullable Object> HashSet<E> newHashSet(Iterator<? extends E> elements) {
    HashSet<E> set = newHashSet();
    Iterators.addAll(set, elements);
    return set;
  }

  /**
   * Returns a new hash set using the smallest initial table size that can hold {@code expectedSize}
   * elements without resizing. Note that this is not what {@link HashSet#HashSet(int)} does, but it
   * is what most users want and expect it to do.
   *
   * <p>This behavior can't be broadly guaranteed, but has been tested with OpenJDK 1.7 and 1.8.
   *
   * @param expectedSize the number of elements you expect to add to the returned set
   * @return a new, empty hash set with enough capacity to hold {@code expectedSize} elements
   *     without resizing
   * @throws IllegalArgumentException if {@code expectedSize} is negative
   */
  public static <E extends @Nullable Object> HashSet<E> newHashSetWithExpectedSize(
      int expectedSize) {
    return new HashSet<E>(Maps.capacity(expectedSize));
  }

  /**
   * Creates a thread-safe set backed by a hash map. The set is backed by a {@link
   * ConcurrentHashMap} instance, and thus carries the same concurrency guarantees.
   *
   * <p>Unlike {@code HashSet}, this class does NOT allow {@code null} to be used as an element. The
   * set is serializable.
   *
   * @return a new, empty thread-safe {@code Set}
   * @since 15.0
   */
  public static <E> Set<E> newConcurrentHashSet() {
    return Platform.newConcurrentHashSet();
  }

  /**
   * Creates a thread-safe set backed by a hash map and containing the given elements. The set is
   * backed by a {@link ConcurrentHashMap} instance, and thus carries the same concurrency
   * guarantees.
   *
   * <p>Unlike {@code HashSet}, this class does NOT allow {@code null} to be used as an element. The
   * set is serializable.
   *
   * @param elements the elements that the set should contain
   * @return a new thread-safe set containing those elements (minus duplicates)
   * @throws NullPointerException if {@code elements} or any of its contents is null
   * @since 15.0
   */
  public static <E> Set<E> newConcurrentHashSet(Iterable<? extends E> elements) {
    Set<E> set = newConcurrentHashSet();
    Iterables.addAll(set, elements);
    return set;
  }

  // LinkedHashSet

  /**
   * Creates a <i>mutable</i>, empty {@code LinkedHashSet} instance.
   *
   * <p><b>Note:</b> if mutability is not required, use {@link ImmutableSet#of()} instead.
   *
   * <p><b>Note:</b> this method is now unnecessary and should be treated as deprecated. Instead,
   * use the {@code LinkedHashSet} constructor directly, taking advantage of <a
   * href="http://goo.gl/iz2Wi">"diamond" syntax</a>.
   *
   * @return a new, empty {@code LinkedHashSet}
   */
  public static <E extends @Nullable Object> LinkedHashSet<E> newLinkedHashSet() {
    return new LinkedHashSet<E>();
  }

  /**
   * Creates a <i>mutable</i> {@code LinkedHashSet} instance containing the given elements in order.
   *
   * <p><b>Note:</b> if mutability is not required and the elements are non-null, use {@link
   * ImmutableSet#copyOf(Iterable)} instead.
   *
   * <p><b>Note:</b> if {@code elements} is a {@link Collection}, you don't need this method.
   * Instead, use the {@code LinkedHashSet} constructor directly, taking advantage of <a
   * href="http://goo.gl/iz2Wi">"diamond" syntax</a>.
   *
   * <p>Overall, this method is not very useful and will likely be deprecated in the future.
   *
   * @param elements the elements that the set should contain, in order
   * @return a new {@code LinkedHashSet} containing those elements (minus duplicates)
   */
  public static <E extends @Nullable Object> LinkedHashSet<E> newLinkedHashSet(
      Iterable<? extends E> elements) {
    if (elements instanceof Collection) {
      return new LinkedHashSet<E>((Collection<? extends E>) elements);
    }
    LinkedHashSet<E> set = newLinkedHashSet();
    Iterables.addAll(set, elements);
    return set;
  }

  /**
   * Creates a {@code LinkedHashSet} instance, with a high enough "initial capacity" that it
   * <i>should</i> hold {@code expectedSize} elements without growth. This behavior cannot be
   * broadly guaranteed, but it is observed to be true for OpenJDK 1.7. It also can't be guaranteed
   * that the method isn't inadvertently <i>oversizing</i> the returned set.
   *
   * @param expectedSize the number of elements you expect to add to the returned set
   * @return a new, empty {@code LinkedHashSet} with enough capacity to hold {@code expectedSize}
   *     elements without resizing
   * @throws IllegalArgumentException if {@code expectedSize} is negative
   * @since 11.0
   */
  public static <E extends @Nullable Object> LinkedHashSet<E> newLinkedHashSetWithExpectedSize(
      int expectedSize) {
    return new LinkedHashSet<E>(Maps.capacity(expectedSize));
  }

  // TreeSet

  /**
   * Creates a <i>mutable</i>, empty {@code TreeSet} instance sorted by the natural sort ordering of
   * its elements.
   *
   * <p><b>Note:</b> if mutability is not required, use {@link ImmutableSortedSet#of()} instead.
   *
   * <p><b>Note:</b> this method is now unnecessary and should be treated as deprecated. Instead,
   * use the {@code TreeSet} constructor directly, taking advantage of <a
   * href="http://goo.gl/iz2Wi">"diamond" syntax</a>.
   *
   * @return a new, empty {@code TreeSet}
   */
<<<<<<< HEAD
  public static <E extends @Nullable Comparable> TreeSet<E> newTreeSet() {
=======
  @SuppressWarnings("rawtypes") // https://github.com/google/guava/issues/989
  public static <E extends Comparable> TreeSet<E> newTreeSet() {
>>>>>>> f3e095c3
    return new TreeSet<E>();
  }

  /**
   * Creates a <i>mutable</i> {@code TreeSet} instance containing the given elements sorted by their
   * natural ordering.
   *
   * <p><b>Note:</b> if mutability is not required, use {@link ImmutableSortedSet#copyOf(Iterable)}
   * instead.
   *
   * <p><b>Note:</b> If {@code elements} is a {@code SortedSet} with an explicit comparator, this
   * method has different behavior than {@link TreeSet#TreeSet(SortedSet)}, which returns a {@code
   * TreeSet} with that comparator.
   *
   * <p><b>Note:</b> this method is now unnecessary and should be treated as deprecated. Instead,
   * use the {@code TreeSet} constructor directly, taking advantage of <a
   * href="http://goo.gl/iz2Wi">"diamond" syntax</a>.
   *
   * <p>This method is just a small convenience for creating an empty set and then calling {@link
   * Iterables#addAll}. This method is not very useful and will likely be deprecated in the future.
   *
   * @param elements the elements that the set should contain
   * @return a new {@code TreeSet} containing those elements (minus duplicates)
   */
<<<<<<< HEAD
  public static <E extends @Nullable Comparable> TreeSet<E> newTreeSet(Iterable<? extends E> elements) {
=======
  @SuppressWarnings("rawtypes") // https://github.com/google/guava/issues/989
  public static <E extends Comparable> TreeSet<E> newTreeSet(Iterable<? extends E> elements) {
>>>>>>> f3e095c3
    TreeSet<E> set = newTreeSet();
    Iterables.addAll(set, elements);
    return set;
  }

  /**
   * Creates a <i>mutable</i>, empty {@code TreeSet} instance with the given comparator.
   *
   * <p><b>Note:</b> if mutability is not required, use {@code
   * ImmutableSortedSet.orderedBy(comparator).build()} instead.
   *
   * <p><b>Note:</b> this method is now unnecessary and should be treated as deprecated. Instead,
   * use the {@code TreeSet} constructor directly, taking advantage of <a
   * href="http://goo.gl/iz2Wi">"diamond" syntax</a>. One caveat to this is that the {@code TreeSet}
   * constructor uses a null {@code Comparator} to mean "natural ordering," whereas this factory
   * rejects null. Clean your code accordingly.
   *
   * @param comparator the comparator to use to sort the set
   * @return a new, empty {@code TreeSet}
   * @throws NullPointerException if {@code comparator} is null
   */
  public static <E extends @Nullable Object> TreeSet<E> newTreeSet(
      Comparator<? super E> comparator) {
    return new TreeSet<E>(checkNotNull(comparator));
  }

  /**
   * Creates an empty {@code Set} that uses identity to determine equality. It compares object
   * references, instead of calling {@code equals}, to determine whether a provided object matches
   * an element in the set. For example, {@code contains} returns {@code false} when passed an
   * object that equals a set member, but isn't the same instance. This behavior is similar to the
   * way {@code IdentityHashMap} handles key lookups.
   *
   * @since 8.0
   */
  public static <E extends @Nullable Object> Set<E> newIdentityHashSet() {
    return Collections.newSetFromMap(Maps.<E, Boolean>newIdentityHashMap());
  }

  /**
   * Creates an empty {@code CopyOnWriteArraySet} instance.
   *
   * <p><b>Note:</b> if you need an immutable empty {@link Set}, use {@link Collections#emptySet}
   * instead.
   *
   * @return a new, empty {@code CopyOnWriteArraySet}
   * @since 12.0
   */
  @J2ktIncompatible
  @GwtIncompatible // CopyOnWriteArraySet
  public static <E extends @Nullable Object> CopyOnWriteArraySet<E> newCopyOnWriteArraySet() {
    return new CopyOnWriteArraySet<E>();
  }

  /**
   * Creates a {@code CopyOnWriteArraySet} instance containing the given elements.
   *
   * @param elements the elements that the set should contain, in order
   * @return a new {@code CopyOnWriteArraySet} containing those elements
   * @since 12.0
   */
  @J2ktIncompatible
  @GwtIncompatible // CopyOnWriteArraySet
  public static <E extends @Nullable Object> CopyOnWriteArraySet<E> newCopyOnWriteArraySet(
      Iterable<? extends E> elements) {
    // We copy elements to an ArrayList first, rather than incurring the
    // quadratic cost of adding them to the COWAS directly.
    Collection<? extends E> elementsCollection =
        (elements instanceof Collection)
            ? (Collection<? extends E>) elements
            : Lists.newArrayList(elements);
    return new CopyOnWriteArraySet<E>(elementsCollection);
  }

  /**
   * Creates an {@code EnumSet} consisting of all enum values that are not in the specified
   * collection. If the collection is an {@link EnumSet}, this method has the same behavior as
   * {@link EnumSet#complementOf}. Otherwise, the specified collection must contain at least one
   * element, in order to determine the element type. If the collection could be empty, use {@link
   * #complementOf(Collection, Class)} instead of this method.
   *
   * @param collection the collection whose complement should be stored in the enum set
   * @return a new, modifiable {@code EnumSet} containing all values of the enum that aren't present
   *     in the given collection
   * @throws IllegalArgumentException if {@code collection} is not an {@code EnumSet} instance and
   *     contains no elements
   */
  @J2ktIncompatible
  @GwtIncompatible // EnumSet.complementOf
  public static <E extends Enum<E>> EnumSet<E> complementOf(Collection<E> collection) {
    if (collection instanceof EnumSet) {
      return EnumSet.complementOf((EnumSet<E>) collection);
    }
    checkArgument(
        !collection.isEmpty(), "collection is empty; use the other version of this method");
    Class<E> type = collection.iterator().next().getDeclaringClass();
    return makeComplementByHand(collection, type);
  }

  /**
   * Creates an {@code EnumSet} consisting of all enum values that are not in the specified
   * collection. This is equivalent to {@link EnumSet#complementOf}, but can act on any input
   * collection, as long as the elements are of enum type.
   *
   * @param collection the collection whose complement should be stored in the {@code EnumSet}
   * @param type the type of the elements in the set
   * @return a new, modifiable {@code EnumSet} initially containing all the values of the enum not
   *     present in the given collection
   */
  @J2ktIncompatible
  @GwtIncompatible // EnumSet.complementOf
  public static <E extends Enum<E>> EnumSet<E> complementOf(
      Collection<E> collection, Class<E> type) {
    checkNotNull(collection);
    return (collection instanceof EnumSet)
        ? EnumSet.complementOf((EnumSet<E>) collection)
        : makeComplementByHand(collection, type);
  }

  @J2ktIncompatible
  @GwtIncompatible
  private static <E extends Enum<E>> EnumSet<E> makeComplementByHand(
      Collection<E> collection, Class<E> type) {
    EnumSet<E> result = EnumSet.allOf(type);
    result.removeAll(collection);
    return result;
  }

  /**
   * Returns a set backed by the specified map. The resulting set displays the same ordering,
   * concurrency, and performance characteristics as the backing map. In essence, this factory
   * method provides a {@link Set} implementation corresponding to any {@link Map} implementation.
   * There is no need to use this method on a {@link Map} implementation that already has a
   * corresponding {@link Set} implementation (such as {@link java.util.HashMap} or {@link
   * java.util.TreeMap}).
   *
   * <p>Each method invocation on the set returned by this method results in exactly one method
   * invocation on the backing map or its {@code keySet} view, with one exception. The {@code
   * addAll} method is implemented as a sequence of {@code put} invocations on the backing map.
   *
   * <p>The specified map must be empty at the time this method is invoked, and should not be
   * accessed directly after this method returns. These conditions are ensured if the map is created
   * empty, passed directly to this method, and no reference to the map is retained, as illustrated
   * in the following code fragment:
   *
   * <pre>{@code
   * Set<Object> identityHashSet = Sets.newSetFromMap(
   *     new IdentityHashMap<Object, Boolean>());
   * }</pre>
   *
   * <p>The returned set is serializable if the backing map is.
   *
   * @param map the backing map
   * @return the set backed by the map
   * @throws IllegalArgumentException if {@code map} is not empty
   * @deprecated Use {@link Collections#newSetFromMap} instead.
   */
  @Deprecated
  public static <E extends @Nullable Object> Set<E> newSetFromMap(
      Map<E, Boolean> map) {
    return Collections.newSetFromMap(map);
  }

  /**
   * An unmodifiable view of a set which may be backed by other sets; this view will change as the
   * backing sets do. Contains methods to copy the data into a new set which will then remain
   * stable. There is usually no reason to retain a reference of type {@code SetView}; typically,
   * you either use it as a plain {@link Set}, or immediately invoke {@link #immutableCopy} or
   * {@link #copyInto} and forget the {@code SetView} itself.
   *
   * @since 2.0
   */
  public abstract static class SetView<E extends @Nullable Object> extends AbstractSet<E> {
    private SetView() {} // no subclasses but our own

    /**
     * Returns an immutable copy of the current contents of this set view. Does not support null
     * elements.
     *
     * <p><b>Warning:</b> this may have unexpected results if a backing set of this view uses a
     * nonstandard notion of equivalence, for example if it is a {@link TreeSet} using a comparator
     * that is inconsistent with {@link Object#equals(Object)}.
     */
    @SuppressWarnings("nullness") // Unsafe, but we can't fix it now.
    public ImmutableSet<@NonNull E> immutableCopy() {
      return ImmutableSet.copyOf((SetView<@NonNull E>) this);
    }

    /**
     * Copies the current contents of this set view into an existing set. This method has equivalent
     * behavior to {@code set.addAll(this)}, assuming that all the sets involved are based on the
     * same notion of equivalence.
     *
     * @return a reference to {@code set}, for convenience
     */
    // Note: S should logically extend Set<? super E> but can't due to either
    // some javac bug or some weirdness in the spec, not sure which.
    @CanIgnoreReturnValue
    public <S extends Set<E>> S copyInto(S set) {
      set.addAll(this);
      return set;
    }

    /**
     * Guaranteed to throw an exception and leave the collection unmodified.
     *
     * @throws UnsupportedOperationException always
     * @deprecated Unsupported operation.
     */
    @CanIgnoreReturnValue
    @Deprecated
    @Override
    @DoNotCall("Always throws UnsupportedOperationException")
    public final boolean add(@ParametricNullness E e) {
      throw new UnsupportedOperationException();
    }

    /**
     * Guaranteed to throw an exception and leave the collection unmodified.
     *
     * @throws UnsupportedOperationException always
     * @deprecated Unsupported operation.
     */
    @CanIgnoreReturnValue
    @Deprecated
    @Override
    @DoNotCall("Always throws UnsupportedOperationException")
    public final boolean remove(@CheckForNull @UnknownSignedness Object object) {
      throw new UnsupportedOperationException();
    }

    /**
     * Guaranteed to throw an exception and leave the collection unmodified.
     *
     * @throws UnsupportedOperationException always
     * @deprecated Unsupported operation.
     */
    @CanIgnoreReturnValue
    @Deprecated
    @Override
    @DoNotCall("Always throws UnsupportedOperationException")
    public final boolean addAll(Collection<? extends E> newElements) {
      throw new UnsupportedOperationException();
    }

    /**
     * Guaranteed to throw an exception and leave the collection unmodified.
     *
     * @throws UnsupportedOperationException always
     * @deprecated Unsupported operation.
     */
    @CanIgnoreReturnValue
    @Deprecated
    @Override
    @DoNotCall("Always throws UnsupportedOperationException")
    public final boolean removeAll(Collection<?> oldElements) {
      throw new UnsupportedOperationException();
    }

    /**
     * Guaranteed to throw an exception and leave the collection unmodified.
     *
     * @throws UnsupportedOperationException always
     * @deprecated Unsupported operation.
     */
    @CanIgnoreReturnValue
    @Deprecated
    @Override
    @DoNotCall("Always throws UnsupportedOperationException")
    public final boolean removeIf(java.util.function.Predicate<? super E> filter) {
      throw new UnsupportedOperationException();
    }

    /**
     * Guaranteed to throw an exception and leave the collection unmodified.
     *
     * @throws UnsupportedOperationException always
     * @deprecated Unsupported operation.
     */
    @CanIgnoreReturnValue
    @Deprecated
    @Override
    @DoNotCall("Always throws UnsupportedOperationException")
    public final boolean retainAll(Collection<?> elementsToKeep) {
      throw new UnsupportedOperationException();
    }

    /**
     * Guaranteed to throw an exception and leave the collection unmodified.
     *
     * @throws UnsupportedOperationException always
     * @deprecated Unsupported operation.
     */
    @Deprecated
    @Override
    @DoNotCall("Always throws UnsupportedOperationException")
    public final void clear() {
      throw new UnsupportedOperationException();
    }

    /**
     * Scope the return type to {@link UnmodifiableIterator} to ensure this is an unmodifiable view.
     *
     * @since 20.0 (present with return type {@link Iterator} since 2.0)
     */
    @Override
    public abstract UnmodifiableIterator<E> iterator();
  }

  /**
   * Returns an unmodifiable <b>view</b> of the union of two sets. The returned set contains all
   * elements that are contained in either backing set. Iterating over the returned set iterates
   * first over all the elements of {@code set1}, then over each element of {@code set2}, in order,
   * that is not contained in {@code set1}.
   *
   * <p>Results are undefined if {@code set1} and {@code set2} are sets based on different
   * equivalence relations, for example if {@code set1} is a {@link HashSet} and {@code set2} is a
   * {@link TreeSet} or the {@link Map#keySet} of an {@code IdentityHashMap}.
   */
  public static <E extends @Nullable Object> SetView<E> union(
      final Set<? extends E> set1, final Set<? extends E> set2) {
    checkNotNull(set1, "set1");
    checkNotNull(set2, "set2");

    return new SetView<E>() {
      @Pure
      @Override
      public @NonNegative int size() {
        int size = set1.size();
        for (E e : set2) {
          if (!set1.contains(e)) {
            size++;
          }
        }
        return size;
      }

      @Pure
      @Override
      public boolean isEmpty() {
        return set1.isEmpty() && set2.isEmpty();
      }

      @Override
      public UnmodifiableIterator<E> iterator() {
        return new AbstractIterator<E>() {
          final Iterator<? extends E> itr1 = set1.iterator();
          final Iterator<? extends E> itr2 = set2.iterator();

          @Override
          @CheckForNull
          protected E computeNext() {
            if (itr1.hasNext()) {
              return itr1.next();
            }
            while (itr2.hasNext()) {
              E e = itr2.next();
              if (!set1.contains(e)) {
                return e;
              }
            }
            return endOfData();
          }
        };
      }

      @Override
      public Stream<E> stream() {
        return Stream.concat(set1.stream(), set2.stream().filter((E e) -> !set1.contains(e)));
      }

      @Override
      public Stream<E> parallelStream() {
        return stream().parallel();
      }

      @Override
      public boolean contains(@CheckForNull @UnknownSignedness Object object) {
        return set1.contains(object) || set2.contains(object);
      }

      @Override
      public <S extends Set<E>> S copyInto(S set) {
        set.addAll(set1);
        set.addAll(set2);
        return set;
      }

      @Override
      @SuppressWarnings({"nullness", "unchecked"}) // see supertype
      public ImmutableSet<@NonNull E> immutableCopy() {
        ImmutableSet.Builder<@NonNull E> builder =
            new ImmutableSet.Builder<@NonNull E>()
                .addAll((Iterable<@NonNull E>) set1)
                .addAll((Iterable<@NonNull E>) set2);
        return (ImmutableSet<@NonNull E>) builder.build();
      }
    };
  }

  /**
   * Returns an unmodifiable <b>view</b> of the intersection of two sets. The returned set contains
   * all elements that are contained by both backing sets. The iteration order of the returned set
   * matches that of {@code set1}.
   *
   * <p>Results are undefined if {@code set1} and {@code set2} are sets based on different
   * equivalence relations, for example if {@code set1} is a {@link HashSet} and {@code set2} is a
   * {@link TreeSet} or the {@link Map#keySet} of an {@code IdentityHashMap}.
   *
   * <p><b>Note:</b> The returned view performs slightly better when {@code set1} is the smaller of
   * the two sets. If you have reason to believe one of your sets will generally be smaller than the
   * other, pass it first. Unfortunately, since this method sets the generic type of the returned
   * set based on the type of the first set passed, this could in rare cases force you to make a
   * cast, for example:
   *
   * <pre>{@code
   * Set<Object> aFewBadObjects = ...
   * Set<String> manyBadStrings = ...
   *
   * // impossible for a non-String to be in the intersection
   * SuppressWarnings("unchecked")
   * Set<String> badStrings = (Set) Sets.intersection(
   *     aFewBadObjects, manyBadStrings);
   * }</pre>
   *
   * <p>This is unfortunate, but should come up only very rarely.
   */
  public static <E extends @Nullable Object> SetView<E> intersection(
      final Set<E> set1, final Set<?> set2) {
    checkNotNull(set1, "set1");
    checkNotNull(set2, "set2");

    return new SetView<E>() {
      @Override
      public UnmodifiableIterator<E> iterator() {
        return new AbstractIterator<E>() {
          final Iterator<E> itr = set1.iterator();

          @Override
          @CheckForNull
          protected E computeNext() {
            while (itr.hasNext()) {
              E e = itr.next();
              if (set2.contains(e)) {
                return e;
              }
            }
            return endOfData();
          }
        };
      }

      @Override
      public Stream<E> stream() {
        return set1.stream().filter(set2::contains);
      }

      @Override
      public Stream<E> parallelStream() {
        return set1.parallelStream().filter(set2::contains);
      }

      @Override
      public @NonNegative int size() {
        int size = 0;
        for (E e : set1) {
          if (set2.contains(e)) {
            size++;
          }
        }
        return size;
      }

      @Override
      public boolean isEmpty() {
        return Collections.disjoint(set2, set1);
      }

      @Override
      public boolean contains(@CheckForNull @UnknownSignedness Object object) {
        return set1.contains(object) && set2.contains(object);
      }

      @Override
      public boolean containsAll(Collection<?> collection) {
        return set1.containsAll(collection) && set2.containsAll(collection);
      }
    };
  }

  /**
   * Returns an unmodifiable <b>view</b> of the difference of two sets. The returned set contains
   * all elements that are contained by {@code set1} and not contained by {@code set2}. {@code set2}
   * may also contain elements not present in {@code set1}; these are simply ignored. The iteration
   * order of the returned set matches that of {@code set1}.
   *
   * <p>Results are undefined if {@code set1} and {@code set2} are sets based on different
   * equivalence relations, for example if {@code set1} is a {@link HashSet} and {@code set2} is a
   * {@link TreeSet} or the {@link Map#keySet} of an {@code IdentityHashMap}.
   */
  public static <E extends @Nullable Object> SetView<E> difference(
      final Set<E> set1, final Set<?> set2) {
    checkNotNull(set1, "set1");
    checkNotNull(set2, "set2");

    return new SetView<E>() {
      @Override
      public UnmodifiableIterator<E> iterator() {
        return new AbstractIterator<E>() {
          final Iterator<E> itr = set1.iterator();

          @Override
          @CheckForNull
          protected E computeNext() {
            while (itr.hasNext()) {
              E e = itr.next();
              if (!set2.contains(e)) {
                return e;
              }
            }
            return endOfData();
          }
        };
      }

      @Override
      public Stream<E> stream() {
        return set1.stream().filter(e -> !set2.contains(e));
      }

      @Override
      public Stream<E> parallelStream() {
        return set1.parallelStream().filter(e -> !set2.contains(e));
      }

      @Override
      public @NonNegative int size() {
        int size = 0;
        for (E e : set1) {
          if (!set2.contains(e)) {
            size++;
          }
        }
        return size;
      }

      @Override
      public boolean isEmpty() {
        return set2.containsAll(set1);
      }

      @Override
      public boolean contains(@CheckForNull @UnknownSignedness Object element) {
        return set1.contains(element) && !set2.contains(element);
      }
    };
  }

  /**
   * Returns an unmodifiable <b>view</b> of the symmetric difference of two sets. The returned set
   * contains all elements that are contained in either {@code set1} or {@code set2} but not in
   * both. The iteration order of the returned set is undefined.
   *
   * <p>Results are undefined if {@code set1} and {@code set2} are sets based on different
   * equivalence relations, for example if {@code set1} is a {@link HashSet} and {@code set2} is a
   * {@link TreeSet} or the {@link Map#keySet} of an {@code IdentityHashMap}.
   *
   * @since 3.0
   */
  public static <E extends @Nullable Object> SetView<E> symmetricDifference(
      final Set<? extends E> set1, final Set<? extends E> set2) {
    checkNotNull(set1, "set1");
    checkNotNull(set2, "set2");

    return new SetView<E>() {
      @Override
      public UnmodifiableIterator<E> iterator() {
        final Iterator<? extends E> itr1 = set1.iterator();
        final Iterator<? extends E> itr2 = set2.iterator();
        return new AbstractIterator<E>() {
          @Override
          @CheckForNull
          public E computeNext() {
            while (itr1.hasNext()) {
              E elem1 = itr1.next();
              if (!set2.contains(elem1)) {
                return elem1;
              }
            }
            while (itr2.hasNext()) {
              E elem2 = itr2.next();
              if (!set1.contains(elem2)) {
                return elem2;
              }
            }
            return endOfData();
          }
        };
      }

      @Override
      public @NonNegative int size() {
        int size = 0;
        for (E e : set1) {
          if (!set2.contains(e)) {
            size++;
          }
        }
        for (E e : set2) {
          if (!set1.contains(e)) {
            size++;
          }
        }
        return size;
      }

      @Override
      public boolean isEmpty() {
        return set1.equals(set2);
      }

      @Override
      public boolean contains(@CheckForNull @UnknownSignedness Object element) {
        return set1.contains(element) ^ set2.contains(element);
      }
    };
  }

  /**
   * Returns the elements of {@code unfiltered} that satisfy a predicate. The returned set is a live
   * view of {@code unfiltered}; changes to one affect the other.
   *
   * <p>The resulting set's iterator does not support {@code remove()}, but all other set methods
   * are supported. When given an element that doesn't satisfy the predicate, the set's {@code
   * add()} and {@code addAll()} methods throw an {@link IllegalArgumentException}. When methods
   * such as {@code removeAll()} and {@code clear()} are called on the filtered set, only elements
   * that satisfy the filter will be removed from the underlying set.
   *
   * <p>The returned set isn't threadsafe or serializable, even if {@code unfiltered} is.
   *
   * <p>Many of the filtered set's methods, such as {@code size()}, iterate across every element in
   * the underlying set and determine which elements satisfy the filter. When a live view is
   * <i>not</i> needed, it may be faster to copy {@code Iterables.filter(unfiltered, predicate)} and
   * use the copy.
   *
   * <p><b>Warning:</b> {@code predicate} must be <i>consistent with equals</i>, as documented at
   * {@link Predicate#apply}. Do not provide a predicate such as {@code
   * Predicates.instanceOf(ArrayList.class)}, which is inconsistent with equals. (See {@link
   * Iterables#filter(Iterable, Class)} for related functionality.)
   *
   * <p><b>Java 8+ users:</b> many use cases for this method are better addressed by {@link
   * java.util.stream.Stream#filter}. This method is not being deprecated, but we gently encourage
   * you to migrate to streams.
   */
  // TODO(kevinb): how to omit that last sentence when building GWT javadoc?
  public static <E extends @Nullable Object> Set<E> filter(
      Set<E> unfiltered, Predicate<? super E> predicate) {
    if (unfiltered instanceof SortedSet) {
      return filter((SortedSet<E>) unfiltered, predicate);
    }
    if (unfiltered instanceof FilteredSet) {
      // Support clear(), removeAll(), and retainAll() when filtering a filtered
      // collection.
      FilteredSet<E> filtered = (FilteredSet<E>) unfiltered;
      Predicate<E> combinedPredicate = Predicates.<E>and(filtered.predicate, predicate);
      return new FilteredSet<E>((Set<E>) filtered.unfiltered, combinedPredicate);
    }

    return new FilteredSet<E>(checkNotNull(unfiltered), checkNotNull(predicate));
  }

  /**
   * Returns the elements of a {@code SortedSet}, {@code unfiltered}, that satisfy a predicate. The
   * returned set is a live view of {@code unfiltered}; changes to one affect the other.
   *
   * <p>The resulting set's iterator does not support {@code remove()}, but all other set methods
   * are supported. When given an element that doesn't satisfy the predicate, the set's {@code
   * add()} and {@code addAll()} methods throw an {@link IllegalArgumentException}. When methods
   * such as {@code removeAll()} and {@code clear()} are called on the filtered set, only elements
   * that satisfy the filter will be removed from the underlying set.
   *
   * <p>The returned set isn't threadsafe or serializable, even if {@code unfiltered} is.
   *
   * <p>Many of the filtered set's methods, such as {@code size()}, iterate across every element in
   * the underlying set and determine which elements satisfy the filter. When a live view is
   * <i>not</i> needed, it may be faster to copy {@code Iterables.filter(unfiltered, predicate)} and
   * use the copy.
   *
   * <p><b>Warning:</b> {@code predicate} must be <i>consistent with equals</i>, as documented at
   * {@link Predicate#apply}. Do not provide a predicate such as {@code
   * Predicates.instanceOf(ArrayList.class)}, which is inconsistent with equals. (See {@link
   * Iterables#filter(Iterable, Class)} for related functionality.)
   *
   * @since 11.0
   */
  public static <E extends @Nullable Object> SortedSet<E> filter(
      SortedSet<E> unfiltered, Predicate<? super E> predicate) {
    if (unfiltered instanceof FilteredSet) {
      // Support clear(), removeAll(), and retainAll() when filtering a filtered
      // collection.
      FilteredSet<E> filtered = (FilteredSet<E>) unfiltered;
      Predicate<E> combinedPredicate = Predicates.<E>and(filtered.predicate, predicate);
      return new FilteredSortedSet<E>((SortedSet<E>) filtered.unfiltered, combinedPredicate);
    }

    return new FilteredSortedSet<E>(checkNotNull(unfiltered), checkNotNull(predicate));
  }

  /**
   * Returns the elements of a {@code NavigableSet}, {@code unfiltered}, that satisfy a predicate.
   * The returned set is a live view of {@code unfiltered}; changes to one affect the other.
   *
   * <p>The resulting set's iterator does not support {@code remove()}, but all other set methods
   * are supported. When given an element that doesn't satisfy the predicate, the set's {@code
   * add()} and {@code addAll()} methods throw an {@link IllegalArgumentException}. When methods
   * such as {@code removeAll()} and {@code clear()} are called on the filtered set, only elements
   * that satisfy the filter will be removed from the underlying set.
   *
   * <p>The returned set isn't threadsafe or serializable, even if {@code unfiltered} is.
   *
   * <p>Many of the filtered set's methods, such as {@code size()}, iterate across every element in
   * the underlying set and determine which elements satisfy the filter. When a live view is
   * <i>not</i> needed, it may be faster to copy {@code Iterables.filter(unfiltered, predicate)} and
   * use the copy.
   *
   * <p><b>Warning:</b> {@code predicate} must be <i>consistent with equals</i>, as documented at
   * {@link Predicate#apply}. Do not provide a predicate such as {@code
   * Predicates.instanceOf(ArrayList.class)}, which is inconsistent with equals. (See {@link
   * Iterables#filter(Iterable, Class)} for related functionality.)
   *
   * @since 14.0
   */
  @GwtIncompatible // NavigableSet
  public static <E extends @Nullable Object> NavigableSet<E> filter(
      NavigableSet<E> unfiltered, Predicate<? super E> predicate) {
    if (unfiltered instanceof FilteredSet) {
      // Support clear(), removeAll(), and retainAll() when filtering a filtered
      // collection.
      FilteredSet<E> filtered = (FilteredSet<E>) unfiltered;
      Predicate<E> combinedPredicate = Predicates.<E>and(filtered.predicate, predicate);
      return new FilteredNavigableSet<E>((NavigableSet<E>) filtered.unfiltered, combinedPredicate);
    }

    return new FilteredNavigableSet<E>(checkNotNull(unfiltered), checkNotNull(predicate));
  }

  private static class FilteredSet<E extends @Nullable Object> extends FilteredCollection<E>
      implements Set<E> {
    FilteredSet(Set<E> unfiltered, Predicate<? super E> predicate) {
      super(unfiltered, predicate);
    }

    @Override
    public boolean equals(@CheckForNull @UnknownSignedness Object object) {
      return equalsImpl(this, object);
    }

    @Override
    public int hashCode(@UnknownSignedness FilteredSet<E> this) {
      return hashCodeImpl(this);
    }
  }

  private static class FilteredSortedSet<E extends @Nullable Object> extends FilteredSet<E>
      implements SortedSet<E> {

    FilteredSortedSet(SortedSet<E> unfiltered, Predicate<? super E> predicate) {
      super(unfiltered, predicate);
    }

    @Override
    @CheckForNull
    public Comparator<? super E> comparator() {
      return ((SortedSet<E>) unfiltered).comparator();
    }

    @Override
    public SortedSet<E> subSet(@ParametricNullness E fromElement, @ParametricNullness E toElement) {
      return new FilteredSortedSet<E>(
          ((SortedSet<E>) unfiltered).subSet(fromElement, toElement), predicate);
    }

    @Override
    public SortedSet<E> headSet(@ParametricNullness E toElement) {
      return new FilteredSortedSet<E>(((SortedSet<E>) unfiltered).headSet(toElement), predicate);
    }

    @Override
    public SortedSet<E> tailSet(@ParametricNullness E fromElement) {
      return new FilteredSortedSet<E>(((SortedSet<E>) unfiltered).tailSet(fromElement), predicate);
    }

    @Override
    @ParametricNullness
    public E first() {
      return Iterators.find(unfiltered.iterator(), predicate);
    }

    @Override
    @ParametricNullness
    public E last() {
      SortedSet<E> sortedUnfiltered = (SortedSet<E>) unfiltered;
      while (true) {
        E element = sortedUnfiltered.last();
        if (predicate.apply(element)) {
          return element;
        }
        sortedUnfiltered = sortedUnfiltered.headSet(element);
      }
    }
  }

  @GwtIncompatible // NavigableSet
  private static class FilteredNavigableSet<E extends @Nullable Object> extends FilteredSortedSet<E>
      implements NavigableSet<E> {
    FilteredNavigableSet(NavigableSet<E> unfiltered, Predicate<? super E> predicate) {
      super(unfiltered, predicate);
    }

    NavigableSet<E> unfiltered() {
      return (NavigableSet<E>) unfiltered;
    }

    @Override
    @CheckForNull
    public E lower(@ParametricNullness E e) {
      return Iterators.find(unfiltered().headSet(e, false).descendingIterator(), predicate, null);
    }

    @Override
    @CheckForNull
    public E floor(@ParametricNullness E e) {
      return Iterators.find(unfiltered().headSet(e, true).descendingIterator(), predicate, null);
    }

    @Override
    @CheckForNull
    public E ceiling(@ParametricNullness E e) {
      return Iterables.find(unfiltered().tailSet(e, true), predicate, null);
    }

    @Override
    @CheckForNull
    public E higher(@ParametricNullness E e) {
      return Iterables.find(unfiltered().tailSet(e, false), predicate, null);
    }

    @Override
    @CheckForNull
    public E pollFirst() {
      return Iterables.removeFirstMatching(unfiltered(), predicate);
    }

    @Override
    @CheckForNull
    public E pollLast() {
      return Iterables.removeFirstMatching(unfiltered().descendingSet(), predicate);
    }

    @Override
    public NavigableSet<E> descendingSet() {
      return Sets.filter(unfiltered().descendingSet(), predicate);
    }

    @Override
    public Iterator<E> descendingIterator() {
      return Iterators.filter(unfiltered().descendingIterator(), predicate);
    }

    @Override
    @ParametricNullness
    public E last() {
      return Iterators.find(unfiltered().descendingIterator(), predicate);
    }

    @Override
    public NavigableSet<E> subSet(
        @ParametricNullness E fromElement,
        boolean fromInclusive,
        @ParametricNullness E toElement,
        boolean toInclusive) {
      return filter(
          unfiltered().subSet(fromElement, fromInclusive, toElement, toInclusive), predicate);
    }

    @Override
    public NavigableSet<E> headSet(@ParametricNullness E toElement, boolean inclusive) {
      return filter(unfiltered().headSet(toElement, inclusive), predicate);
    }

    @Override
    public NavigableSet<E> tailSet(@ParametricNullness E fromElement, boolean inclusive) {
      return filter(unfiltered().tailSet(fromElement, inclusive), predicate);
    }
  }

  /**
   * Returns every possible list that can be formed by choosing one element from each of the given
   * sets in order; the "n-ary <a href="http://en.wikipedia.org/wiki/Cartesian_product">Cartesian
   * product</a>" of the sets. For example:
   *
   * <pre>{@code
   * Sets.cartesianProduct(ImmutableList.of(
   *     ImmutableSet.of(1, 2),
   *     ImmutableSet.of("A", "B", "C")))
   * }</pre>
   *
   * <p>returns a set containing six lists:
   *
   * <ul>
   *   <li>{@code ImmutableList.of(1, "A")}
   *   <li>{@code ImmutableList.of(1, "B")}
   *   <li>{@code ImmutableList.of(1, "C")}
   *   <li>{@code ImmutableList.of(2, "A")}
   *   <li>{@code ImmutableList.of(2, "B")}
   *   <li>{@code ImmutableList.of(2, "C")}
   * </ul>
   *
   * <p>The result is guaranteed to be in the "traditional", lexicographical order for Cartesian
   * products that you would get from nesting for loops:
   *
   * <pre>{@code
   * for (B b0 : sets.get(0)) {
   *   for (B b1 : sets.get(1)) {
   *     ...
   *     ImmutableList<B> tuple = ImmutableList.of(b0, b1, ...);
   *     // operate on tuple
   *   }
   * }
   * }</pre>
   *
   * <p>Note that if any input set is empty, the Cartesian product will also be empty. If no sets at
   * all are provided (an empty list), the resulting Cartesian product has one element, an empty
   * list (counter-intuitive, but mathematically consistent).
   *
   * <p><i>Performance notes:</i> while the cartesian product of sets of size {@code m, n, p} is a
   * set of size {@code m x n x p}, its actual memory consumption is much smaller. When the
   * cartesian set is constructed, the input sets are merely copied. Only as the resulting set is
   * iterated are the individual lists created, and these are not retained after iteration.
   *
   * @param sets the sets to choose elements from, in the order that the elements chosen from those
   *     sets should appear in the resulting lists
   * @param <B> any common base class shared by all axes (often just {@link Object})
   * @return the Cartesian product, as an immutable set containing immutable lists
   * @throws NullPointerException if {@code sets}, any one of the {@code sets}, or any element of a
   *     provided set is null
   * @throws IllegalArgumentException if the cartesian product size exceeds the {@code int} range
   * @since 2.0
   */
  public static <B> Set<List<B>> cartesianProduct(List<? extends Set<? extends B>> sets) {
    return CartesianSet.create(sets);
  }

  /**
   * Returns every possible list that can be formed by choosing one element from each of the given
   * sets in order; the "n-ary <a href="http://en.wikipedia.org/wiki/Cartesian_product">Cartesian
   * product</a>" of the sets. For example:
   *
   * <pre>{@code
   * Sets.cartesianProduct(
   *     ImmutableSet.of(1, 2),
   *     ImmutableSet.of("A", "B", "C"))
   * }</pre>
   *
   * <p>returns a set containing six lists:
   *
   * <ul>
   *   <li>{@code ImmutableList.of(1, "A")}
   *   <li>{@code ImmutableList.of(1, "B")}
   *   <li>{@code ImmutableList.of(1, "C")}
   *   <li>{@code ImmutableList.of(2, "A")}
   *   <li>{@code ImmutableList.of(2, "B")}
   *   <li>{@code ImmutableList.of(2, "C")}
   * </ul>
   *
   * <p>The result is guaranteed to be in the "traditional", lexicographical order for Cartesian
   * products that you would get from nesting for loops:
   *
   * <pre>{@code
   * for (B b0 : sets.get(0)) {
   *   for (B b1 : sets.get(1)) {
   *     ...
   *     ImmutableList<B> tuple = ImmutableList.of(b0, b1, ...);
   *     // operate on tuple
   *   }
   * }
   * }</pre>
   *
   * <p>Note that if any input set is empty, the Cartesian product will also be empty. If no sets at
   * all are provided (an empty list), the resulting Cartesian product has one element, an empty
   * list (counter-intuitive, but mathematically consistent).
   *
   * <p><i>Performance notes:</i> while the cartesian product of sets of size {@code m, n, p} is a
   * set of size {@code m x n x p}, its actual memory consumption is much smaller. When the
   * cartesian set is constructed, the input sets are merely copied. Only as the resulting set is
   * iterated are the individual lists created, and these are not retained after iteration.
   *
   * @param sets the sets to choose elements from, in the order that the elements chosen from those
   *     sets should appear in the resulting lists
   * @param <B> any common base class shared by all axes (often just {@link Object})
   * @return the Cartesian product, as an immutable set containing immutable lists
   * @throws NullPointerException if {@code sets}, any one of the {@code sets}, or any element of a
   *     provided set is null
   * @throws IllegalArgumentException if the cartesian product size exceeds the {@code int} range
   * @since 2.0
   */
  @SafeVarargs
  public static <B> Set<List<B>> cartesianProduct(Set<? extends B>... sets) {
    return cartesianProduct(Arrays.asList(sets));
  }

  private static final class CartesianSet<E> extends ForwardingCollection<List<E>>
      implements Set<List<E>> {
    private final transient ImmutableList<ImmutableSet<E>> axes;
    private final transient CartesianList<E> delegate;

    static <E> Set<List<E>> create(List<? extends Set<? extends E>> sets) {
      ImmutableList.Builder<ImmutableSet<E>> axesBuilder = new ImmutableList.Builder<>(sets.size());
      for (Set<? extends E> set : sets) {
        ImmutableSet<E> copy = ImmutableSet.copyOf(set);
        if (copy.isEmpty()) {
          return ImmutableSet.of();
        }
        axesBuilder.add(copy);
      }
      final ImmutableList<ImmutableSet<E>> axes = axesBuilder.build();
      ImmutableList<List<E>> listAxes =
          new ImmutableList<List<E>>() {
            @Override
            public @NonNegative int size() {
              return axes.size();
            }

            @Override
            public List<E> get(int index) {
              return axes.get(index).asList();
            }

            @Override
            boolean isPartialView() {
              return true;
            }

            // redeclare to help optimizers with b/310253115
            @SuppressWarnings("RedundantOverride")
            @Override
            @J2ktIncompatible // serialization
            @GwtIncompatible // serialization
            Object writeReplace() {
              return super.writeReplace();
            }
          };
      return new CartesianSet<E>(axes, new CartesianList<E>(listAxes));
    }

    private CartesianSet(ImmutableList<ImmutableSet<E>> axes, CartesianList<E> delegate) {
      this.axes = axes;
      this.delegate = delegate;
    }

    @Override
    protected Collection<List<E>> delegate() {
      return delegate;
    }

    @Override
    public boolean contains(@CheckForNull @UnknownSignedness Object object) {
      if (!(object instanceof List)) {
        return false;
      }
      List<?> list = (List<?>) object;
      if (list.size() != axes.size()) {
        return false;
      }
      int i = 0;
      for (Object o : list) {
        if (!axes.get(i).contains(o)) {
          return false;
        }
        i++;
      }
      return true;
    }

    @Override
    public boolean equals(@CheckForNull @UnknownSignedness Object object) {
      // Warning: this is broken if size() == 0, so it is critical that we
      // substitute an empty ImmutableSet to the user in place of this
      if (object instanceof CartesianSet) {
        CartesianSet<?> that = (CartesianSet<?>) object;
        return this.axes.equals(that.axes);
      }
      if (object instanceof Set) {
        Set<?> that = (Set<?>) object;
        return this.size() == that.size() && this.containsAll(that);
      }
      return false;
    }

    @Override
    public int hashCode(@UnknownSignedness CartesianSet<E> this) {
      // Warning: this is broken if size() == 0, so it is critical that we
      // substitute an empty ImmutableSet to the user in place of this

      // It's a weird formula, but tests prove it works.
      int adjust = size() - 1;
      for (int i = 0; i < axes.size(); i++) {
        adjust *= 31;
        adjust = ~~adjust;
        // in GWT, we have to deal with integer overflow carefully
      }
      int hash = 1;
      for (Set<E> axis : axes) {
        hash = 31 * hash + (size() / axis.size() * axis.hashCode());

        hash = ~~hash;
      }
      hash += adjust;
      return ~~hash;
    }
  }

  /**
   * Returns the set of all possible subsets of {@code set}. For example, {@code
   * powerSet(ImmutableSet.of(1, 2))} returns the set {@code {{}, {1}, {2}, {1, 2}}}.
   *
   * <p>Elements appear in these subsets in the same iteration order as they appeared in the input
   * set. The order in which these subsets appear in the outer set is undefined. Note that the power
   * set of the empty set is not the empty set, but a one-element set containing the empty set.
   *
   * <p>The returned set and its constituent sets use {@code equals} to decide whether two elements
   * are identical, even if the input set uses a different concept of equivalence.
   *
   * <p><i>Performance notes:</i> while the power set of a set with size {@code n} is of size {@code
   * 2^n}, its memory usage is only {@code O(n)}. When the power set is constructed, the input set
   * is merely copied. Only as the power set is iterated are the individual subsets created, and
   * these subsets themselves occupy only a small constant amount of memory.
   *
   * @param set the set of elements to construct a power set from
   * @return the power set, as an immutable set of immutable sets
   * @throws IllegalArgumentException if {@code set} has more than 30 unique elements (causing the
   *     power set size to exceed the {@code int} range)
   * @throws NullPointerException if {@code set} is or contains {@code null}
   * @see <a href="http://en.wikipedia.org/wiki/Power_set">Power set article at Wikipedia</a>
   * @since 4.0
   */
  @GwtCompatible(serializable = false)
  public static <E> Set<Set<E>> powerSet(Set<E> set) {
    return new PowerSet<E>(set);
  }

  private static final class SubSet<E> extends AbstractSet<E> {
    private final ImmutableMap<E, Integer> inputSet;
    private final int mask;

    SubSet(ImmutableMap<E, Integer> inputSet, int mask) {
      this.inputSet = inputSet;
      this.mask = mask;
    }

    @Override
    public Iterator<E> iterator() {
      return new UnmodifiableIterator<E>() {
        final ImmutableList<E> elements = inputSet.keySet().asList();
        int remainingSetBits = mask;

        @Override
        public boolean hasNext() {
          return remainingSetBits != 0;
        }

        @Override
        public E next() {
          int index = Integer.numberOfTrailingZeros(remainingSetBits);
          if (index == 32) {
            throw new NoSuchElementException();
          }
          remainingSetBits &= ~(1 << index);
          return elements.get(index);
        }
      };
    }

    @Override
    public @NonNegative int size() {
      return Integer.bitCount(mask);
    }

    @Override
    public boolean contains(@CheckForNull @UnknownSignedness Object o) {
      Integer index = inputSet.get(o);
      return index != null && (mask & (1 << index)) != 0;
    }
  }

  private static final class PowerSet<E> extends AbstractSet<Set<E>> {
    final ImmutableMap<E, Integer> inputSet;

    PowerSet(Set<E> input) {
      checkArgument(
          input.size() <= 30, "Too many elements to create power set: %s > 30", input.size());
      this.inputSet = Maps.indexMap(input);
    }

    @Override
    public @NonNegative int size() {
      return 1 << inputSet.size();
    }

    @Override
    public boolean isEmpty() {
      return false;
    }

    @Override
    public Iterator<Set<E>> iterator() {
      return new AbstractIndexedListIterator<Set<E>>(size()) {
        @Override
        protected Set<E> get(final int setBits) {
          return new SubSet<E>(inputSet, setBits);
        }
      };
    }

    @Override
    public boolean contains(@CheckForNull @UnknownSignedness Object obj) {
      if (obj instanceof Set) {
        Set<?> set = (Set<?>) obj;
        return inputSet.keySet().containsAll(set);
      }
      return false;
    }

    @Override
    public boolean equals(@CheckForNull @UnknownSignedness Object obj) {
      if (obj instanceof PowerSet) {
        PowerSet<?> that = (PowerSet<?>) obj;
        return inputSet.keySet().equals(that.inputSet.keySet());
      }
      return super.equals(obj);
    }

    @Override
    public int hashCode(@UnknownSignedness PowerSet<E> this) {
      /*
       * The sum of the sums of the hash codes in each subset is just the sum of
       * each input element's hash code times the number of sets that element
       * appears in. Each element appears in exactly half of the 2^n sets, so:
       */
      return inputSet.keySet().hashCode() << (inputSet.size() - 1);
    }

    @Override
    public String toString() {
      return "powerSet(" + inputSet + ")";
    }
  }

  /**
   * Returns the set of all subsets of {@code set} of size {@code size}. For example, {@code
   * combinations(ImmutableSet.of(1, 2, 3), 2)} returns the set {@code {{1, 2}, {1, 3}, {2, 3}}}.
   *
   * <p>Elements appear in these subsets in the same iteration order as they appeared in the input
   * set. The order in which these subsets appear in the outer set is undefined.
   *
   * <p>The returned set and its constituent sets use {@code equals} to decide whether two elements
   * are identical, even if the input set uses a different concept of equivalence.
   *
   * <p><i>Performance notes:</i> the memory usage of the returned set is only {@code O(n)}. When
   * the result set is constructed, the input set is merely copied. Only as the result set is
   * iterated are the individual subsets created. Each of these subsets occupies an additional O(n)
   * memory but only for as long as the user retains a reference to it. That is, the set returned by
   * {@code combinations} does not retain the individual subsets.
   *
   * @param set the set of elements to take combinations of
   * @param size the number of elements per combination
   * @return the set of all combinations of {@code size} elements from {@code set}
   * @throws IllegalArgumentException if {@code size} is not between 0 and {@code set.size()}
   *     inclusive
   * @throws NullPointerException if {@code set} is or contains {@code null}
   * @since 23.0
   */
  public static <E> Set<Set<E>> combinations(Set<E> set, final int size) {
    final ImmutableMap<E, Integer> index = Maps.indexMap(set);
    checkNonnegative(size, "size");
    checkArgument(size <= index.size(), "size (%s) must be <= set.size() (%s)", size, index.size());
    if (size == 0) {
      return ImmutableSet.<Set<E>>of(ImmutableSet.<E>of());
    } else if (size == index.size()) {
      return ImmutableSet.<Set<E>>of(index.keySet());
    }
    return new AbstractSet<Set<E>>() {
      @Override
      public boolean contains(@CheckForNull @UnknownSignedness Object o) {
        if (o instanceof Set) {
          Set<?> s = (Set<?>) o;
          return s.size() == size && index.keySet().containsAll(s);
        }
        return false;
      }

      @Override
      public Iterator<Set<E>> iterator() {
        return new AbstractIterator<Set<E>>() {
          final BitSet bits = new BitSet(index.size());

          @Override
          @CheckForNull
          protected Set<E> computeNext() {
            if (bits.isEmpty()) {
              bits.set(0, size);
            } else {
              int firstSetBit = bits.nextSetBit(0);
              int bitToFlip = bits.nextClearBit(firstSetBit);

              if (bitToFlip == index.size()) {
                return endOfData();
              }

              /*
               * The current set in sorted order looks like
               * {firstSetBit, firstSetBit + 1, ..., bitToFlip - 1, ...}
               * where it does *not* contain bitToFlip.
               *
               * The next combination is
               *
               * {0, 1, ..., bitToFlip - firstSetBit - 2, bitToFlip, ...}
               *
               * This is lexicographically next if you look at the combinations in descending order
               * e.g. {2, 1, 0}, {3, 1, 0}, {3, 2, 0}, {3, 2, 1}, {4, 1, 0}...
               */

              bits.set(0, bitToFlip - firstSetBit - 1);
              bits.clear(bitToFlip - firstSetBit - 1, bitToFlip);
              bits.set(bitToFlip);
            }
            final BitSet copy = (BitSet) bits.clone();
            return new AbstractSet<E>() {
              @Override
              public boolean contains(@CheckForNull @UnknownSignedness Object o) {
                Integer i = index.get(o);
                return i != null && copy.get(i);
              }

              @Override
              public Iterator<E> iterator() {
                return new AbstractIterator<E>() {
                  int i = -1;

                  @Override
                  @CheckForNull
                  protected E computeNext() {
                    i = copy.nextSetBit(i + 1);
                    if (i == -1) {
                      return endOfData();
                    }
                    return index.keySet().asList().get(i);
                  }
                };
              }

              @Override
              public @NonNegative int size() {
                return size;
              }
            };
          }
        };
      }

      @Override
      public @NonNegative int size() {
        return IntMath.binomial(index.size(), size);
      }

      @Override
      public String toString() {
        return "Sets.combinations(" + index.keySet() + ", " + size + ")";
      }
    };
  }

  /** An implementation for {@link Set#hashCode()}. */
  @Pure
  static int hashCodeImpl(Set<?> s) {
    int hashCode = 0;
    for (Object o : s) {
      hashCode += o != null ? o.hashCode() : 0;

      hashCode = ~~hashCode;
      // Needed to deal with unusual integer overflow in GWT.
    }
    return hashCode;
  }

  /** An implementation for {@link Set#equals(Object)}. */
  static boolean equalsImpl(Set<?> s, @CheckForNull @UnknownSignedness Object object) {
    if (s == object) {
      return true;
    }
    if (object instanceof Set) {
      Set<?> o = (Set<?>) object;

      try {
        return s.size() == o.size() && s.containsAll(o);
      } catch (NullPointerException | ClassCastException ignored) {
        return false;
      }
    }
    return false;
  }

  /**
   * Returns an unmodifiable view of the specified navigable set. This method allows modules to
   * provide users with "read-only" access to internal navigable sets. Query operations on the
   * returned set "read through" to the specified set, and attempts to modify the returned set,
   * whether direct or via its collection views, result in an {@code UnsupportedOperationException}.
   *
   * <p>The returned navigable set will be serializable if the specified navigable set is
   * serializable.
   *
   * <p><b>Java 8+ users and later:</b> Prefer {@link Collections#unmodifiableNavigableSet}.
   *
   * @param set the navigable set for which an unmodifiable view is to be returned
   * @return an unmodifiable view of the specified navigable set
   * @since 12.0
   */
  public static <E extends @Nullable Object> NavigableSet<E> unmodifiableNavigableSet(
      NavigableSet<E> set) {
    if (set instanceof ImmutableCollection || set instanceof UnmodifiableNavigableSet) {
      return set;
    }
    return new UnmodifiableNavigableSet<E>(set);
  }

  static final class UnmodifiableNavigableSet<E extends @Nullable Object>
      extends ForwardingSortedSet<E> implements NavigableSet<E>, Serializable {
    private final NavigableSet<E> delegate;
    private final SortedSet<E> unmodifiableDelegate;

    UnmodifiableNavigableSet(NavigableSet<E> delegate) {
      this.delegate = checkNotNull(delegate);
      this.unmodifiableDelegate = Collections.unmodifiableSortedSet(delegate);
    }

    @Override
    protected SortedSet<E> delegate() {
      return unmodifiableDelegate;
    }

    // default methods not forwarded by ForwardingSortedSet

    @Override
    public boolean removeIf(java.util.function.Predicate<? super E> filter) {
      throw new UnsupportedOperationException();
    }

    @Override
    public Stream<E> stream() {
      return delegate.stream();
    }

    @Override
    public Stream<E> parallelStream() {
      return delegate.parallelStream();
    }

    @Override
    public void forEach(Consumer<? super E> action) {
      delegate.forEach(action);
    }

    @Override
    @CheckForNull
    public E lower(@ParametricNullness E e) {
      return delegate.lower(e);
    }

    @Override
    @CheckForNull
    public E floor(@ParametricNullness E e) {
      return delegate.floor(e);
    }

    @Override
    @CheckForNull
    public E ceiling(@ParametricNullness E e) {
      return delegate.ceiling(e);
    }

    @Override
    @CheckForNull
    public E higher(@ParametricNullness E e) {
      return delegate.higher(e);
    }

    @Override
    @CheckForNull
    public E pollFirst() {
      throw new UnsupportedOperationException();
    }

    @Override
    @CheckForNull
    public E pollLast() {
      throw new UnsupportedOperationException();
    }

    @LazyInit @CheckForNull private transient UnmodifiableNavigableSet<E> descendingSet;

    @Override
    public NavigableSet<E> descendingSet() {
      UnmodifiableNavigableSet<E> result = descendingSet;
      if (result == null) {
        result = descendingSet = new UnmodifiableNavigableSet<E>(delegate.descendingSet());
        result.descendingSet = this;
      }
      return result;
    }

    @Override
    public Iterator<E> descendingIterator() {
      return Iterators.unmodifiableIterator(delegate.descendingIterator());
    }

    @Override
    public NavigableSet<E> subSet(
        @ParametricNullness E fromElement,
        boolean fromInclusive,
        @ParametricNullness E toElement,
        boolean toInclusive) {
      return unmodifiableNavigableSet(
          delegate.subSet(fromElement, fromInclusive, toElement, toInclusive));
    }

    @Override
    public NavigableSet<E> headSet(@ParametricNullness E toElement, boolean inclusive) {
      return unmodifiableNavigableSet(delegate.headSet(toElement, inclusive));
    }

    @Override
    public NavigableSet<E> tailSet(@ParametricNullness E fromElement, boolean inclusive) {
      return unmodifiableNavigableSet(delegate.tailSet(fromElement, inclusive));
    }

    private static final long serialVersionUID = 0;
  }

  /**
   * Returns a synchronized (thread-safe) navigable set backed by the specified navigable set. In
   * order to guarantee serial access, it is critical that <b>all</b> access to the backing
   * navigable set is accomplished through the returned navigable set (or its views).
   *
   * <p>It is imperative that the user manually synchronize on the returned sorted set when
   * iterating over it or any of its {@code descendingSet}, {@code subSet}, {@code headSet}, or
   * {@code tailSet} views.
   *
   * <pre>{@code
   * NavigableSet<E> set = synchronizedNavigableSet(new TreeSet<E>());
   *  ...
   * synchronized (set) {
   *   // Must be in the synchronized block
   *   Iterator<E> it = set.iterator();
   *   while (it.hasNext()) {
   *     foo(it.next());
   *   }
   * }
   * }</pre>
   *
   * <p>or:
   *
   * <pre>{@code
   * NavigableSet<E> set = synchronizedNavigableSet(new TreeSet<E>());
   * NavigableSet<E> set2 = set.descendingSet().headSet(foo);
   *  ...
   * synchronized (set) { // Note: set, not set2!!!
   *   // Must be in the synchronized block
   *   Iterator<E> it = set2.descendingIterator();
   *   while (it.hasNext())
   *     foo(it.next());
   *   }
   * }
   * }</pre>
   *
   * <p>Failure to follow this advice may result in non-deterministic behavior.
   *
   * <p>The returned navigable set will be serializable if the specified navigable set is
   * serializable.
   *
   * <p><b>Java 8+ users and later:</b> Prefer {@link Collections#synchronizedNavigableSet}.
   *
   * @param navigableSet the navigable set to be "wrapped" in a synchronized navigable set.
   * @return a synchronized view of the specified navigable set.
   * @since 13.0
   */
  @GwtIncompatible // NavigableSet
  public static <E extends @Nullable Object> NavigableSet<E> synchronizedNavigableSet(
      NavigableSet<E> navigableSet) {
    return Synchronized.navigableSet(navigableSet);
  }

  /** Remove each element in an iterable from a set. */
  static boolean removeAllImpl(Set<?> set, Iterator<?> iterator) {
    boolean changed = false;
    while (iterator.hasNext()) {
      changed |= set.remove(iterator.next());
    }
    return changed;
  }

  static boolean removeAllImpl(Set<?> set, Collection<?> collection) {
    checkNotNull(collection); // for GWT
    if (collection instanceof Multiset) {
      collection = ((Multiset<?>) collection).elementSet();
    }
    /*
     * AbstractSet.removeAll(List) has quadratic behavior if the list size
     * is just more than the set's size.  We augment the test by
     * assuming that sets have fast contains() performance, and other
     * collections don't.  See
     * http://code.google.com/p/guava-libraries/issues/detail?id=1013
     */
    if (collection instanceof Set && collection.size() > set.size()) {
      return Iterators.removeAll(set.iterator(), collection);
    } else {
      return removeAllImpl(set, collection.iterator());
    }
  }

  @GwtIncompatible // NavigableSet
  static class DescendingSet<E extends @Nullable Object> extends ForwardingNavigableSet<E> {
    private final NavigableSet<E> forward;

    DescendingSet(NavigableSet<E> forward) {
      this.forward = forward;
    }

    @Override
    protected NavigableSet<E> delegate() {
      return forward;
    }

    @Override
    @CheckForNull
    public E lower(@ParametricNullness E e) {
      return forward.higher(e);
    }

    @Override
    @CheckForNull
    public E floor(@ParametricNullness E e) {
      return forward.ceiling(e);
    }

    @Override
    @CheckForNull
    public E ceiling(@ParametricNullness E e) {
      return forward.floor(e);
    }

    @Override
    @CheckForNull
    public E higher(@ParametricNullness E e) {
      return forward.lower(e);
    }

    @Override
    @CheckForNull
    public E pollFirst() {
      return forward.pollLast();
    }

    @Override
    @CheckForNull
    public E pollLast() {
      return forward.pollFirst();
    }

    @Override
    public NavigableSet<E> descendingSet() {
      return forward;
    }

    @Override
    public Iterator<E> descendingIterator() {
      return forward.iterator();
    }

    @Override
    public NavigableSet<E> subSet(
        @ParametricNullness E fromElement,
        boolean fromInclusive,
        @ParametricNullness E toElement,
        boolean toInclusive) {
      return forward.subSet(toElement, toInclusive, fromElement, fromInclusive).descendingSet();
    }

    @Override
    public SortedSet<E> subSet(@ParametricNullness E fromElement, @ParametricNullness E toElement) {
      return standardSubSet(fromElement, toElement);
    }

    @Override
    public NavigableSet<E> headSet(@ParametricNullness E toElement, boolean inclusive) {
      return forward.tailSet(toElement, inclusive).descendingSet();
    }

    @Override
    public SortedSet<E> headSet(@ParametricNullness E toElement) {
      return standardHeadSet(toElement);
    }

    @Override
    public NavigableSet<E> tailSet(@ParametricNullness E fromElement, boolean inclusive) {
      return forward.headSet(fromElement, inclusive).descendingSet();
    }

    @Override
    public SortedSet<E> tailSet(@ParametricNullness E fromElement) {
      return standardTailSet(fromElement);
    }

    @SuppressWarnings("unchecked")
    @Override
    public Comparator<? super E> comparator() {
      Comparator<? super E> forwardComparator = forward.comparator();
      if (forwardComparator == null) {
        return (Comparator) Ordering.natural().reverse();
      } else {
        return reverse(forwardComparator);
      }
    }

    // If we inline this, we get a javac error.
    private static <T extends @Nullable Object> Ordering<T> reverse(Comparator<T> forward) {
      return Ordering.from(forward).reverse();
    }

    @Override
    @ParametricNullness
    public E first() {
      return forward.last();
    }

    @Override
    @ParametricNullness
    public E last() {
      return forward.first();
    }

    @Override
    public Iterator<E> iterator() {
      return forward.descendingIterator();
    }

    @Override
    @SuppressWarnings("nullness:return")
    public @PolyNull @PolySigned Object[] toArray(Sets.DescendingSet<@PolyNull @PolySigned E> this) {
      return standardToArray();
    }

    @Override
    @SuppressWarnings("nullness:return")
    public <T extends @Nullable @UnknownSignedness Object> T[] toArray(@PolyNull T[] array) {
      return standardToArray(array);
    }

    @Override
    public String toString() {
      return standardToString();
    }
  }

  /**
   * Returns a view of the portion of {@code set} whose elements are contained by {@code range}.
   *
   * <p>This method delegates to the appropriate methods of {@link NavigableSet} (namely {@link
   * NavigableSet#subSet(Object, boolean, Object, boolean) subSet()}, {@link
   * NavigableSet#tailSet(Object, boolean) tailSet()}, and {@link NavigableSet#headSet(Object,
   * boolean) headSet()}) to actually construct the view. Consult these methods for a full
   * description of the returned view's behavior.
   *
   * <p><b>Warning:</b> {@code Range}s always represent a range of values using the values' natural
   * ordering. {@code NavigableSet} on the other hand can specify a custom ordering via a {@link
   * Comparator}, which can violate the natural ordering. Using this method (or in general using
   * {@code Range}) with unnaturally-ordered sets can lead to unexpected and undefined behavior.
   *
   * @since 20.0
   */
  @GwtIncompatible // NavigableSet
  public static <K extends Comparable<? super K>> NavigableSet<K> subSet(
      NavigableSet<K> set, Range<K> range) {
    if (set.comparator() != null
        && set.comparator() != Ordering.natural()
        && range.hasLowerBound()
        && range.hasUpperBound()) {
      checkArgument(
          set.comparator().compare(range.lowerEndpoint(), range.upperEndpoint()) <= 0,
          "set is using a custom comparator which is inconsistent with the natural ordering.");
    }
    if (range.hasLowerBound() && range.hasUpperBound()) {
      return set.subSet(
          range.lowerEndpoint(),
          range.lowerBoundType() == BoundType.CLOSED,
          range.upperEndpoint(),
          range.upperBoundType() == BoundType.CLOSED);
    } else if (range.hasLowerBound()) {
      return set.tailSet(range.lowerEndpoint(), range.lowerBoundType() == BoundType.CLOSED);
    } else if (range.hasUpperBound()) {
      return set.headSet(range.upperEndpoint(), range.upperBoundType() == BoundType.CLOSED);
    }
    return checkNotNull(set);
  }
}<|MERGE_RESOLUTION|>--- conflicted
+++ resolved
@@ -375,12 +375,8 @@
    *
    * @return a new, empty {@code TreeSet}
    */
-<<<<<<< HEAD
+  @SuppressWarnings("rawtypes") // https://github.com/google/guava/issues/989
   public static <E extends @Nullable Comparable> TreeSet<E> newTreeSet() {
-=======
-  @SuppressWarnings("rawtypes") // https://github.com/google/guava/issues/989
-  public static <E extends Comparable> TreeSet<E> newTreeSet() {
->>>>>>> f3e095c3
     return new TreeSet<E>();
   }
 
@@ -405,12 +401,8 @@
    * @param elements the elements that the set should contain
    * @return a new {@code TreeSet} containing those elements (minus duplicates)
    */
-<<<<<<< HEAD
+  @SuppressWarnings("rawtypes") // https://github.com/google/guava/issues/989
   public static <E extends @Nullable Comparable> TreeSet<E> newTreeSet(Iterable<? extends E> elements) {
-=======
-  @SuppressWarnings("rawtypes") // https://github.com/google/guava/issues/989
-  public static <E extends Comparable> TreeSet<E> newTreeSet(Iterable<? extends E> elements) {
->>>>>>> f3e095c3
     TreeSet<E> set = newTreeSet();
     Iterables.addAll(set, elements);
     return set;
