--- conflicted
+++ resolved
@@ -243,13 +243,8 @@
       stream.writeObject(backingMap());
     }
 
-<<<<<<< HEAD
-    @GwtIncompatible("java.io.ObjectInputStream")
-    /*@SuppressWarnings("unchecked")*/ // reading data stored by writeObject
-=======
     @GwtIncompatible // java.io.ObjectInputStream
     @SuppressWarnings("unchecked") // reading data stored by writeObject
->>>>>>> 379757e3
     private void readObject(ObjectInputStream stream) throws IOException, ClassNotFoundException {
       stream.defaultReadObject();
       factory = (Supplier<? extends Collection<V>>) stream.readObject();
@@ -325,13 +320,8 @@
       stream.writeObject(backingMap());
     }
 
-<<<<<<< HEAD
-    @GwtIncompatible("java.io.ObjectInputStream")
-    /*@SuppressWarnings("unchecked")*/ // reading data stored by writeObject
-=======
     @GwtIncompatible // java.io.ObjectInputStream
     @SuppressWarnings("unchecked") // reading data stored by writeObject
->>>>>>> 379757e3
     private void readObject(ObjectInputStream stream) throws IOException, ClassNotFoundException {
       stream.defaultReadObject();
       factory = (Supplier<? extends List<V>>) stream.readObject();
@@ -406,13 +396,8 @@
       stream.writeObject(backingMap());
     }
 
-<<<<<<< HEAD
-    @GwtIncompatible("java.io.ObjectInputStream")
-    /*@SuppressWarnings("unchecked")*/ // reading data stored by writeObject
-=======
     @GwtIncompatible // java.io.ObjectInputStream
     @SuppressWarnings("unchecked") // reading data stored by writeObject
->>>>>>> 379757e3
     private void readObject(ObjectInputStream stream) throws IOException, ClassNotFoundException {
       stream.defaultReadObject();
       factory = (Supplier<? extends Set<V>>) stream.readObject();
@@ -493,13 +478,8 @@
       stream.writeObject(backingMap());
     }
 
-<<<<<<< HEAD
-    @GwtIncompatible("java.io.ObjectInputStream")
-    /*@SuppressWarnings("unchecked")*/ // reading data stored by writeObject
-=======
     @GwtIncompatible // java.io.ObjectInputStream
     @SuppressWarnings("unchecked") // reading data stored by writeObject
->>>>>>> 379757e3
     private void readObject(ObjectInputStream stream) throws IOException, ClassNotFoundException {
       stream.defaultReadObject();
       factory = (Supplier<? extends SortedSet<V>>) stream.readObject();
@@ -523,12 +503,8 @@
    * @param dest the multimap to copy into; usually empty
    * @return {@code dest}
    */
-<<<<<<< HEAD
+  @CanIgnoreReturnValue
   public static <K extends /*@org.checkerframework.checker.nullness.qual.Nullable*/ Object, V extends /*@org.checkerframework.checker.nullness.qual.Nullable*/ Object, M extends Multimap<K, V>> M invertFrom(
-=======
-  @CanIgnoreReturnValue
-  public static <K, V, M extends Multimap<K, V>> M invertFrom(
->>>>>>> 379757e3
       Multimap<? extends V, ? extends K> source, M dest) {
     checkNotNull(dest);
     for (Map.Entry<? extends V, ? extends K> entry : source.entries()) {
