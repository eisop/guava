/*
 * Copyright (C) 2007 The Guava Authors
 *
 * Licensed under the Apache License, Version 2.0 (the "License");
 * you may not use this file except in compliance with the License.
 * You may obtain a copy of the License at
 *
 * http://www.apache.org/licenses/LICENSE-2.0
 *
 * Unless required by applicable law or agreed to in writing, software
 * distributed under the License is distributed on an "AS IS" BASIS,
 * WITHOUT WARRANTIES OR CONDITIONS OF ANY KIND, either express or implied.
 * See the License for the specific language governing permissions and
 * limitations under the License.
 */

package com.google.common.collect;

import static com.google.common.base.Preconditions.checkArgument;
import static com.google.common.base.Preconditions.checkElementIndex;
import static com.google.common.base.Preconditions.checkNotNull;
import static com.google.common.base.Preconditions.checkPositionIndex;
import static com.google.common.base.Preconditions.checkPositionIndexes;
import static com.google.common.base.Preconditions.checkState;
import static com.google.common.collect.CollectPreconditions.checkNonnegative;
import static com.google.common.collect.CollectPreconditions.checkRemove;

import com.google.common.annotations.GwtCompatible;
import com.google.common.annotations.GwtIncompatible;
import com.google.common.annotations.J2ktIncompatible;
import com.google.common.annotations.VisibleForTesting;
import com.google.common.base.Function;
import com.google.common.base.Objects;
import com.google.common.math.IntMath;
import com.google.common.primitives.Ints;
import java.io.Serializable;
import java.math.RoundingMode;
import java.util.AbstractList;
import java.util.AbstractSequentialList;
import java.util.ArrayList;
import java.util.Arrays;
import java.util.Collection;
import java.util.Collections;
import java.util.Iterator;
import java.util.LinkedList;
import java.util.List;
import java.util.ListIterator;
import java.util.NoSuchElementException;
import java.util.RandomAccess;
import java.util.concurrent.CopyOnWriteArrayList;
import java.util.function.Predicate;
import javax.annotation.CheckForNull;
import org.checkerframework.checker.index.qual.NonNegative;
import org.checkerframework.checker.nullness.qual.Nullable;
import org.checkerframework.checker.signedness.qual.UnknownSignedness;
import org.checkerframework.dataflow.qual.Pure;
import org.checkerframework.framework.qual.AnnotatedFor;

/**
 * Static utility methods pertaining to {@link List} instances. Also see this class's counterparts
 * {@link Sets}, {@link Maps} and {@link Queues}.
 *
 * <p>See the Guava User Guide article on <a href=
 * "https://github.com/google/guava/wiki/CollectionUtilitiesExplained#lists">{@code Lists}</a>.
 *
 * @author Kevin Bourrillion
 * @author Mike Bostock
 * @author Louis Wasserman
 * @since 2.0
 */
@AnnotatedFor({"nullness"})
@GwtCompatible(emulated = true)
@ElementTypesAreNonnullByDefault
public final class Lists {
  private Lists() {}

  // ArrayList

  /**
   * Creates a <i>mutable</i>, empty {@code ArrayList} instance (for Java 6 and earlier).
   *
   * <p><b>Note:</b> if mutability is not required, use {@link ImmutableList#of()} instead.
   *
   * <p><b>Note:</b> this method is now unnecessary and should be treated as deprecated. Instead,
   * use the {@code ArrayList} {@linkplain ArrayList#ArrayList() constructor} directly, taking
   * advantage of <a href="http://goo.gl/iz2Wi">"diamond" syntax</a>.
   */
  @GwtCompatible(serializable = true)
  public static <E extends @Nullable Object> ArrayList<E> newArrayList() {
    return new ArrayList<>();
  }

  /**
   * Creates a <i>mutable</i> {@code ArrayList} instance containing the given elements.
   *
   * <p><b>Note:</b> essentially the only reason to use this method is when you will need to add or
   * remove elements later. Otherwise, for non-null elements use {@link ImmutableList#of()} (for
   * varargs) or {@link ImmutableList#copyOf(Object[])} (for an array) instead. If any elements
   * might be null, or you need support for {@link List#set(int, Object)}, use {@link
   * Arrays#asList}.
   *
   * <p>Note that even when you do need the ability to add or remove, this method provides only a
   * tiny bit of syntactic sugar for {@code newArrayList(}{@link Arrays#asList asList}{@code
   * (...))}, or for creating an empty list then calling {@link Collections#addAll}. This method is
   * not actually very useful and will likely be deprecated in the future.
   */
  @SafeVarargs
  @GwtCompatible(serializable = true)
  @SuppressWarnings("nullness") // TODO: b/316358623 - Remove after checker fix.
  public static <E extends @Nullable Object> ArrayList<E> newArrayList(E... elements) {
    checkNotNull(elements); // for GWT
    // Avoid integer overflow when a large array is passed in
    int capacity = computeArrayListCapacity(elements.length);
    ArrayList<E> list = new ArrayList<>(capacity);
    Collections.addAll(list, elements);
    return list;
  }

  /**
   * Creates a <i>mutable</i> {@code ArrayList} instance containing the given elements; a very thin
   * shortcut for creating an empty list then calling {@link Iterables#addAll}.
   *
   * <p><b>Note:</b> if mutability is not required and the elements are non-null, use {@link
   * ImmutableList#copyOf(Iterable)} instead. (Or, change {@code elements} to be a {@link
   * FluentIterable} and call {@code elements.toList()}.)
   *
   * <p><b>Note:</b> if {@code elements} is a {@link Collection}, you don't need this method. Use
   * the {@code ArrayList} {@linkplain ArrayList#ArrayList(Collection) constructor} directly, taking
   * advantage of <a href="http://goo.gl/iz2Wi">"diamond" syntax</a>.
   */
  @GwtCompatible(serializable = true)
  public static <E extends @Nullable Object> ArrayList<E> newArrayList(
      Iterable<? extends E> elements) {
    checkNotNull(elements); // for GWT
    // Let ArrayList's sizing logic work, if possible
    return (elements instanceof Collection)
        ? new ArrayList<>((Collection<? extends E>) elements)
        : newArrayList(elements.iterator());
  }

  /**
   * Creates a <i>mutable</i> {@code ArrayList} instance containing the given elements; a very thin
   * shortcut for creating an empty list and then calling {@link Iterators#addAll}.
   *
   * <p><b>Note:</b> if mutability is not required and the elements are non-null, use {@link
   * ImmutableList#copyOf(Iterator)} instead.
   */
  @GwtCompatible(serializable = true)
  public static <E extends @Nullable Object> ArrayList<E> newArrayList(
      Iterator<? extends E> elements) {
    ArrayList<E> list = newArrayList();
    Iterators.addAll(list, elements);
    return list;
  }

  @VisibleForTesting
  static int computeArrayListCapacity(int arraySize) {
    checkNonnegative(arraySize, "arraySize");

    // TODO(kevinb): Figure out the right behavior, and document it
    return Ints.saturatedCast(5L + arraySize + (arraySize / 10));
  }

  /**
   * Creates an {@code ArrayList} instance backed by an array with the specified initial size;
   * simply delegates to {@link ArrayList#ArrayList(int)}.
   *
   * <p><b>Note:</b> this method is now unnecessary and should be treated as deprecated. Instead,
   * use {@code new }{@link ArrayList#ArrayList(int) ArrayList}{@code <>(int)} directly, taking
   * advantage of <a href="http://goo.gl/iz2Wi">"diamond" syntax</a>. (Unlike here, there is no risk
   * of overload ambiguity, since the {@code ArrayList} constructors very wisely did not accept
   * varargs.)
   *
   * @param initialArraySize the exact size of the initial backing array for the returned array list
   *     ({@code ArrayList} documentation calls this value the "capacity")
   * @return a new, empty {@code ArrayList} which is guaranteed not to resize itself unless its size
   *     reaches {@code initialArraySize + 1}
   * @throws IllegalArgumentException if {@code initialArraySize} is negative
   */
  @GwtCompatible(serializable = true)
  public static <E extends @Nullable Object> ArrayList<E> newArrayListWithCapacity(
      int initialArraySize) {
    checkNonnegative(initialArraySize, "initialArraySize"); // for GWT.
    return new ArrayList<>(initialArraySize);
  }

  /**
   * Creates an {@code ArrayList} instance to hold {@code estimatedSize} elements, <i>plus</i> an
   * unspecified amount of padding; you almost certainly mean to call {@link
   * #newArrayListWithCapacity} (see that method for further advice on usage).
   *
   * <p><b>Note:</b> This method will soon be deprecated. Even in the rare case that you do want
   * some amount of padding, it's best if you choose your desired amount explicitly.
   *
   * @param estimatedSize an estimate of the eventual {@link List#size()} of the new list
   * @return a new, empty {@code ArrayList}, sized appropriately to hold the estimated number of
   *     elements
   * @throws IllegalArgumentException if {@code estimatedSize} is negative
   */
  @GwtCompatible(serializable = true)
  public static <E extends @Nullable Object> ArrayList<E> newArrayListWithExpectedSize(
      int estimatedSize) {
    return new ArrayList<>(computeArrayListCapacity(estimatedSize));
  }

  // LinkedList

  /**
   * Creates a <i>mutable</i>, empty {@code LinkedList} instance (for Java 6 and earlier).
   *
   * <p><b>Note:</b> if you won't be adding any elements to the list, use {@link ImmutableList#of()}
   * instead.
   *
   * <p><b>Performance note:</b> {@link ArrayList} and {@link java.util.ArrayDeque} consistently
   * outperform {@code LinkedList} except in certain rare and specific situations. Unless you have
   * spent a lot of time benchmarking your specific needs, use one of those instead.
   *
   * <p><b>Note:</b> this method is now unnecessary and should be treated as deprecated. Instead,
   * use the {@code LinkedList} {@linkplain LinkedList#LinkedList() constructor} directly, taking
   * advantage of <a href="http://goo.gl/iz2Wi">"diamond" syntax</a>.
   */
  @GwtCompatible(serializable = true)
  public static <E extends @Nullable Object> LinkedList<E> newLinkedList() {
    return new LinkedList<>();
  }

  /**
   * Creates a <i>mutable</i> {@code LinkedList} instance containing the given elements; a very thin
   * shortcut for creating an empty list then calling {@link Iterables#addAll}.
   *
   * <p><b>Note:</b> if mutability is not required and the elements are non-null, use {@link
   * ImmutableList#copyOf(Iterable)} instead. (Or, change {@code elements} to be a {@link
   * FluentIterable} and call {@code elements.toList()}.)
   *
   * <p><b>Performance note:</b> {@link ArrayList} and {@link java.util.ArrayDeque} consistently
   * outperform {@code LinkedList} except in certain rare and specific situations. Unless you have
   * spent a lot of time benchmarking your specific needs, use one of those instead.
   *
   * <p><b>Note:</b> if {@code elements} is a {@link Collection}, you don't need this method. Use
   * the {@code LinkedList} {@linkplain LinkedList#LinkedList(Collection) constructor} directly,
   * taking advantage of <a href="http://goo.gl/iz2Wi">"diamond" syntax</a>.
   */
  @GwtCompatible(serializable = true)
  public static <E extends @Nullable Object> LinkedList<E> newLinkedList(
      Iterable<? extends E> elements) {
    LinkedList<E> list = newLinkedList();
    Iterables.addAll(list, elements);
    return list;
  }

  /**
   * Creates an empty {@code CopyOnWriteArrayList} instance.
   *
   * <p><b>Note:</b> if you need an immutable empty {@link List}, use {@link Collections#emptyList}
   * instead.
   *
   * @return a new, empty {@code CopyOnWriteArrayList}
   * @since 12.0
   */
  @J2ktIncompatible
  @GwtIncompatible // CopyOnWriteArrayList
  public static <E extends @Nullable Object> CopyOnWriteArrayList<E> newCopyOnWriteArrayList() {
    return new CopyOnWriteArrayList<>();
  }

  /**
   * Creates a {@code CopyOnWriteArrayList} instance containing the given elements.
   *
   * @param elements the elements that the list should contain, in order
   * @return a new {@code CopyOnWriteArrayList} containing those elements
   * @since 12.0
   */
  @J2ktIncompatible
  @GwtIncompatible // CopyOnWriteArrayList
  public static <E extends @Nullable Object> CopyOnWriteArrayList<E> newCopyOnWriteArrayList(
      Iterable<? extends E> elements) {
    // We copy elements to an ArrayList first, rather than incurring the
    // quadratic cost of adding them to the COWAL directly.
    Collection<? extends E> elementsCollection =
        (elements instanceof Collection)
            ? (Collection<? extends E>) elements
            : newArrayList(elements);
    return new CopyOnWriteArrayList<>(elementsCollection);
  }

  /**
   * Returns an unmodifiable list containing the specified first element and backed by the specified
   * array of additional elements. Changes to the {@code rest} array will be reflected in the
   * returned list. Unlike {@link Arrays#asList}, the returned list is unmodifiable.
   *
   * <p>This is useful when a varargs method needs to use a signature such as {@code (Foo firstFoo,
   * Foo... moreFoos)}, in order to avoid overload ambiguity or to enforce a minimum argument count.
   *
   * <p>The returned list is serializable and implements {@link RandomAccess}.
   *
   * @param first the first element
   * @param rest an array of additional elements, possibly empty
   * @return an unmodifiable list containing the specified elements
   */
  public static <E extends @Nullable Object> List<E> asList(@ParametricNullness E first, E[] rest) {
    return new OnePlusArrayList<>(first, rest);
  }

  /**
   * Returns an unmodifiable list containing the specified first and second element, and backed by
   * the specified array of additional elements. Changes to the {@code rest} array will be reflected
   * in the returned list. Unlike {@link Arrays#asList}, the returned list is unmodifiable.
   *
   * <p>This is useful when a varargs method needs to use a signature such as {@code (Foo firstFoo,
   * Foo secondFoo, Foo... moreFoos)}, in order to avoid overload ambiguity or to enforce a minimum
   * argument count.
   *
   * <p>The returned list is serializable and implements {@link RandomAccess}.
   *
   * @param first the first element
   * @param second the second element
   * @param rest an array of additional elements, possibly empty
   * @return an unmodifiable list containing the specified elements
   */
  public static <E extends @Nullable Object> List<E> asList(
      @ParametricNullness E first, @ParametricNullness E second, E[] rest) {
    return new TwoPlusArrayList<>(first, second, rest);
  }

  /** @see Lists#asList(Object, Object[]) */
  private static class OnePlusArrayList<E extends @Nullable Object> extends AbstractList<E>
      implements Serializable, RandomAccess {
    @ParametricNullness final E first;
    final E[] rest;

    OnePlusArrayList(@ParametricNullness E first, E[] rest) {
      this.first = first;
      this.rest = checkNotNull(rest);
    }

    @Pure
    @Override
    public @NonNegative int size() {
      return IntMath.saturatedAdd(rest.length, 1);
    }

    @Override
    @ParametricNullness
    public E get(int index) {
      // check explicitly so the IOOBE will have the right message
      checkElementIndex(index, size());
      return (index == 0) ? first : rest[index - 1];
    }

    @J2ktIncompatible private static final long serialVersionUID = 0;
  }

  /** @see Lists#asList(Object, Object, Object[]) */
  private static class TwoPlusArrayList<E extends @Nullable Object> extends AbstractList<E>
      implements Serializable, RandomAccess {
    @ParametricNullness final E first;
    @ParametricNullness final E second;
    final E[] rest;

    TwoPlusArrayList(@ParametricNullness E first, @ParametricNullness E second, E[] rest) {
      this.first = first;
      this.second = second;
      this.rest = checkNotNull(rest);
    }

    @Pure
    @Override
    public @NonNegative int size() {
      return IntMath.saturatedAdd(rest.length, 2);
    }

    @Override
    @ParametricNullness
    public E get(int index) {
      switch (index) {
        case 0:
          return first;
        case 1:
          return second;
        default:
          // check explicitly so the IOOBE will have the right message
          checkElementIndex(index, size());
          return rest[index - 2];
      }
    }

    @J2ktIncompatible private static final long serialVersionUID = 0;
  }

  /**
   * Returns every possible list that can be formed by choosing one element from each of the given
   * lists in order; the "n-ary <a href="http://en.wikipedia.org/wiki/Cartesian_product">Cartesian
   * product</a>" of the lists. For example:
   *
   * <pre>{@code
   * Lists.cartesianProduct(ImmutableList.of(
   *     ImmutableList.of(1, 2),
   *     ImmutableList.of("A", "B", "C")))
   * }</pre>
   *
   * <p>returns a list containing six lists in the following order:
   *
   * <ul>
   *   <li>{@code ImmutableList.of(1, "A")}
   *   <li>{@code ImmutableList.of(1, "B")}
   *   <li>{@code ImmutableList.of(1, "C")}
   *   <li>{@code ImmutableList.of(2, "A")}
   *   <li>{@code ImmutableList.of(2, "B")}
   *   <li>{@code ImmutableList.of(2, "C")}
   * </ul>
   *
   * <p>The result is guaranteed to be in the "traditional", lexicographical order for Cartesian
   * products that you would get from nesting for loops:
   *
   * <pre>{@code
   * for (B b0 : lists.get(0)) {
   *   for (B b1 : lists.get(1)) {
   *     ...
   *     ImmutableList<B> tuple = ImmutableList.of(b0, b1, ...);
   *     // operate on tuple
   *   }
   * }
   * }</pre>
   *
   * <p>Note that if any input list is empty, the Cartesian product will also be empty. If no lists
   * at all are provided (an empty list), the resulting Cartesian product has one element, an empty
   * list (counter-intuitive, but mathematically consistent).
   *
   * <p><i>Performance notes:</i> while the cartesian product of lists of size {@code m, n, p} is a
   * list of size {@code m x n x p}, its actual memory consumption is much smaller. When the
   * cartesian product is constructed, the input lists are merely copied. Only as the resulting list
   * is iterated are the individual lists created, and these are not retained after iteration.
   *
   * @param lists the lists to choose elements from, in the order that the elements chosen from
   *     those lists should appear in the resulting lists
   * @param <B> any common base class shared by all axes (often just {@link Object})
   * @return the Cartesian product, as an immutable list containing immutable lists
   * @throws IllegalArgumentException if the size of the cartesian product would be greater than
   *     {@link Integer#MAX_VALUE}
   * @throws NullPointerException if {@code lists}, any one of the {@code lists}, or any element of
   *     a provided list is null
   * @since 19.0
   */
  public static <B> List<List<B>> cartesianProduct(List<? extends List<? extends B>> lists) {
    return CartesianList.create(lists);
  }

  /**
   * Returns every possible list that can be formed by choosing one element from each of the given
   * lists in order; the "n-ary <a href="http://en.wikipedia.org/wiki/Cartesian_product">Cartesian
   * product</a>" of the lists. For example:
   *
   * <pre>{@code
   * Lists.cartesianProduct(ImmutableList.of(
   *     ImmutableList.of(1, 2),
   *     ImmutableList.of("A", "B", "C")))
   * }</pre>
   *
   * <p>returns a list containing six lists in the following order:
   *
   * <ul>
   *   <li>{@code ImmutableList.of(1, "A")}
   *   <li>{@code ImmutableList.of(1, "B")}
   *   <li>{@code ImmutableList.of(1, "C")}
   *   <li>{@code ImmutableList.of(2, "A")}
   *   <li>{@code ImmutableList.of(2, "B")}
   *   <li>{@code ImmutableList.of(2, "C")}
   * </ul>
   *
   * <p>The result is guaranteed to be in the "traditional", lexicographical order for Cartesian
   * products that you would get from nesting for loops:
   *
   * <pre>{@code
   * for (B b0 : lists.get(0)) {
   *   for (B b1 : lists.get(1)) {
   *     ...
   *     ImmutableList<B> tuple = ImmutableList.of(b0, b1, ...);
   *     // operate on tuple
   *   }
   * }
   * }</pre>
   *
   * <p>Note that if any input list is empty, the Cartesian product will also be empty. If no lists
   * at all are provided (an empty list), the resulting Cartesian product has one element, an empty
   * list (counter-intuitive, but mathematically consistent).
   *
   * <p><i>Performance notes:</i> while the cartesian product of lists of size {@code m, n, p} is a
   * list of size {@code m x n x p}, its actual memory consumption is much smaller. When the
   * cartesian product is constructed, the input lists are merely copied. Only as the resulting list
   * is iterated are the individual lists created, and these are not retained after iteration.
   *
   * @param lists the lists to choose elements from, in the order that the elements chosen from
   *     those lists should appear in the resulting lists
   * @param <B> any common base class shared by all axes (often just {@link Object})
   * @return the Cartesian product, as an immutable list containing immutable lists
   * @throws IllegalArgumentException if the size of the cartesian product would be greater than
   *     {@link Integer#MAX_VALUE}
   * @throws NullPointerException if {@code lists}, any one of the {@code lists}, or any element of
   *     a provided list is null
   * @since 19.0
   */
  @SafeVarargs
  public static <B> List<List<B>> cartesianProduct(List<? extends B>... lists) {
    return cartesianProduct(Arrays.asList(lists));
  }

  /**
   * Returns a list that applies {@code function} to each element of {@code fromList}. The returned
   * list is a transformed view of {@code fromList}; changes to {@code fromList} will be reflected
   * in the returned list and vice versa.
   *
   * <p>Since functions are not reversible, the transform is one-way and new items cannot be stored
   * in the returned list. The {@code add}, {@code addAll} and {@code set} methods are unsupported
   * in the returned list.
   *
   * <p>The function is applied lazily, invoked when needed. This is necessary for the returned list
   * to be a view, but it means that the function will be applied many times for bulk operations
   * like {@link List#contains} and {@link List#hashCode}. For this to perform well, {@code
   * function} should be fast. To avoid lazy evaluation when the returned list doesn't need to be a
   * view, copy the returned list into a new list of your choosing.
   *
   * <p>If {@code fromList} implements {@link RandomAccess}, so will the returned list. The returned
   * list is threadsafe if the supplied list and function are.
   *
   * <p>If only a {@code Collection} or {@code Iterable} input is available, use {@link
   * Collections2#transform} or {@link Iterables#transform}.
   *
   * <p><b>Note:</b> serializing the returned list is implemented by serializing {@code fromList},
   * its contents, and {@code function} -- <i>not</i> by serializing the transformed values. This
   * can lead to surprising behavior, so serializing the returned list is <b>not recommended</b>.
   * Instead, copy the list using {@link ImmutableList#copyOf(Collection)} (for example), then
   * serialize the copy. Other methods similar to this do not implement serialization at all for
   * this reason.
   *
   * <p><b>Java 8+ users:</b> many use cases for this method are better addressed by {@link
   * java.util.stream.Stream#map}. This method is not being deprecated, but we gently encourage you
   * to migrate to streams.
   */
  public static <F extends @Nullable Object, T extends @Nullable Object> List<T> transform(
      List<F> fromList, Function<? super F, ? extends T> function) {
    return (fromList instanceof RandomAccess)
        ? new TransformingRandomAccessList<>(fromList, function)
        : new TransformingSequentialList<>(fromList, function);
  }

  /**
   * Implementation of a sequential transforming list.
   *
   * @see Lists#transform
   */
  private static class TransformingSequentialList<
          F extends @Nullable Object, T extends @Nullable Object>
      extends AbstractSequentialList<T> implements Serializable {
    final List<F> fromList;
    final Function<? super F, ? extends T> function;

    TransformingSequentialList(List<F> fromList, Function<? super F, ? extends T> function) {
      this.fromList = checkNotNull(fromList);
      this.function = checkNotNull(function);
    }

    /**
     * The default implementation inherited is based on iteration and removal of each element which
     * can be overkill. That's why we forward this call directly to the backing list.
     */
    @Override
    protected void removeRange(int fromIndex, int toIndex) {
      fromList.subList(fromIndex, toIndex).clear();
    }

    @Pure
    @Override
    public @NonNegative int size() {
      return fromList.size();
    }

    @Override
    public boolean isEmpty() {
      return fromList.isEmpty();
    }

    @Override
    public ListIterator<T> listIterator(final int index) {
      return new TransformedListIterator<F, T>(fromList.listIterator(index)) {
        @Override
        @ParametricNullness
        T transform(@ParametricNullness F from) {
          return function.apply(from);
        }
      };
    }

    @Override
    public boolean removeIf(Predicate<? super T> filter) {
      checkNotNull(filter);
      return fromList.removeIf(element -> filter.test(function.apply(element)));
    }

    private static final long serialVersionUID = 0;
  }

  /**
   * Implementation of a transforming random access list. We try to make as many of these methods
   * pass-through to the source list as possible so that the performance characteristics of the
   * source list and transformed list are similar.
   *
   * @see Lists#transform
   */
  private static class TransformingRandomAccessList<
          F extends @Nullable Object, T extends @Nullable Object>
      extends AbstractList<T> implements RandomAccess, Serializable {
    final List<F> fromList;
    final Function<? super F, ? extends T> function;

    TransformingRandomAccessList(List<F> fromList, Function<? super F, ? extends T> function) {
      this.fromList = checkNotNull(fromList);
      this.function = checkNotNull(function);
    }

    /**
     * The default implementation inherited is based on iteration and removal of each element which
     * can be overkill. That's why we forward this call directly to the backing list.
     */
    @Override
    protected void removeRange(int fromIndex, int toIndex) {
      fromList.subList(fromIndex, toIndex).clear();
    }

    @Override
    @ParametricNullness
    public T get(int index) {
      return function.apply(fromList.get(index));
    }

    @Override
    public Iterator<T> iterator() {
      return listIterator();
    }

    @Override
    public ListIterator<T> listIterator(int index) {
      return new TransformedListIterator<F, T>(fromList.listIterator(index)) {
        @Override
        T transform(F from) {
          return function.apply(from);
        }
      };
    }

<<<<<<< HEAD
    // TODO: cpovirk - Why override `isEmpty` here but not in TransformingSequentialList?

    @Pure
=======
>>>>>>> f3e095c3
    @Override
    public boolean isEmpty() {
      return fromList.isEmpty();
    }

    @Override
    public boolean removeIf(Predicate<? super T> filter) {
      checkNotNull(filter);
      return fromList.removeIf(element -> filter.test(function.apply(element)));
    }

    @Override
    @ParametricNullness
    public T remove(int index) {
      return function.apply(fromList.remove(index));
    }

    @Pure
    @Override
    public @NonNegative int size() {
      return fromList.size();
    }

    private static final long serialVersionUID = 0;
  }

  /**
   * Returns consecutive {@linkplain List#subList(int, int) sublists} of a list, each of the same
   * size (the final list may be smaller). For example, partitioning a list containing {@code [a, b,
   * c, d, e]} with a partition size of 3 yields {@code [[a, b, c], [d, e]]} -- an outer list
   * containing two inner lists of three and two elements, all in the original order.
   *
   * <p>The outer list is unmodifiable, but reflects the latest state of the source list. The inner
   * lists are sublist views of the original list, produced on demand using {@link List#subList(int,
   * int)}, and are subject to all the usual caveats about modification as explained in that API.
   *
   * @param list the list to return consecutive sublists of
   * @param size the desired size of each sublist (the last may be smaller)
   * @return a list of consecutive sublists
   * @throws IllegalArgumentException if {@code partitionSize} is nonpositive
   */
  public static <T extends @Nullable Object> List<List<T>> partition(List<T> list, int size) {
    checkNotNull(list);
    checkArgument(size > 0);
    return (list instanceof RandomAccess)
        ? new RandomAccessPartition<>(list, size)
        : new Partition<>(list, size);
  }

  private static class Partition<T extends @Nullable Object> extends AbstractList<List<T>> {
    final List<T> list;
    final int size;

    Partition(List<T> list, int size) {
      this.list = list;
      this.size = size;
    }

    @Override
    public List<T> get(int index) {
      checkElementIndex(index, size());
      int start = index * size;
      int end = Math.min(start + size, list.size());
      return list.subList(start, end);
    }

    @Pure
    @Override
    public @NonNegative int size() {
      return IntMath.divide(list.size(), size, RoundingMode.CEILING);
    }

    @Pure
    @Override
    public boolean isEmpty() {
      return list.isEmpty();
    }
  }

  private static class RandomAccessPartition<T extends @Nullable Object> extends Partition<T>
      implements RandomAccess {
    RandomAccessPartition(List<T> list, int size) {
      super(list, size);
    }
  }

  /**
   * Returns a view of the specified string as an immutable list of {@code Character} values.
   *
   * @since 7.0
   */
  public static ImmutableList<Character> charactersOf(String string) {
    return new StringAsImmutableList(checkNotNull(string));
  }

  /**
   * Returns a view of the specified {@code CharSequence} as a {@code List<Character>}, viewing
   * {@code sequence} as a sequence of Unicode code units. The view does not support any
   * modification operations, but reflects any changes to the underlying character sequence.
   *
   * @param sequence the character sequence to view as a {@code List} of characters
   * @return an {@code List<Character>} view of the character sequence
   * @since 7.0
   */
  public static List<Character> charactersOf(CharSequence sequence) {
    return new CharSequenceAsList(checkNotNull(sequence));
  }

  @SuppressWarnings("serial") // serialized using ImmutableList serialization
  private static final class StringAsImmutableList extends ImmutableList<Character> {

    private final String string;

    StringAsImmutableList(String string) {
      this.string = string;
    }

    @Override
    public int indexOf(@CheckForNull @UnknownSignedness Object object) {
      return (object instanceof Character) ? string.indexOf((Character) object) : -1;
    }

    @Override
    public int lastIndexOf(@CheckForNull @UnknownSignedness Object object) {
      return (object instanceof Character) ? string.lastIndexOf((Character) object) : -1;
    }

    @Override
    public ImmutableList<Character> subList(int fromIndex, int toIndex) {
      checkPositionIndexes(fromIndex, toIndex, size()); // for GWT
      return charactersOf(string.substring(fromIndex, toIndex));
    }

    @Override
    boolean isPartialView() {
      return false;
    }

    @Override
    public Character get(int index) {
      checkElementIndex(index, size()); // for GWT
      return string.charAt(index);
    }

    @Override
    public @NonNegative int size() {
      return string.length();
    }

    // redeclare to help optimizers with b/310253115
    @SuppressWarnings("RedundantOverride")
    @Override
    @J2ktIncompatible // serialization
    @GwtIncompatible // serialization
    Object writeReplace() {
      return super.writeReplace();
    }
  }

  private static final class CharSequenceAsList extends AbstractList<Character> {
    private final CharSequence sequence;

    CharSequenceAsList(CharSequence sequence) {
      this.sequence = sequence;
    }

    @Override
    public Character get(int index) {
      checkElementIndex(index, size()); // for GWT
      return sequence.charAt(index);
    }

    @Override
    public @NonNegative int size() {
      return sequence.length();
    }
  }

  /**
   * Returns a reversed view of the specified list. For example, {@code
   * Lists.reverse(Arrays.asList(1, 2, 3))} returns a list containing {@code 3, 2, 1}. The returned
   * list is backed by this list, so changes in the returned list are reflected in this list, and
   * vice-versa. The returned list supports all of the optional list operations supported by this
   * list.
   *
   * <p>The returned list is random-access if the specified list is random access.
   *
   * @since 7.0
   */
  public static <T extends @Nullable Object> List<T> reverse(List<T> list) {
    if (list instanceof ImmutableList) {
      // Avoid nullness warnings.
      List<?> reversed = ((ImmutableList<?>) list).reverse();
      @SuppressWarnings("unchecked")
      List<T> result = (List<T>) reversed;
      return result;
    } else if (list instanceof ReverseList) {
      return ((ReverseList<T>) list).getForwardList();
    } else if (list instanceof RandomAccess) {
      return new RandomAccessReverseList<>(list);
    } else {
      return new ReverseList<>(list);
    }
  }

  private static class ReverseList<T extends @Nullable Object> extends AbstractList<T> {
    private final List<T> forwardList;

    ReverseList(List<T> forwardList) {
      this.forwardList = checkNotNull(forwardList);
    }

    List<T> getForwardList() {
      return forwardList;
    }

    private int reverseIndex(int index) {
      int size = size();
      checkElementIndex(index, size);
      return (size - 1) - index;
    }

    private int reversePosition(int index) {
      int size = size();
      checkPositionIndex(index, size);
      return size - index;
    }

    @Override
    public void add(int index, @ParametricNullness T element) {
      forwardList.add(reversePosition(index), element);
    }

    @Override
    public void clear() {
      forwardList.clear();
    }

    @Override
    @ParametricNullness
    public T remove(int index) {
      return forwardList.remove(reverseIndex(index));
    }

    @Override
    protected void removeRange(int fromIndex, int toIndex) {
      subList(fromIndex, toIndex).clear();
    }

    @Override
    @ParametricNullness
    public T set(int index, @ParametricNullness T element) {
      return forwardList.set(reverseIndex(index), element);
    }

    @Override
    @ParametricNullness
    public T get(int index) {
      return forwardList.get(reverseIndex(index));
    }

    @Override
    public @NonNegative int size() {
      return forwardList.size();
    }

    @Override
    public List<T> subList(int fromIndex, int toIndex) {
      checkPositionIndexes(fromIndex, toIndex, size());
      return reverse(forwardList.subList(reversePosition(toIndex), reversePosition(fromIndex)));
    }

    @Override
    public Iterator<T> iterator() {
      return listIterator();
    }

    @Override
    public ListIterator<T> listIterator(int index) {
      int start = reversePosition(index);
      final ListIterator<T> forwardIterator = forwardList.listIterator(start);
      return new ListIterator<T>() {

        boolean canRemoveOrSet;

        @Override
        public void add(@ParametricNullness T e) {
          forwardIterator.add(e);
          forwardIterator.previous();
          canRemoveOrSet = false;
        }

        @Override
        public boolean hasNext() {
          return forwardIterator.hasPrevious();
        }

        @Override
        public boolean hasPrevious() {
          return forwardIterator.hasNext();
        }

        @Override
        @ParametricNullness
        public T next() {
          if (!hasNext()) {
            throw new NoSuchElementException();
          }
          canRemoveOrSet = true;
          return forwardIterator.previous();
        }

        @Override
        public @NonNegative int nextIndex() {
          return reversePosition(forwardIterator.nextIndex());
        }

        @Override
        @ParametricNullness
        public T previous() {
          if (!hasPrevious()) {
            throw new NoSuchElementException();
          }
          canRemoveOrSet = true;
          return forwardIterator.next();
        }

        @Override
        public @NonNegative int previousIndex() {
          return nextIndex() - 1;
        }

        @Override
        public void remove() {
          checkRemove(canRemoveOrSet);
          forwardIterator.remove();
          canRemoveOrSet = false;
        }

        @Override
        public void set(@ParametricNullness T e) {
          checkState(canRemoveOrSet);
          forwardIterator.set(e);
        }
      };
    }
  }

  private static class RandomAccessReverseList<T extends @Nullable Object> extends ReverseList<T>
      implements RandomAccess {
    RandomAccessReverseList(List<T> forwardList) {
      super(forwardList);
    }
  }

  /** An implementation of {@link List#hashCode()}. */
  static int hashCodeImpl(List<?> list) {
    // TODO(lowasser): worth optimizing for RandomAccess?
    int hashCode = 1;
    for (Object o : list) {
      hashCode = 31 * hashCode + (o == null ? 0 : o.hashCode());

      hashCode = ~~hashCode;
      // needed to deal with GWT integer overflow
    }
    return hashCode;
  }

  /** An implementation of {@link List#equals(Object)}. */
  static boolean equalsImpl(List<?> thisList, @CheckForNull @UnknownSignedness Object other) {
    if (other == checkNotNull(thisList)) {
      return true;
    }
    if (!(other instanceof List)) {
      return false;
    }
    List<?> otherList = (List<?>) other;
    int size = thisList.size();
    if (size != otherList.size()) {
      return false;
    }
    if (thisList instanceof RandomAccess && otherList instanceof RandomAccess) {
      // avoid allocation and use the faster loop
      for (int i = 0; i < size; i++) {
        if (!Objects.equal(thisList.get(i), otherList.get(i))) {
          return false;
        }
      }
      return true;
    } else {
      return Iterators.elementsEqual(thisList.iterator(), otherList.iterator());
    }
  }

  /** An implementation of {@link List#addAll(int, Collection)}. */
  static <E extends @Nullable Object> boolean addAllImpl(
      List<E> list, int index, Iterable<? extends E> elements) {
    boolean changed = false;
    ListIterator<E> listIterator = list.listIterator(index);
    for (E e : elements) {
      listIterator.add(e);
      changed = true;
    }
    return changed;
  }

  /** An implementation of {@link List#indexOf(Object)}. */
  static int indexOfImpl(List<?> list, @CheckForNull @UnknownSignedness Object element) {
    if (list instanceof RandomAccess) {
      return indexOfRandomAccess(list, element);
    } else {
      ListIterator<?> listIterator = list.listIterator();
      while (listIterator.hasNext()) {
        if (Objects.equal(element, listIterator.next())) {
          return listIterator.previousIndex();
        }
      }
      return -1;
    }
  }

  private static int indexOfRandomAccess(List<?> list, @CheckForNull Object element) {
    int size = list.size();
    if (element == null) {
      for (int i = 0; i < size; i++) {
        if (list.get(i) == null) {
          return i;
        }
      }
    } else {
      for (int i = 0; i < size; i++) {
        if (element.equals(list.get(i))) {
          return i;
        }
      }
    }
    return -1;
  }

  /** An implementation of {@link List#lastIndexOf(Object)}. */
  static int lastIndexOfImpl(List<?> list, @CheckForNull @UnknownSignedness Object element) {
    if (list instanceof RandomAccess) {
      return lastIndexOfRandomAccess(list, element);
    } else {
      ListIterator<?> listIterator = list.listIterator(list.size());
      while (listIterator.hasPrevious()) {
        if (Objects.equal(element, listIterator.previous())) {
          return listIterator.nextIndex();
        }
      }
      return -1;
    }
  }

  private static int lastIndexOfRandomAccess(List<?> list, @CheckForNull Object element) {
    if (element == null) {
      for (int i = list.size() - 1; i >= 0; i--) {
        if (list.get(i) == null) {
          return i;
        }
      }
    } else {
      for (int i = list.size() - 1; i >= 0; i--) {
        if (element.equals(list.get(i))) {
          return i;
        }
      }
    }
    return -1;
  }

  /** Returns an implementation of {@link List#listIterator(int)}. */
  static <E extends @Nullable Object> ListIterator<E> listIteratorImpl(List<E> list, int index) {
    return new AbstractListWrapper<>(list).listIterator(index);
  }

  /** An implementation of {@link List#subList(int, int)}. */
  static <E extends @Nullable Object> List<E> subListImpl(
      final List<E> list, int fromIndex, int toIndex) {
    List<E> wrapper;
    if (list instanceof RandomAccess) {
      wrapper =
          new RandomAccessListWrapper<E>(list) {
            @Override
            public ListIterator<E> listIterator(int index) {
              return backingList.listIterator(index);
            }

            @J2ktIncompatible private static final long serialVersionUID = 0;
          };
    } else {
      wrapper =
          new AbstractListWrapper<E>(list) {
            @Override
            public ListIterator<E> listIterator(int index) {
              return backingList.listIterator(index);
            }

            @J2ktIncompatible private static final long serialVersionUID = 0;
          };
    }
    return wrapper.subList(fromIndex, toIndex);
  }

  private static class AbstractListWrapper<E extends @Nullable Object> extends AbstractList<E> {
    final List<E> backingList;

    AbstractListWrapper(List<E> backingList) {
      this.backingList = checkNotNull(backingList);
    }

    @Override
    public void add(int index, @ParametricNullness E element) {
      backingList.add(index, element);
    }

    @Override
    public boolean addAll(int index, Collection<? extends E> c) {
      return backingList.addAll(index, c);
    }

    @Override
    @ParametricNullness
    public E get(int index) {
      return backingList.get(index);
    }

    @Override
    @ParametricNullness
    public E remove(int index) {
      return backingList.remove(index);
    }

    @Override
    @ParametricNullness
    public E set(int index, @ParametricNullness E element) {
      return backingList.set(index, element);
    }

    @Override
    public boolean contains(@CheckForNull @UnknownSignedness Object o) {
      return backingList.contains(o);
    }

    @Override
    public @NonNegative int size() {
      return backingList.size();
    }
  }

  private static class RandomAccessListWrapper<E extends @Nullable Object>
      extends AbstractListWrapper<E> implements RandomAccess {
    RandomAccessListWrapper(List<E> backingList) {
      super(backingList);
    }
  }

  /** Used to avoid http://bugs.sun.com/view_bug.do?bug_id=6558557 */
  static <T extends @Nullable Object> List<T> cast(Iterable<T> iterable) {
    return (List<T>) iterable;
  }
}<|MERGE_RESOLUTION|>--- conflicted
+++ resolved
@@ -647,12 +647,7 @@
       };
     }
 
-<<<<<<< HEAD
-    // TODO: cpovirk - Why override `isEmpty` here but not in TransformingSequentialList?
-
     @Pure
-=======
->>>>>>> f3e095c3
     @Override
     public boolean isEmpty() {
       return fromList.isEmpty();
