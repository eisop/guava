/*
 * Copyright (C) 2007 The Guava Authors
 *
 * Licensed under the Apache License, Version 2.0 (the "License");
 * you may not use this file except in compliance with the License.
 * You may obtain a copy of the License at
 *
 * http://www.apache.org/licenses/LICENSE-2.0
 *
 * Unless required by applicable law or agreed to in writing, software
 * distributed under the License is distributed on an "AS IS" BASIS,
 * WITHOUT WARRANTIES OR CONDITIONS OF ANY KIND, either express or implied.
 * See the License for the specific language governing permissions and
 * limitations under the License.
 */

package com.google.common.collect;

import static com.google.common.base.Preconditions.checkArgument;
import static com.google.common.base.Preconditions.checkNotNull;
import static com.google.common.base.Predicates.compose;
import static com.google.common.collect.CollectPreconditions.checkEntryNotNull;
import static com.google.common.collect.CollectPreconditions.checkNonnegative;
import static com.google.common.collect.NullnessCasts.uncheckedCastNullableTToT;
import static java.util.Collections.singletonMap;
import static java.util.Objects.requireNonNull;

import com.google.common.annotations.GwtCompatible;
import com.google.common.annotations.GwtIncompatible;
import com.google.common.annotations.J2ktIncompatible;
import com.google.common.base.Converter;
import com.google.common.base.Equivalence;
import com.google.common.base.Function;
import com.google.common.base.Objects;
import com.google.common.base.Preconditions;
import com.google.common.base.Predicate;
import com.google.common.base.Predicates;
import com.google.common.collect.MapDifference.ValueDifference;
import com.google.common.primitives.Ints;
import com.google.errorprone.annotations.CanIgnoreReturnValue;
import com.google.errorprone.annotations.concurrent.LazyInit;
import com.google.j2objc.annotations.RetainedWith;
import com.google.j2objc.annotations.Weak;
import com.google.j2objc.annotations.WeakOuter;
import java.io.Serializable;
import java.util.AbstractCollection;
import java.util.AbstractMap;
import java.util.Collection;
import java.util.Collections;
import java.util.Comparator;
import java.util.EnumMap;
import java.util.Enumeration;
import java.util.HashMap;
import java.util.IdentityHashMap;
import java.util.Iterator;
import java.util.LinkedHashMap;
import java.util.Map;
import java.util.Map.Entry;
import java.util.NavigableMap;
import java.util.NavigableSet;
import java.util.Properties;
import java.util.Set;
import java.util.SortedMap;
import java.util.SortedSet;
import java.util.Spliterator;
import java.util.Spliterators;
import java.util.TreeMap;
import java.util.concurrent.ConcurrentHashMap;
import java.util.concurrent.ConcurrentMap;
import java.util.function.BiConsumer;
import java.util.function.BiFunction;
import java.util.function.BinaryOperator;
import java.util.function.Consumer;
import java.util.stream.Collector;
import javax.annotation.CheckForNull;
import org.checkerframework.checker.index.qual.NonNegative;
import org.checkerframework.checker.nullness.qual.KeyFor;
import org.checkerframework.checker.nullness.qual.NonNull;
import org.checkerframework.checker.nullness.qual.Nullable;
import org.checkerframework.checker.nullness.qual.PolyNull;
import org.checkerframework.checker.signedness.qual.PolySigned;
import org.checkerframework.checker.signedness.qual.UnknownSignedness;
import org.checkerframework.dataflow.qual.Pure;
import org.checkerframework.dataflow.qual.SideEffectFree;
import org.checkerframework.framework.qual.AnnotatedFor;
import org.checkerframework.framework.qual.CFComment;

/**
 * Static utility methods pertaining to {@link Map} instances (including instances of {@link
 * SortedMap}, {@link BiMap}, etc.). Also see this class's counterparts {@link Lists}, {@link Sets}
 * and {@link Queues}.
 *
 * <p>See the Guava User Guide article on <a href=
 * "https://github.com/google/guava/wiki/CollectionUtilitiesExplained#maps">{@code Maps}</a>.
 *
 * @author Kevin Bourrillion
 * @author Mike Bostock
 * @author Isaac Shum
 * @author Louis Wasserman
 * @since 2.0
 */
@AnnotatedFor({"nullness"})
@J2ktIncompatible
@GwtCompatible(emulated = true)
@ElementTypesAreNonnullByDefault
public final class Maps {
  private Maps() {}

  private enum EntryFunction implements Function<Entry<?, ?>, @Nullable Object> {
    KEY {
      @Override
      @CheckForNull
      public Object apply(Entry<?, ?> entry) {
        return entry.getKey();
      }
    },
    VALUE {
      @Override
      @CheckForNull
      public Object apply(Entry<?, ?> entry) {
        return entry.getValue();
      }
    };
  }

  @SuppressWarnings("unchecked")
  static <K extends @Nullable Object> Function<Entry<K, ?>, K> keyFunction() {
    return (Function) EntryFunction.KEY;
  }

  @SuppressWarnings("unchecked")
  static <V extends @Nullable Object> Function<Entry<?, V>, V> valueFunction() {
    return (Function) EntryFunction.VALUE;
  }

  static <K extends @Nullable Object, V extends @Nullable Object> Iterator<K> keyIterator(
      Iterator<Entry<K, V>> entryIterator) {
    return new TransformedIterator<Entry<K, V>, K>(entryIterator) {
      @Override
      @ParametricNullness
      K transform(Entry<K, V> entry) {
        return entry.getKey();
      }
    };
  }

  static <K extends @Nullable Object, V extends @Nullable Object> Iterator<V> valueIterator(
      Iterator<Entry<K, V>> entryIterator) {
    return new TransformedIterator<Entry<K, V>, V>(entryIterator) {
      @Override
      @ParametricNullness
      V transform(Entry<K, V> entry) {
        return entry.getValue();
      }
    };
  }

  /**
   * Returns an immutable map instance containing the given entries. Internally, the returned map
   * will be backed by an {@link EnumMap}.
   *
   * <p>The iteration order of the returned map follows the enum's iteration order, not the order in
   * which the elements appear in the given map.
   *
   * @param map the map to make an immutable copy of
   * @return an immutable map containing those entries
   * @since 14.0
   */
  @GwtCompatible(serializable = true)
  @J2ktIncompatible
  public static <K extends Enum<K>, V> ImmutableMap<K, V> immutableEnumMap(
      Map<K, ? extends V> map) {
    if (map instanceof ImmutableEnumMap) {
      @SuppressWarnings("unchecked") // safe covariant cast
      ImmutableEnumMap<K, V> result = (ImmutableEnumMap<K, V>) map;
      return result;
    }
    Iterator<? extends Entry<K, ? extends V>> entryItr = map.entrySet().iterator();
    if (!entryItr.hasNext()) {
      return ImmutableMap.of();
    }
    Entry<K, ? extends V> entry1 = entryItr.next();
    K key1 = entry1.getKey();
    V value1 = entry1.getValue();
    checkEntryNotNull(key1, value1);
    // Do something that works for j2cl, where we can't call getDeclaredClass():
    EnumMap<K, V> enumMap = new EnumMap<>(singletonMap(key1, value1));
    while (entryItr.hasNext()) {
      Entry<K, ? extends V> entry = entryItr.next();
      K key = entry.getKey();
      V value = entry.getValue();
      checkEntryNotNull(key, value);
      enumMap.put(key, value);
    }
    return ImmutableEnumMap.asImmutable(enumMap);
  }

  /**
   * Returns a {@link Collector} that accumulates elements into an {@code ImmutableMap} whose keys
   * and values are the result of applying the provided mapping functions to the input elements. The
   * resulting implementation is specialized for enum key types. The returned map and its views will
   * iterate over keys in their enum definition order, not encounter order.
   *
   * <p>If the mapped keys contain duplicates, an {@code IllegalArgumentException} is thrown when
   * the collection operation is performed. (This differs from the {@code Collector} returned by
   * {@link java.util.stream.Collectors#toMap(java.util.function.Function,
   * java.util.function.Function) Collectors.toMap(Function, Function)}, which throws an {@code
   * IllegalStateException}.)
   *
   * @since 21.0
   */
  @J2ktIncompatible
  public static <T extends @Nullable Object, K extends Enum<K>, V>
      Collector<T, ?, ImmutableMap<K, V>> toImmutableEnumMap(
          java.util.function.Function<? super T, ? extends K> keyFunction,
          java.util.function.Function<? super T, ? extends V> valueFunction) {
    return CollectCollectors.toImmutableEnumMap(keyFunction, valueFunction);
  }

  /**
   * Returns a {@link Collector} that accumulates elements into an {@code ImmutableMap} whose keys
   * and values are the result of applying the provided mapping functions to the input elements. The
   * resulting implementation is specialized for enum key types. The returned map and its views will
   * iterate over keys in their enum definition order, not encounter order.
   *
   * <p>If the mapped keys contain duplicates, the values are merged using the specified merging
   * function.
   *
   * @since 21.0
   */
  @J2ktIncompatible
  public static <T extends @Nullable Object, K extends Enum<K>, V>
      Collector<T, ?, ImmutableMap<K, V>> toImmutableEnumMap(
          java.util.function.Function<? super T, ? extends K> keyFunction,
          java.util.function.Function<? super T, ? extends V> valueFunction,
          BinaryOperator<V> mergeFunction) {
    return CollectCollectors.toImmutableEnumMap(keyFunction, valueFunction, mergeFunction);
  }

  /**
   * Creates a <i>mutable</i>, empty {@code HashMap} instance.
   *
   * <p><b>Note:</b> if mutability is not required, use {@link ImmutableMap#of()} instead.
   *
   * <p><b>Note:</b> if {@code K} is an {@code enum} type, use {@link #newEnumMap} instead.
   *
   * <p><b>Note:</b> this method is now unnecessary and should be treated as deprecated. Instead,
   * use the {@code HashMap} constructor directly, taking advantage of <a
   * href="http://goo.gl/iz2Wi">"diamond" syntax</a>.
   *
   * @return a new, empty {@code HashMap}
   */
  public static <K extends @Nullable Object, V extends @Nullable Object>
      HashMap<K, V> newHashMap() {
    return new HashMap<>();
  }

  /**
   * Creates a <i>mutable</i> {@code HashMap} instance with the same mappings as the specified map.
   *
   * <p><b>Note:</b> if mutability is not required, use {@link ImmutableMap#copyOf(Map)} instead.
   *
   * <p><b>Note:</b> if {@code K} is an {@link Enum} type, use {@link #newEnumMap} instead.
   *
   * <p><b>Note:</b> this method is now unnecessary and should be treated as deprecated. Instead,
   * use the {@code HashMap} constructor directly, taking advantage of <a
   * href="http://goo.gl/iz2Wi">"diamond" syntax</a>.
   *
   * @param map the mappings to be placed in the new map
   * @return a new {@code HashMap} initialized with the mappings from {@code map}
   */
  public static <K extends @Nullable Object, V extends @Nullable Object> HashMap<K, V> newHashMap(
      Map<? extends K, ? extends V> map) {
    return new HashMap<>(map);
  }

  /**
   * Creates a {@code HashMap} instance, with a high enough "initial capacity" that it <i>should</i>
   * hold {@code expectedSize} elements without growth. This behavior cannot be broadly guaranteed,
   * but it is observed to be true for OpenJDK 1.7. It also can't be guaranteed that the method
   * isn't inadvertently <i>oversizing</i> the returned map.
   *
   * @param expectedSize the number of entries you expect to add to the returned map
   * @return a new, empty {@code HashMap} with enough capacity to hold {@code expectedSize} entries
   *     without resizing
   * @throws IllegalArgumentException if {@code expectedSize} is negative
   */
  public static <K extends @Nullable Object, V extends @Nullable Object>
      HashMap<K, V> newHashMapWithExpectedSize(int expectedSize) {
    return new HashMap<>(capacity(expectedSize));
  }

  /**
   * Returns a capacity that is sufficient to keep the map from being resized as long as it grows no
   * larger than expectedSize and the load factor is ≥ its default (0.75).
   */
  static int capacity(int expectedSize) {
    if (expectedSize < 3) {
      checkNonnegative(expectedSize, "expectedSize");
      return expectedSize + 1;
    }
    if (expectedSize < Ints.MAX_POWER_OF_TWO) {
      // This seems to be consistent across JDKs. The capacity argument to HashMap and LinkedHashMap
      // ends up being used to compute a "threshold" size, beyond which the internal table
      // will be resized. That threshold is ceilingPowerOfTwo(capacity*loadFactor), where
      // loadFactor is 0.75 by default. So with the calculation here we ensure that the
      // threshold is equal to ceilingPowerOfTwo(expectedSize). There is a separate code
      // path when the first operation on the new map is putAll(otherMap). There, prior to
      // https://github.com/openjdk/jdk/commit/3e393047e12147a81e2899784b943923fc34da8e, a bug
      // meant that sometimes a too-large threshold is calculated. However, this new threshold is
      // independent of the initial capacity, except that it won't be lower than the threshold
      // computed from that capacity. Because the internal table is only allocated on the first
      // write, we won't see copying because of the new threshold. So it is always OK to use the
      // calculation here.
      return (int) Math.ceil(expectedSize / 0.75);
    }
    return Integer.MAX_VALUE; // any large value
  }

  /**
   * Creates a <i>mutable</i>, empty, insertion-ordered {@code LinkedHashMap} instance.
   *
   * <p><b>Note:</b> if mutability is not required, use {@link ImmutableMap#of()} instead.
   *
   * <p><b>Note:</b> this method is now unnecessary and should be treated as deprecated. Instead,
   * use the {@code LinkedHashMap} constructor directly, taking advantage of <a
   * href="http://goo.gl/iz2Wi">"diamond" syntax</a>.
   *
   * @return a new, empty {@code LinkedHashMap}
   */
  public static <K extends @Nullable Object, V extends @Nullable Object>
      LinkedHashMap<K, V> newLinkedHashMap() {
    return new LinkedHashMap<>();
  }

  /**
   * Creates a <i>mutable</i>, insertion-ordered {@code LinkedHashMap} instance with the same
   * mappings as the specified map.
   *
   * <p><b>Note:</b> if mutability is not required, use {@link ImmutableMap#copyOf(Map)} instead.
   *
   * <p><b>Note:</b> this method is now unnecessary and should be treated as deprecated. Instead,
   * use the {@code LinkedHashMap} constructor directly, taking advantage of <a
   * href="http://goo.gl/iz2Wi">"diamond" syntax</a>.
   *
   * @param map the mappings to be placed in the new map
   * @return a new, {@code LinkedHashMap} initialized with the mappings from {@code map}
   */
  public static <K extends @Nullable Object, V extends @Nullable Object>
      LinkedHashMap<K, V> newLinkedHashMap(Map<? extends K, ? extends V> map) {
    return new LinkedHashMap<>(map);
  }

  /**
   * Creates a {@code LinkedHashMap} instance, with a high enough "initial capacity" that it
   * <i>should</i> hold {@code expectedSize} elements without growth. This behavior cannot be
   * broadly guaranteed, but it is observed to be true for OpenJDK 1.7. It also can't be guaranteed
   * that the method isn't inadvertently <i>oversizing</i> the returned map.
   *
   * @param expectedSize the number of entries you expect to add to the returned map
   * @return a new, empty {@code LinkedHashMap} with enough capacity to hold {@code expectedSize}
   *     entries without resizing
   * @throws IllegalArgumentException if {@code expectedSize} is negative
   * @since 19.0
   */
  public static <K extends @Nullable Object, V extends @Nullable Object>
      LinkedHashMap<K, V> newLinkedHashMapWithExpectedSize(int expectedSize) {
    return new LinkedHashMap<>(capacity(expectedSize));
  }

  /**
   * Creates a new empty {@link ConcurrentHashMap} instance.
   *
   * @since 3.0
   */
  public static <K, V> ConcurrentMap<K, V> newConcurrentMap() {
    return new ConcurrentHashMap<>();
  }

  /**
   * Creates a <i>mutable</i>, empty {@code TreeMap} instance using the natural ordering of its
   * elements.
   *
   * <p><b>Note:</b> if mutability is not required, use {@link ImmutableSortedMap#of()} instead.
   *
   * <p><b>Note:</b> this method is now unnecessary and should be treated as deprecated. Instead,
   * use the {@code TreeMap} constructor directly, taking advantage of <a
   * href="http://goo.gl/iz2Wi">"diamond" syntax</a>.
   *
   * @return a new, empty {@code TreeMap}
   */
  public static <K extends Comparable, V extends @Nullable Object> TreeMap<K, V> newTreeMap() {
    return new TreeMap<>();
  }

  /**
   * Creates a <i>mutable</i> {@code TreeMap} instance with the same mappings as the specified map
   * and using the same ordering as the specified map.
   *
   * <p><b>Note:</b> if mutability is not required, use {@link
   * ImmutableSortedMap#copyOfSorted(SortedMap)} instead.
   *
   * <p><b>Note:</b> this method is now unnecessary and should be treated as deprecated. Instead,
   * use the {@code TreeMap} constructor directly, taking advantage of <a
   * href="http://goo.gl/iz2Wi">"diamond" syntax</a>.
   *
   * @param map the sorted map whose mappings are to be placed in the new map and whose comparator
   *     is to be used to sort the new map
   * @return a new {@code TreeMap} initialized with the mappings from {@code map} and using the
   *     comparator of {@code map}
   */
  public static <K extends @Nullable Object, V extends @Nullable Object> TreeMap<K, V> newTreeMap(
      SortedMap<K, ? extends V> map) {
    return new TreeMap<>(map);
  }

  /**
   * Creates a <i>mutable</i>, empty {@code TreeMap} instance using the given comparator.
   *
   * <p><b>Note:</b> if mutability is not required, use {@code
   * ImmutableSortedMap.orderedBy(comparator).build()} instead.
   *
   * <p><b>Note:</b> this method is now unnecessary and should be treated as deprecated. Instead,
   * use the {@code TreeMap} constructor directly, taking advantage of <a
   * href="http://goo.gl/iz2Wi">"diamond" syntax</a>.
   *
   * @param comparator the comparator to sort the keys with
   * @return a new, empty {@code TreeMap}
   */
  public static <C extends @Nullable Object, K extends C, V extends @Nullable Object>
      TreeMap<K, V> newTreeMap(@CheckForNull Comparator<C> comparator) {
    // Ideally, the extra type parameter "C" shouldn't be necessary. It is a
    // work-around of a compiler type inference quirk that prevents the
    // following code from being compiled:
    // Comparator<Class<?>> comparator = null;
    // Map<Class<? extends Throwable>, String> map = newTreeMap(comparator);
    return new TreeMap<>(comparator);
  }

  /**
   * Creates an {@code EnumMap} instance.
   *
   * @param type the key type for this map
   * @return a new, empty {@code EnumMap}
   */
  public static <K extends Enum<K>, V extends @Nullable Object> EnumMap<K, V> newEnumMap(
      Class<K> type) {
    return new EnumMap<>(checkNotNull(type));
  }

  /**
   * Creates an {@code EnumMap} with the same mappings as the specified map.
   *
   * <p><b>Note:</b> this method is now unnecessary and should be treated as deprecated. Instead,
   * use the {@code EnumMap} constructor directly, taking advantage of <a
   * href="http://goo.gl/iz2Wi">"diamond" syntax</a>.
   *
   * @param map the map from which to initialize this {@code EnumMap}
   * @return a new {@code EnumMap} initialized with the mappings from {@code map}
   * @throws IllegalArgumentException if {@code m} is not an {@code EnumMap} instance and contains
   *     no mappings
   */
  public static <K extends Enum<K>, V extends @Nullable Object> EnumMap<K, V> newEnumMap(
      Map<K, ? extends V> map) {
    return new EnumMap<>(map);
  }

  /**
   * Creates an {@code IdentityHashMap} instance.
   *
   * <p><b>Note:</b> this method is now unnecessary and should be treated as deprecated. Instead,
   * use the {@code IdentityHashMap} constructor directly, taking advantage of <a
   * href="http://goo.gl/iz2Wi">"diamond" syntax</a>.
   *
   * @return a new, empty {@code IdentityHashMap}
   */
  public static <K extends @Nullable Object, V extends @Nullable Object>
      IdentityHashMap<K, V> newIdentityHashMap() {
    return new IdentityHashMap<>();
  }

  /**
   * Computes the difference between two maps. This difference is an immutable snapshot of the state
   * of the maps at the time this method is called. It will never change, even if the maps change at
   * a later time.
   *
   * <p>Since this method uses {@code HashMap} instances internally, the keys of the supplied maps
   * must be well-behaved with respect to {@link Object#equals} and {@link Object#hashCode}.
   *
   * <p><b>Note:</b>If you only need to know whether two maps have the same mappings, call {@code
   * left.equals(right)} instead of this method.
   *
   * @param left the map to treat as the "left" map for purposes of comparison
   * @param right the map to treat as the "right" map for purposes of comparison
   * @return the difference between the two maps
   */
  public static <K extends @Nullable Object, V extends @Nullable Object>
      MapDifference<K, V> difference(
          Map<? extends K, ? extends V> left, Map<? extends K, ? extends V> right) {
    if (left instanceof SortedMap) {
      @SuppressWarnings("unchecked")
      SortedMap<K, ? extends V> sortedLeft = (SortedMap<K, ? extends V>) left;
      return difference(sortedLeft, right);
    }
    return difference(left, right, Equivalence.equals());
  }

  /**
   * Computes the difference between two maps. This difference is an immutable snapshot of the state
   * of the maps at the time this method is called. It will never change, even if the maps change at
   * a later time.
   *
   * <p>Since this method uses {@code HashMap} instances internally, the keys of the supplied maps
   * must be well-behaved with respect to {@link Object#equals} and {@link Object#hashCode}.
   *
   * @param left the map to treat as the "left" map for purposes of comparison
   * @param right the map to treat as the "right" map for purposes of comparison
   * @param valueEquivalence the equivalence relationship to use to compare values
   * @return the difference between the two maps
   * @since 10.0
   */
  public static <K extends @Nullable Object, V extends @Nullable Object>
      MapDifference<K, V> difference(
          Map<? extends K, ? extends V> left,
          Map<? extends K, ? extends V> right,
          Equivalence<? super @NonNull V> valueEquivalence) {
    Preconditions.checkNotNull(valueEquivalence);

    Map<K, V> onlyOnLeft = newLinkedHashMap();
    Map<K, V> onlyOnRight = new LinkedHashMap<>(right); // will whittle it down
    Map<K, V> onBoth = newLinkedHashMap();
    Map<K, MapDifference.ValueDifference<V>> differences = newLinkedHashMap();
    doDifference(left, right, valueEquivalence, onlyOnLeft, onlyOnRight, onBoth, differences);
    return new MapDifferenceImpl<>(onlyOnLeft, onlyOnRight, onBoth, differences);
  }

  /**
   * Computes the difference between two sorted maps, using the comparator of the left map, or
   * {@code Ordering.natural()} if the left map uses the natural ordering of its elements. This
   * difference is an immutable snapshot of the state of the maps at the time this method is called.
   * It will never change, even if the maps change at a later time.
   *
   * <p>Since this method uses {@code TreeMap} instances internally, the keys of the right map must
   * all compare as distinct according to the comparator of the left map.
   *
   * <p><b>Note:</b>If you only need to know whether two sorted maps have the same mappings, call
   * {@code left.equals(right)} instead of this method.
   *
   * @param left the map to treat as the "left" map for purposes of comparison
   * @param right the map to treat as the "right" map for purposes of comparison
   * @return the difference between the two maps
   * @since 11.0
   */
  public static <K extends @Nullable Object, V extends @Nullable Object>
      SortedMapDifference<K, V> difference(
          SortedMap<K, ? extends V> left, Map<? extends K, ? extends V> right) {
    checkNotNull(left);
    checkNotNull(right);
    Comparator<? super K> comparator = orNaturalOrder(left.comparator());
    SortedMap<K, V> onlyOnLeft = Maps.newTreeMap(comparator);
    SortedMap<K, V> onlyOnRight = Maps.newTreeMap(comparator);
    onlyOnRight.putAll(right); // will whittle it down
    SortedMap<K, V> onBoth = Maps.newTreeMap(comparator);
    SortedMap<K, MapDifference.ValueDifference<V>> differences = Maps.newTreeMap(comparator);

    doDifference(left, right, Equivalence.equals(), onlyOnLeft, onlyOnRight, onBoth, differences);
    return new SortedMapDifferenceImpl<>(onlyOnLeft, onlyOnRight, onBoth, differences);
  }

  private static <K extends @Nullable Object, V extends @Nullable Object> void doDifference(
      Map<? extends K, ? extends V> left,
      Map<? extends K, ? extends V> right,
      Equivalence<? super @NonNull V> valueEquivalence,
      Map<K, V> onlyOnLeft,
      Map<K, V> onlyOnRight,
      Map<K, V> onBoth,
      Map<K, MapDifference.ValueDifference<V>> differences) {
    for (Entry<? extends K, ? extends V> entry : left.entrySet()) {
      K leftKey = entry.getKey();
      V leftValue = entry.getValue();
      if (right.containsKey(leftKey)) {
        /*
         * The cast is safe because onlyOnRight contains all the keys of right.
         *
         * TODO(cpovirk): Consider checking onlyOnRight.containsKey instead of right.containsKey.
         * That could change behavior if the input maps use different equivalence relations (and so
         * a key that appears once in `right` might appear multiple times in `left`). We don't
         * guarantee behavior in that case, anyway, and the current behavior is likely undesirable.
         * So that's either a reason to feel free to change it or a reason to not bother thinking
         * further about this.
         */
        V rightValue = uncheckedCastNullableTToT(onlyOnRight.remove(leftKey));
        if (valueEquivalence.equivalent(leftValue, rightValue)) {
          onBoth.put(leftKey, leftValue);
        } else {
          differences.put(leftKey, ValueDifferenceImpl.create(leftValue, rightValue));
        }
      } else {
        onlyOnLeft.put(leftKey, leftValue);
      }
    }
  }

  private static <K extends @Nullable Object, V extends @Nullable Object> Map<K, V> unmodifiableMap(
      Map<K, ? extends V> map) {
    if (map instanceof SortedMap) {
      return Collections.unmodifiableSortedMap((SortedMap<K, ? extends V>) map);
    } else {
      return Collections.unmodifiableMap(map);
    }
  }

  static class MapDifferenceImpl<K extends @Nullable Object, V extends @Nullable Object>
      implements MapDifference<K, V> {
    final Map<K, V> onlyOnLeft;
    final Map<K, V> onlyOnRight;
    final Map<K, V> onBoth;
    final Map<K, ValueDifference<V>> differences;

    MapDifferenceImpl(
        Map<K, V> onlyOnLeft,
        Map<K, V> onlyOnRight,
        Map<K, V> onBoth,
        Map<K, ValueDifference<V>> differences) {
      this.onlyOnLeft = unmodifiableMap(onlyOnLeft);
      this.onlyOnRight = unmodifiableMap(onlyOnRight);
      this.onBoth = unmodifiableMap(onBoth);
      this.differences = unmodifiableMap(differences);
    }

    @Override
    public boolean areEqual() {
      return onlyOnLeft.isEmpty() && onlyOnRight.isEmpty() && differences.isEmpty();
    }

    @Override
    public Map<K, V> entriesOnlyOnLeft() {
      return onlyOnLeft;
    }

    @Override
    public Map<K, V> entriesOnlyOnRight() {
      return onlyOnRight;
    }

    @Override
    public Map<K, V> entriesInCommon() {
      return onBoth;
    }

    @Override
    public Map<K, ValueDifference<V>> entriesDiffering() {
      return differences;
    }

    @Pure
    @Override
    public boolean equals(@CheckForNull Object object) {
      if (object == this) {
        return true;
      }
      if (object instanceof MapDifference) {
        MapDifference<?, ?> other = (MapDifference<?, ?>) object;
        return entriesOnlyOnLeft().equals(other.entriesOnlyOnLeft())
            && entriesOnlyOnRight().equals(other.entriesOnlyOnRight())
            && entriesInCommon().equals(other.entriesInCommon())
            && entriesDiffering().equals(other.entriesDiffering());
      }
      return false;
    }

    @Pure
    @Override
    public int hashCode(@UnknownSignedness MapDifferenceImpl<K, V> this) {
      return Objects.hashCode(
          entriesOnlyOnLeft(), entriesOnlyOnRight(), entriesInCommon(), entriesDiffering());
    }

    @Pure
    @Override
    public String toString() {
      if (areEqual()) {
        return "equal";
      }

      StringBuilder result = new StringBuilder("not equal");
      if (!onlyOnLeft.isEmpty()) {
        result.append(": only on left=").append(onlyOnLeft);
      }
      if (!onlyOnRight.isEmpty()) {
        result.append(": only on right=").append(onlyOnRight);
      }
      if (!differences.isEmpty()) {
        result.append(": value differences=").append(differences);
      }
      return result.toString();
    }
  }

  static class ValueDifferenceImpl<V extends @Nullable Object>
      implements MapDifference.ValueDifference<V> {
    @ParametricNullness private final V left;
    @ParametricNullness private final V right;

    static <V extends @Nullable Object> ValueDifference<V> create(
        @ParametricNullness V left, @ParametricNullness V right) {
      return new ValueDifferenceImpl<V>(left, right);
    }

    private ValueDifferenceImpl(@ParametricNullness V left, @ParametricNullness V right) {
      this.left = left;
      this.right = right;
    }

    @Override
    @ParametricNullness
    public V leftValue() {
      return left;
    }

    @Override
    @ParametricNullness
    public V rightValue() {
      return right;
    }

    @Pure
    @Override
    public boolean equals(@CheckForNull Object object) {
      if (object instanceof MapDifference.ValueDifference) {
        MapDifference.ValueDifference<?> that = (MapDifference.ValueDifference<?>) object;
        return Objects.equal(this.left, that.leftValue())
            && Objects.equal(this.right, that.rightValue());
      }
      return false;
    }

    @Pure
    @Override
    public int hashCode(@UnknownSignedness ValueDifferenceImpl<V> this) {
      return Objects.hashCode(left, right);
    }

    @Pure
    @Override
    public String toString() {
      return "(" + left + ", " + right + ")";
    }
  }

  static class SortedMapDifferenceImpl<K extends @Nullable Object, V extends @Nullable Object>
      extends MapDifferenceImpl<K, V> implements SortedMapDifference<K, V> {
    SortedMapDifferenceImpl(
        SortedMap<K, V> onlyOnLeft,
        SortedMap<K, V> onlyOnRight,
        SortedMap<K, V> onBoth,
        SortedMap<K, ValueDifference<V>> differences) {
      super(onlyOnLeft, onlyOnRight, onBoth, differences);
    }

    @Override
    public SortedMap<K, ValueDifference<V>> entriesDiffering() {
      return (SortedMap<K, ValueDifference<V>>) super.entriesDiffering();
    }

    @Override
    public SortedMap<K, V> entriesInCommon() {
      return (SortedMap<K, V>) super.entriesInCommon();
    }

    @Override
    public SortedMap<K, V> entriesOnlyOnLeft() {
      return (SortedMap<K, V>) super.entriesOnlyOnLeft();
    }

    @Override
    public SortedMap<K, V> entriesOnlyOnRight() {
      return (SortedMap<K, V>) super.entriesOnlyOnRight();
    }
  }

  /**
   * Returns the specified comparator if not null; otherwise returns {@code Ordering.natural()}.
   * This method is an abomination of generics; the only purpose of this method is to contain the
   * ugly type-casting in one place.
   */
  @SuppressWarnings("unchecked")
  static <E extends @Nullable Object> Comparator<? super E> orNaturalOrder(
      @CheckForNull Comparator<? super E> comparator) {
    if (comparator != null) { // can't use ? : because of javac bug 5080917
      return comparator;
    }
    return (Comparator<E>) Ordering.natural();
  }

  /**
   * Returns a live {@link Map} view whose keys are the contents of {@code set} and whose values are
   * computed on demand using {@code function}. To get an immutable <i>copy</i> instead, use {@link
   * #toMap(Iterable, Function)}.
   *
   * <p>Specifically, for each {@code k} in the backing set, the returned map has an entry mapping
   * {@code k} to {@code function.apply(k)}. The {@code keySet}, {@code values}, and {@code
   * entrySet} views of the returned map iterate in the same order as the backing set.
   *
   * <p>Modifications to the backing set are read through to the returned map. The returned map
   * supports removal operations if the backing set does. Removal operations write through to the
   * backing set. The returned map does not support put operations.
   *
   * <p><b>Warning:</b> If the function rejects {@code null}, caution is required to make sure the
   * set does not contain {@code null}, because the view cannot stop {@code null} from being added
   * to the set.
   *
   * <p><b>Warning:</b> This method assumes that for any instance {@code k} of key type {@code K},
   * {@code k.equals(k2)} implies that {@code k2} is also of type {@code K}. Using a key type for
   * which this may not hold, such as {@code ArrayList}, may risk a {@code ClassCastException} when
   * calling methods on the resulting map view.
   *
   * @since 14.0
   */
  public static <K extends @Nullable Object, V extends @Nullable Object> Map<K, V> asMap(
      Set<K> set, Function<? super K, V> function) {
    return new AsMapView<>(set, function);
  }

  /**
   * Returns a view of the sorted set as a map, mapping keys from the set according to the specified
   * function.
   *
   * <p>Specifically, for each {@code k} in the backing set, the returned map has an entry mapping
   * {@code k} to {@code function.apply(k)}. The {@code keySet}, {@code values}, and {@code
   * entrySet} views of the returned map iterate in the same order as the backing set.
   *
   * <p>Modifications to the backing set are read through to the returned map. The returned map
   * supports removal operations if the backing set does. Removal operations write through to the
   * backing set. The returned map does not support put operations.
   *
   * <p><b>Warning:</b> If the function rejects {@code null}, caution is required to make sure the
   * set does not contain {@code null}, because the view cannot stop {@code null} from being added
   * to the set.
   *
   * <p><b>Warning:</b> This method assumes that for any instance {@code k} of key type {@code K},
   * {@code k.equals(k2)} implies that {@code k2} is also of type {@code K}. Using a key type for
   * which this may not hold, such as {@code ArrayList}, may risk a {@code ClassCastException} when
   * calling methods on the resulting map view.
   *
   * @since 14.0
   */
  public static <K extends @Nullable Object, V extends @Nullable Object> SortedMap<K, V> asMap(
      SortedSet<K> set, Function<? super K, V> function) {
    return new SortedAsMapView<>(set, function);
  }

  /**
   * Returns a view of the navigable set as a map, mapping keys from the set according to the
   * specified function.
   *
   * <p>Specifically, for each {@code k} in the backing set, the returned map has an entry mapping
   * {@code k} to {@code function.apply(k)}. The {@code keySet}, {@code values}, and {@code
   * entrySet} views of the returned map iterate in the same order as the backing set.
   *
   * <p>Modifications to the backing set are read through to the returned map. The returned map
   * supports removal operations if the backing set does. Removal operations write through to the
   * backing set. The returned map does not support put operations.
   *
   * <p><b>Warning:</b> If the function rejects {@code null}, caution is required to make sure the
   * set does not contain {@code null}, because the view cannot stop {@code null} from being added
   * to the set.
   *
   * <p><b>Warning:</b> This method assumes that for any instance {@code k} of key type {@code K},
   * {@code k.equals(k2)} implies that {@code k2} is also of type {@code K}. Using a key type for
   * which this may not hold, such as {@code ArrayList}, may risk a {@code ClassCastException} when
   * calling methods on the resulting map view.
   *
   * @since 14.0
   */
  @GwtIncompatible // NavigableMap
  public static <K extends @Nullable Object, V extends @Nullable Object> NavigableMap<K, V> asMap(
      NavigableSet<K> set, Function<? super K, V> function) {
    return new NavigableAsMapView<>(set, function);
  }

  private static class AsMapView<K extends @Nullable Object, V extends @Nullable Object>
      extends ViewCachingAbstractMap<K, V> {

    private final Set<K> set;
    final Function<? super K, V> function;

    Set<K> backingSet() {
      return set;
    }

    AsMapView(Set<K> set, Function<? super K, V> function) {
      this.set = checkNotNull(set);
      this.function = checkNotNull(function);
    }

    @Override
    public Set<K> createKeySet() {
      return removeOnlySet(backingSet());
    }

    @Override
    Collection<V> createValues() {
      return Collections2.transform(set, function);
    }

    @Override
    public @NonNegative int size() {
      return backingSet().size();
    }

    @Override
    public boolean containsKey(@CheckForNull @UnknownSignedness Object key) {
      return backingSet().contains(key);
    }

    @Override
    @CheckForNull
    public V get(@CheckForNull @UnknownSignedness Object key) {
      return getOrDefault(key, null);
    }

    @Override
    @CheckForNull
    public V getOrDefault(@CheckForNull @UnknownSignedness Object key, @CheckForNull V defaultValue) {
      if (Collections2.safeContains(backingSet(), key)) {
        @SuppressWarnings("unchecked") // unsafe, but Javadoc warns about it
        K k = (K) key;
        return function.apply(k);
      } else {
        return defaultValue;
      }
    }

    @Override
    @CheckForNull
    public V remove(@CheckForNull @UnknownSignedness Object key) {
      if (backingSet().remove(key)) {
        @SuppressWarnings("unchecked") // unsafe, but Javadoc warns about it
        K k = (K) key;
        return function.apply(k);
      } else {
        return null;
      }
    }

    @Override
    public void clear() {
      backingSet().clear();
    }

    @Override
    protected Set<Entry<K, V>> createEntrySet() {
      @WeakOuter
      class EntrySetImpl extends EntrySet<K, V> {
        @Override
        Map<K, V> map() {
          return AsMapView.this;
        }

        @Override
        public Iterator<Entry<K, V>> iterator() {
          return asMapEntryIterator(backingSet(), function);
        }
      }
      return new EntrySetImpl();
    }

    @Override
    public void forEach(BiConsumer<? super K, ? super V> action) {
      checkNotNull(action);
      // avoids allocation of entries
      backingSet().forEach(k -> action.accept(k, function.apply(k)));
    }
  }

  static <K extends @Nullable Object, V extends @Nullable Object>
      Iterator<Entry<K, V>> asMapEntryIterator(Set<K> set, final Function<? super K, V> function) {
    return new TransformedIterator<K, Entry<K, V>>(set.iterator()) {
      @Override
      Entry<K, V> transform(@ParametricNullness final K key) {
        return immutableEntry(key, function.apply(key));
      }
    };
  }

  private static class SortedAsMapView<K extends @Nullable Object, V extends @Nullable Object>
      extends AsMapView<K, V> implements SortedMap<K, V> {

    SortedAsMapView(SortedSet<K> set, Function<? super K, V> function) {
      super(set, function);
    }

    @Override
    SortedSet<K> backingSet() {
      return (SortedSet<K>) super.backingSet();
    }

    @Override
    @CheckForNull
    public Comparator<? super K> comparator() {
      return backingSet().comparator();
    }

    @Override
    public Set<@KeyFor({"this"}) K> keySet() {
      return removeOnlySortedSet(backingSet());
    }

    @Override
    public SortedMap<K, V> subMap(@ParametricNullness K fromKey, @ParametricNullness K toKey) {
      return asMap(backingSet().subSet(fromKey, toKey), function);
    }

    @Override
    public SortedMap<K, V> headMap(@ParametricNullness K toKey) {
      return asMap(backingSet().headSet(toKey), function);
    }

    @Override
    public SortedMap<K, V> tailMap(@ParametricNullness K fromKey) {
      return asMap(backingSet().tailSet(fromKey), function);
    }

    @Override
    @ParametricNullness
    public @KeyFor("this") K firstKey() {
      return backingSet().first();
    }

    @Override
    @ParametricNullness
    public @KeyFor("this") K lastKey() {
      return backingSet().last();
    }
  }

  @GwtIncompatible // NavigableMap
  private static final class NavigableAsMapView<
          K extends @Nullable Object, V extends @Nullable Object>
      extends AbstractNavigableMap<K, V> {
    /*
     * Using AbstractNavigableMap is simpler than extending SortedAsMapView and rewriting all the
     * NavigableMap methods.
     */

    private final NavigableSet<K> set;
    private final Function<? super K, V> function;

    NavigableAsMapView(NavigableSet<K> ks, Function<? super K, V> vFunction) {
      this.set = checkNotNull(ks);
      this.function = checkNotNull(vFunction);
    }

    @Override
    public NavigableMap<K, V> subMap(
        @ParametricNullness K fromKey,
        boolean fromInclusive,
        @ParametricNullness K toKey,
        boolean toInclusive) {
      return asMap(set.subSet(fromKey, fromInclusive, toKey, toInclusive), function);
    }

    @Override
    public NavigableMap<K, V> headMap(@ParametricNullness K toKey, boolean inclusive) {
      return asMap(set.headSet(toKey, inclusive), function);
    }

    @Override
    public NavigableMap<K, V> tailMap(@ParametricNullness K fromKey, boolean inclusive) {
      return asMap(set.tailSet(fromKey, inclusive), function);
    }

    @Override
    @CheckForNull
    public Comparator<? super K> comparator() {
      return set.comparator();
    }

    @Override
    @CheckForNull
    public V get(@CheckForNull @UnknownSignedness Object key) {
      return getOrDefault(key, null);
    }

    @Override
    @CheckForNull
    public V getOrDefault(@CheckForNull @UnknownSignedness Object key, @CheckForNull V defaultValue) {
      if (Collections2.safeContains(set, key)) {
        @SuppressWarnings("unchecked") // unsafe, but Javadoc warns about it
        K k = (K) key;
        return function.apply(k);
      } else {
        return defaultValue;
      }
    }

    @Override
    public void clear() {
      set.clear();
    }

    @Override
    Iterator<Entry<K, V>> entryIterator() {
      return asMapEntryIterator(set, function);
    }

    @Override
    Spliterator<Entry<K, V>> entrySpliterator() {
      return CollectSpliterators.map(set.spliterator(), e -> immutableEntry(e, function.apply(e)));
    }

    @Override
    public void forEach(BiConsumer<? super K, ? super V> action) {
      set.forEach(k -> action.accept(k, function.apply(k)));
    }

    @Override
    Iterator<Entry<K, V>> descendingEntryIterator() {
      return descendingMap().entrySet().iterator();
    }

    @Override
    public NavigableSet<@KeyFor({"this"}) K> navigableKeySet() {
      return removeOnlyNavigableSet(set);
    }

    @Override
    public @NonNegative int size() {
      return set.size();
    }

    @Override
    public NavigableMap<K, V> descendingMap() {
      return asMap(set.descendingSet(), function);
    }
  }

  private static <E extends @Nullable Object> Set<E> removeOnlySet(final Set<E> set) {
    return new ForwardingSet<E>() {
      @Override
      protected Set<E> delegate() {
        return set;
      }

      @Override
      public boolean add(@ParametricNullness E element) {
        throw new UnsupportedOperationException();
      }

      @Override
      public boolean addAll(Collection<? extends E> es) {
        throw new UnsupportedOperationException();
      }
    };
  }

  private static <E extends @Nullable Object> SortedSet<E> removeOnlySortedSet(
      final SortedSet<E> set) {
    return new ForwardingSortedSet<E>() {
      @Override
      protected SortedSet<E> delegate() {
        return set;
      }

      @Override
      public boolean add(@ParametricNullness E element) {
        throw new UnsupportedOperationException();
      }

      @Override
      public boolean addAll(Collection<? extends E> es) {
        throw new UnsupportedOperationException();
      }

      @Override
      public SortedSet<E> headSet(@ParametricNullness E toElement) {
        return removeOnlySortedSet(super.headSet(toElement));
      }

      @Override
      public SortedSet<E> subSet(
          @ParametricNullness E fromElement, @ParametricNullness E toElement) {
        return removeOnlySortedSet(super.subSet(fromElement, toElement));
      }

      @Override
      public SortedSet<E> tailSet(@ParametricNullness E fromElement) {
        return removeOnlySortedSet(super.tailSet(fromElement));
      }
    };
  }

  @GwtIncompatible // NavigableSet
  private static <E extends @Nullable Object> NavigableSet<E> removeOnlyNavigableSet(
      final NavigableSet<E> set) {
    return new ForwardingNavigableSet<E>() {
      @Override
      protected NavigableSet<E> delegate() {
        return set;
      }

      @Override
      public boolean add(@ParametricNullness E element) {
        throw new UnsupportedOperationException();
      }

      @Override
      public boolean addAll(Collection<? extends E> es) {
        throw new UnsupportedOperationException();
      }

      @Override
      public SortedSet<E> headSet(@ParametricNullness E toElement) {
        return removeOnlySortedSet(super.headSet(toElement));
      }

      @Override
      public NavigableSet<E> headSet(@ParametricNullness E toElement, boolean inclusive) {
        return removeOnlyNavigableSet(super.headSet(toElement, inclusive));
      }

      @Override
      public SortedSet<E> subSet(
          @ParametricNullness E fromElement, @ParametricNullness E toElement) {
        return removeOnlySortedSet(super.subSet(fromElement, toElement));
      }

      @Override
      public NavigableSet<E> subSet(
          @ParametricNullness E fromElement,
          boolean fromInclusive,
          @ParametricNullness E toElement,
          boolean toInclusive) {
        return removeOnlyNavigableSet(
            super.subSet(fromElement, fromInclusive, toElement, toInclusive));
      }

      @Override
      public SortedSet<E> tailSet(@ParametricNullness E fromElement) {
        return removeOnlySortedSet(super.tailSet(fromElement));
      }

      @Override
      public NavigableSet<E> tailSet(@ParametricNullness E fromElement, boolean inclusive) {
        return removeOnlyNavigableSet(super.tailSet(fromElement, inclusive));
      }

      @Override
      public NavigableSet<E> descendingSet() {
        return removeOnlyNavigableSet(super.descendingSet());
      }
    };
  }

  /**
   * Returns an immutable map whose keys are the distinct elements of {@code keys} and whose value
   * for each key was computed by {@code valueFunction}. The map's iteration order is the order of
   * the first appearance of each key in {@code keys}.
   *
   * <p>When there are multiple instances of a key in {@code keys}, it is unspecified whether {@code
   * valueFunction} will be applied to more than one instance of that key and, if it is, which
   * result will be mapped to that key in the returned map.
   *
   * <p>If {@code keys} is a {@link Set}, a live view can be obtained instead of a copy using {@link
   * Maps#asMap(Set, Function)}.
   *
   * @throws NullPointerException if any element of {@code keys} is {@code null}, or if {@code
   *     valueFunction} produces {@code null} for any key
   * @since 14.0
   */
  public static <K, V> ImmutableMap<K, V> toMap(
      Iterable<K> keys, Function<? super K, V> valueFunction) {
    return toMap(keys.iterator(), valueFunction);
  }

  /**
   * Returns an immutable map whose keys are the distinct elements of {@code keys} and whose value
   * for each key was computed by {@code valueFunction}. The map's iteration order is the order of
   * the first appearance of each key in {@code keys}.
   *
   * <p>When there are multiple instances of a key in {@code keys}, it is unspecified whether {@code
   * valueFunction} will be applied to more than one instance of that key and, if it is, which
   * result will be mapped to that key in the returned map.
   *
   * @throws NullPointerException if any element of {@code keys} is {@code null}, or if {@code
   *     valueFunction} produces {@code null} for any key
   * @since 14.0
   */
  public static <K, V> ImmutableMap<K, V> toMap(
      Iterator<K> keys, Function<? super K, V> valueFunction) {
    checkNotNull(valueFunction);
    ImmutableMap.Builder<K, V> builder = ImmutableMap.builder();
    while (keys.hasNext()) {
      K key = keys.next();
      builder.put(key, valueFunction.apply(key));
    }
    // Using buildKeepingLast() so as not to fail on duplicate keys
    return builder.buildKeepingLast();
  }

  /**
   * Returns a map with the given {@code values}, indexed by keys derived from those values. In
   * other words, each input value produces an entry in the map whose key is the result of applying
   * {@code keyFunction} to that value. These entries appear in the same order as the input values.
   * Example usage:
   *
   * <pre>{@code
   * Color red = new Color("red", 255, 0, 0);
   * ...
   * ImmutableSet<Color> allColors = ImmutableSet.of(red, green, blue);
   *
   * ImmutableMap<String, Color> colorForName =
   *     uniqueIndex(allColors, c -> c.toString());
   * assertThat(colorForName).containsEntry("red", red);
   * }</pre>
   *
   * <p>If your index may associate multiple values with each key, use {@link
   * Multimaps#index(Iterable, Function) Multimaps.index}.
   *
   * <p><b>Note:</b> on Java 8 and later, it is usually better to use streams. For example:
   *
   * <pre>{@code
   * import static com.google.common.collect.ImmutableMap.toImmutableMap;
   * ...
   * ImmutableMap<String, Color> colorForName =
   *     allColors.stream().collect(toImmutableMap(c -> c.toString(), c -> c));
   * }</pre>
   *
   * <p>Streams provide a more standard and flexible API and the lambdas make it clear what the keys
   * and values in the map are.
   *
   * @param values the values to use when constructing the {@code Map}
   * @param keyFunction the function used to produce the key for each value
   * @return a map mapping the result of evaluating the function {@code keyFunction} on each value
   *     in the input collection to that value
   * @throws IllegalArgumentException if {@code keyFunction} produces the same key for more than one
   *     value in the input collection
   * @throws NullPointerException if any element of {@code values} is {@code null}, or if {@code
   *     keyFunction} produces {@code null} for any value
   */
  @CanIgnoreReturnValue
  public static <K, V> ImmutableMap<K, V> uniqueIndex(
      Iterable<V> values, Function<? super V, K> keyFunction) {
    if (values instanceof Collection) {
      return uniqueIndex(
          values.iterator(),
          keyFunction,
          ImmutableMap.builderWithExpectedSize(((Collection<?>) values).size()));
    }
    return uniqueIndex(values.iterator(), keyFunction);
  }

  /**
   * Returns a map with the given {@code values}, indexed by keys derived from those values. In
   * other words, each input value produces an entry in the map whose key is the result of applying
   * {@code keyFunction} to that value. These entries appear in the same order as the input values.
   * Example usage:
   *
   * <pre>{@code
   * Color red = new Color("red", 255, 0, 0);
   * ...
   * Iterator<Color> allColors = ImmutableSet.of(red, green, blue).iterator();
   *
   * Map<String, Color> colorForName =
   *     uniqueIndex(allColors, toStringFunction());
   * assertThat(colorForName).containsEntry("red", red);
   * }</pre>
   *
   * <p>If your index may associate multiple values with each key, use {@link
   * Multimaps#index(Iterator, Function) Multimaps.index}.
   *
   * @param values the values to use when constructing the {@code Map}
   * @param keyFunction the function used to produce the key for each value
   * @return a map mapping the result of evaluating the function {@code keyFunction} on each value
   *     in the input collection to that value
   * @throws IllegalArgumentException if {@code keyFunction} produces the same key for more than one
   *     value in the input collection
   * @throws NullPointerException if any element of {@code values} is {@code null}, or if {@code
   *     keyFunction} produces {@code null} for any value
   * @since 10.0
   */
  @CanIgnoreReturnValue
  public static <K, V> ImmutableMap<K, V> uniqueIndex(
      Iterator<V> values, Function<? super V, K> keyFunction) {
    return uniqueIndex(values, keyFunction, ImmutableMap.builder());
  }

  private static <K, V> ImmutableMap<K, V> uniqueIndex(
      Iterator<V> values, Function<? super V, K> keyFunction, ImmutableMap.Builder<K, V> builder) {
    checkNotNull(keyFunction);
    while (values.hasNext()) {
      V value = values.next();
      builder.put(keyFunction.apply(value), value);
    }
    try {
      return builder.buildOrThrow();
    } catch (IllegalArgumentException duplicateKeys) {
      throw new IllegalArgumentException(
          duplicateKeys.getMessage()
              + ". To index multiple values under a key, use Multimaps.index.");
    }
  }

  /**
   * Creates an {@code ImmutableMap<String, String>} from a {@code Properties} instance. Properties
   * normally derive from {@code Map<Object, Object>}, but they typically contain strings, which is
   * awkward. This method lets you get a plain-old-{@code Map} out of a {@code Properties}.
   *
   * @param properties a {@code Properties} object to be converted
   * @return an immutable map containing all the entries in {@code properties}
   * @throws ClassCastException if any key in {@code properties} is not a {@code String}
   * @throws NullPointerException if any key or value in {@code properties} is null
   */
  @J2ktIncompatible
  @GwtIncompatible // java.util.Properties
  public static ImmutableMap<String, String> fromProperties(Properties properties) {
    ImmutableMap.Builder<String, String> builder = ImmutableMap.builder();

    for (Enumeration<?> e = properties.propertyNames(); e.hasMoreElements(); ) {
      /*
       * requireNonNull is safe because propertyNames contains only non-null elements.
       *
       * Accordingly, we have it annotated as returning `Enumeration<? extends Object>` in our
       * prototype checker's JDK. However, the checker still sees the return type as plain
       * `Enumeration<?>`, probably because of one of the following two bugs (and maybe those two
       * bugs are themselves just symptoms of the same underlying problem):
       *
       * https://github.com/typetools/checker-framework/issues/3030
       *
       * https://github.com/typetools/checker-framework/issues/3236
       */
      String key = (String) requireNonNull(e.nextElement());
      /*
       * requireNonNull is safe because the key came from propertyNames...
       *
       * ...except that it's possible for users to insert a string key with a non-string value, and
       * in that case, getProperty *will* return null.
       *
       * TODO(b/192002623): Handle that case: Either:
       *
       * - Skip non-string keys and values entirely, as proposed in the linked bug.
       *
       * - Throw ClassCastException instead of NullPointerException, as documented in the current
       *   Javadoc. (Note that we can't necessarily "just" change our call to `getProperty` to `get`
       *   because `get` does not consult the default properties.)
       */
      builder.put(key, requireNonNull(properties.getProperty(key)));
    }

    return builder.buildOrThrow();
  }

  /**
   * Returns an immutable map entry with the specified key and value. The {@link Entry#setValue}
   * operation throws an {@link UnsupportedOperationException}.
   *
   * <p>The returned entry is serializable.
   *
   * <p><b>Java 9 users:</b> consider using {@code java.util.Map.entry(key, value)} if the key and
   * value are non-null and the entry does not need to be serializable.
   *
   * @param key the key to be associated with the returned entry
   * @param value the value to be associated with the returned entry
   */
  @GwtCompatible(serializable = true)
  public static <K extends @Nullable Object, V extends @Nullable Object> Entry<K, V> immutableEntry(
      @ParametricNullness K key, @ParametricNullness V value) {
    return new ImmutableEntry<>(key, value);
  }

  /**
   * Returns an unmodifiable view of the specified set of entries. The {@link Entry#setValue}
   * operation throws an {@link UnsupportedOperationException}, as do any operations that would
   * modify the returned set.
   *
   * @param entrySet the entries for which to return an unmodifiable view
   * @return an unmodifiable view of the entries
   */
  static <K extends @Nullable Object, V extends @Nullable Object>
      Set<Entry<K, V>> unmodifiableEntrySet(Set<Entry<K, V>> entrySet) {
    return new UnmodifiableEntrySet<>(Collections.unmodifiableSet(entrySet));
  }

  /**
   * Returns an unmodifiable view of the specified map entry. The {@link Entry#setValue} operation
   * throws an {@link UnsupportedOperationException}. This also has the side effect of redefining
   * {@code equals} to comply with the Entry contract, to avoid a possible nefarious implementation
   * of equals.
   *
   * @param entry the entry for which to return an unmodifiable view
   * @return an unmodifiable view of the entry
   */
  static <K extends @Nullable Object, V extends @Nullable Object> Entry<K, V> unmodifiableEntry(
      final Entry<? extends K, ? extends V> entry) {
    checkNotNull(entry);
    return new AbstractMapEntry<K, V>() {
      @Override
      @ParametricNullness
      public K getKey() {
        return entry.getKey();
      }

      @Override
      @ParametricNullness
      public V getValue() {
        return entry.getValue();
      }
    };
  }

  static <K extends @Nullable Object, V extends @Nullable Object>
      UnmodifiableIterator<Entry<K, V>> unmodifiableEntryIterator(
          final Iterator<Entry<K, V>> entryIterator) {
    return new UnmodifiableIterator<Entry<K, V>>() {
      @Override
      public boolean hasNext() {
        return entryIterator.hasNext();
      }

      @Override
      public Entry<K, V> next() {
        return unmodifiableEntry(entryIterator.next());
      }
    };
  }

  /** The implementation of {@link Multimaps#unmodifiableEntries}. */
  static class UnmodifiableEntries<K extends @Nullable Object, V extends @Nullable Object>
      extends ForwardingCollection<Entry<K, V>> {
    private final Collection<Entry<K, V>> entries;

    UnmodifiableEntries(Collection<Entry<K, V>> entries) {
      this.entries = entries;
    }

    @Override
    protected Collection<Entry<K, V>> delegate() {
      return entries;
    }

    @Override
    public Iterator<Entry<K, V>> iterator() {
      return unmodifiableEntryIterator(entries.iterator());
    }

    // See java.util.Collections.UnmodifiableEntrySet for details on attacks.

    @CFComment({"signedness: is not applicable to `Entry` objects, which are the elements of the array",
            "nullness: the receiver is a collection of non-null `Entry` objects"})
    @Override
    public @PolyNull @PolySigned Object[] toArray() {
      /*
       * standardToArray returns `@Nullable Object[]` rather than `Object[]` but because it can
       * be used with collections that may contain null. This collection never contains nulls, so we
       * could return `Object[]`. But this class is private and J2KT cannot change return types in
       * overrides, so we declare `@Nullable Object[]` as the return type.
       */
      return standardToArray();
    }

    @Override
    @SuppressWarnings("nullness") // b/192354773 in our checker affects toArray declarations
    public <T extends @Nullable @UnknownSignedness Object> T[] toArray(@PolyNull T[] array) {
      return standardToArray(array);
    }

  @Pure
  @Override
  public boolean contains(@Nullable @UnknownSignedness Object arg0) { return super.contains(arg0); }

  @Pure
  @Override
  public boolean containsAll(Collection<?> arg0) { return super.containsAll(arg0); }
  }

  /** The implementation of {@link Maps#unmodifiableEntrySet(Set)}. */
  static class UnmodifiableEntrySet<K extends @Nullable Object, V extends @Nullable Object>
      extends UnmodifiableEntries<K, V> implements Set<Entry<K, V>> {
    UnmodifiableEntrySet(Set<Entry<K, V>> entries) {
      super(entries);
    }

    // See java.util.Collections.UnmodifiableEntrySet for details on attacks.

    @Pure
    @Override
    public boolean equals(@CheckForNull @UnknownSignedness Object object) {
      return Sets.equalsImpl(this, object);
    }

    @Pure
    @Override
    public int hashCode(@UnknownSignedness UnmodifiableEntrySet<K, V> this) {
      return Sets.hashCodeImpl(this);
    }
  }

  /**
   * Returns a {@link Converter} that converts values using {@link BiMap#get bimap.get()}, and whose
   * inverse view converts values using {@link BiMap#inverse bimap.inverse()}{@code .get()}.
   *
   * <p>To use a plain {@link Map} as a {@link Function}, see {@link
   * com.google.common.base.Functions#forMap(Map)} or {@link
   * com.google.common.base.Functions#forMap(Map, Object)}.
   *
   * @since 16.0
   */
  public static <A, B> Converter<A, B> asConverter(final BiMap<A, B> bimap) {
    return new BiMapConverter<>(bimap);
  }

  private static final class BiMapConverter<A, B> extends Converter<A, B> implements Serializable {
    private final BiMap<A, B> bimap;

    BiMapConverter(BiMap<A, B> bimap) {
      this.bimap = checkNotNull(bimap);
    }

    @Override
    protected B doForward(A a) {
      return convert(bimap, a);
    }

    @Override
    protected A doBackward(B b) {
      return convert(bimap.inverse(), b);
    }

    @SuppressWarnings("signedness:argument")  // diagnostic output
    private static <X, Y> Y convert(BiMap<X, Y> bimap, X input) {
      Y output = bimap.get(input);
      checkArgument(output != null, "No non-null mapping present for input: %s", input);
      return output;
    }

    @Override
    public boolean equals(@CheckForNull Object object) {
      if (object instanceof BiMapConverter) {
        BiMapConverter<?, ?> that = (BiMapConverter<?, ?>) object;
        return this.bimap.equals(that.bimap);
      }
      return false;
    }

    @Override
    public int hashCode(@UnknownSignedness BiMapConverter<A, B> this) {
      return bimap.hashCode();
    }

    // There's really no good way to implement toString() without printing the entire BiMap, right?
    @Override
    public String toString() {
      return "Maps.asConverter(" + bimap + ")";
    }

    private static final long serialVersionUID = 0L;
  }

  /**
   * Returns a synchronized (thread-safe) bimap backed by the specified bimap. In order to guarantee
   * serial access, it is critical that <b>all</b> access to the backing bimap is accomplished
   * through the returned bimap.
   *
   * <p>It is imperative that the user manually synchronize on the returned map when accessing any
   * of its collection views:
   *
   * <pre>{@code
   * BiMap<Long, String> map = Maps.synchronizedBiMap(
   *     HashBiMap.<Long, String>create());
   * ...
   * Set<Long> set = map.keySet();  // Needn't be in synchronized block
   * ...
   * synchronized (map) {  // Synchronizing on map, not set!
   *   Iterator<Long> it = set.iterator(); // Must be in synchronized block
   *   while (it.hasNext()) {
   *     foo(it.next());
   *   }
   * }
   * }</pre>
   *
   * <p>Failure to follow this advice may result in non-deterministic behavior.
   *
   * <p>The returned bimap will be serializable if the specified bimap is serializable.
   *
   * @param bimap the bimap to be wrapped in a synchronized view
   * @return a synchronized view of the specified bimap
   */
  public static <K extends @Nullable Object, V extends @Nullable Object>
      BiMap<K, V> synchronizedBiMap(BiMap<K, V> bimap) {
    return Synchronized.biMap(bimap, null);
  }

  /**
   * Returns an unmodifiable view of the specified bimap. This method allows modules to provide
   * users with "read-only" access to internal bimaps. Query operations on the returned bimap "read
   * through" to the specified bimap, and attempts to modify the returned map, whether direct or via
   * its collection views, result in an {@code UnsupportedOperationException}.
   *
   * <p>The returned bimap will be serializable if the specified bimap is serializable.
   *
   * @param bimap the bimap for which an unmodifiable view is to be returned
   * @return an unmodifiable view of the specified bimap
   */
  public static <K extends @Nullable Object, V extends @Nullable Object>
      BiMap<K, V> unmodifiableBiMap(BiMap<? extends K, ? extends V> bimap) {
    return new UnmodifiableBiMap<>(bimap, null);
  }

  /**
   * @see Maps#unmodifiableBiMap(BiMap)
   */
  private static class UnmodifiableBiMap<K extends @Nullable Object, V extends @Nullable Object>
      extends ForwardingMap<K, V> implements BiMap<K, V>, Serializable {
    final Map<K, V> unmodifiableMap;
    final BiMap<? extends K, ? extends V> delegate;
    @LazyInit @RetainedWith @CheckForNull BiMap<V, K> inverse;
    @LazyInit @CheckForNull transient Set<V> values;

    UnmodifiableBiMap(BiMap<? extends K, ? extends V> delegate, @CheckForNull BiMap<V, K> inverse) {
      unmodifiableMap = Collections.unmodifiableMap(delegate);
      this.delegate = delegate;
      this.inverse = inverse;
    }

    @Override
    protected Map<K, V> delegate() {
      return unmodifiableMap;
    }

    @Override
    @CheckForNull
    public V forcePut(@ParametricNullness K key, @ParametricNullness V value) {
      throw new UnsupportedOperationException();
    }

    @Override
    public void replaceAll(BiFunction<? super K, ? super V, ? extends V> function) {
      throw new UnsupportedOperationException();
    }

    @Override
    @CheckForNull
    public V putIfAbsent(K key, V value) {
      throw new UnsupportedOperationException();
    }

    @Override
    public boolean remove(@Nullable @UnknownSignedness Object key, @Nullable @UnknownSignedness Object value) {
      throw new UnsupportedOperationException();
    }

    @Override
    public boolean replace(K key, V oldValue, V newValue) {
      throw new UnsupportedOperationException();
    }

    @Override
    @CheckForNull
    public V replace(K key, V value) {
      throw new UnsupportedOperationException();
    }

    @Override
    public @PolyNull V computeIfAbsent(
        K key, java.util.function.Function<? super K, ? extends @PolyNull V> mappingFunction) {
      throw new UnsupportedOperationException();
    }

    /*
     * TODO(cpovirk): Uncomment the @NonNull annotations below once our JDK stubs and J2KT
     * emulations include them.
     */
    @Override
<<<<<<< HEAD
    public @PolyNull V computeIfPresent(
        K key, BiFunction<? super K, ? super V, ? extends @PolyNull V> remappingFunction) {
=======
    @CheckForNull
    public V computeIfPresent(
        K key,
        BiFunction<? super K, ? super /*@NonNull*/ V, ? extends @Nullable V> remappingFunction) {
>>>>>>> c1088508
      throw new UnsupportedOperationException();
    }

    @Override
<<<<<<< HEAD
    public @PolyNull V compute(
        K key, BiFunction<? super K, ? super @Nullable V, ? extends @PolyNull V> remappingFunction) {
=======
    @CheckForNull
    public V compute(
        K key,
        BiFunction<? super K, ? super @Nullable V, ? extends @Nullable V> remappingFunction) {
>>>>>>> c1088508
      throw new UnsupportedOperationException();
    }

    @Override
<<<<<<< HEAD
    public @PolyNull V merge(
        K key, V value, BiFunction<? super V, ? super V, ? extends @PolyNull V> remappingFunction) {
=======
    @CheckForNull
    public V merge(
        K key,
        /*@NonNull*/ V value,
        BiFunction<? super /*@NonNull*/ V, ? super /*@NonNull*/ V, ? extends @Nullable V>
            function) {
>>>>>>> c1088508
      throw new UnsupportedOperationException();
    }

    @Override
    public BiMap<V, K> inverse() {
      BiMap<V, K> result = inverse;
      return (result == null)
          ? inverse = new UnmodifiableBiMap<>(delegate.inverse(), this)
          : result;
    }

    @SideEffectFree
    @Override
    public Set<V> values() {
      Set<V> result = values;
      return (result == null) ? values = Collections.unmodifiableSet(delegate.values()) : result;
    }

    private static final long serialVersionUID = 0;
  }

  /**
   * Returns a view of a map where each value is transformed by a function. All other properties of
   * the map, such as iteration order, are left intact. For example, the code:
   *
   * <pre>{@code
   * Map<String, Integer> map = ImmutableMap.of("a", 4, "b", 9);
   * Function<Integer, Double> sqrt =
   *     new Function<Integer, Double>() {
   *       public Double apply(Integer in) {
   *         return Math.sqrt((int) in);
   *       }
   *     };
   * Map<String, Double> transformed = Maps.transformValues(map, sqrt);
   * System.out.println(transformed);
   * }</pre>
   *
   * ... prints {@code {a=2.0, b=3.0}}.
   *
   * <p>Changes in the underlying map are reflected in this view. Conversely, this view supports
   * removal operations, and these are reflected in the underlying map.
   *
   * <p>It's acceptable for the underlying map to contain null keys, and even null values provided
   * that the function is capable of accepting null input. The transformed map might contain null
   * values, if the function sometimes gives a null result.
   *
   * <p>The returned map is not thread-safe or serializable, even if the underlying map is.
   *
   * <p>The function is applied lazily, invoked when needed. This is necessary for the returned map
   * to be a view, but it means that the function will be applied many times for bulk operations
   * like {@link Map#containsValue} and {@code Map.toString()}. For this to perform well, {@code
   * function} should be fast. To avoid lazy evaluation when the returned map doesn't need to be a
   * view, copy the returned map into a new map of your choosing.
   */
  public static <
          K extends @Nullable Object, V1 extends @Nullable Object, V2 extends @Nullable Object>
      Map<K, V2> transformValues(Map<K, V1> fromMap, Function<? super V1, V2> function) {
    return transformEntries(fromMap, asEntryTransformer(function));
  }

  /**
   * Returns a view of a sorted map where each value is transformed by a function. All other
   * properties of the map, such as iteration order, are left intact. For example, the code:
   *
   * <pre>{@code
   * SortedMap<String, Integer> map = ImmutableSortedMap.of("a", 4, "b", 9);
   * Function<Integer, Double> sqrt =
   *     new Function<Integer, Double>() {
   *       public Double apply(Integer in) {
   *         return Math.sqrt((int) in);
   *       }
   *     };
   * SortedMap<String, Double> transformed =
   *      Maps.transformValues(map, sqrt);
   * System.out.println(transformed);
   * }</pre>
   *
   * ... prints {@code {a=2.0, b=3.0}}.
   *
   * <p>Changes in the underlying map are reflected in this view. Conversely, this view supports
   * removal operations, and these are reflected in the underlying map.
   *
   * <p>It's acceptable for the underlying map to contain null keys, and even null values provided
   * that the function is capable of accepting null input. The transformed map might contain null
   * values, if the function sometimes gives a null result.
   *
   * <p>The returned map is not thread-safe or serializable, even if the underlying map is.
   *
   * <p>The function is applied lazily, invoked when needed. This is necessary for the returned map
   * to be a view, but it means that the function will be applied many times for bulk operations
   * like {@link Map#containsValue} and {@code Map.toString()}. For this to perform well, {@code
   * function} should be fast. To avoid lazy evaluation when the returned map doesn't need to be a
   * view, copy the returned map into a new map of your choosing.
   *
   * @since 11.0
   */
  public static <
          K extends @Nullable Object, V1 extends @Nullable Object, V2 extends @Nullable Object>
      SortedMap<K, V2> transformValues(
          SortedMap<K, V1> fromMap, Function<? super V1, V2> function) {
    return transformEntries(fromMap, asEntryTransformer(function));
  }

  /**
   * Returns a view of a navigable map where each value is transformed by a function. All other
   * properties of the map, such as iteration order, are left intact. For example, the code:
   *
   * <pre>{@code
   * NavigableMap<String, Integer> map = Maps.newTreeMap();
   * map.put("a", 4);
   * map.put("b", 9);
   * Function<Integer, Double> sqrt =
   *     new Function<Integer, Double>() {
   *       public Double apply(Integer in) {
   *         return Math.sqrt((int) in);
   *       }
   *     };
   * NavigableMap<String, Double> transformed =
   *      Maps.transformNavigableValues(map, sqrt);
   * System.out.println(transformed);
   * }</pre>
   *
   * ... prints {@code {a=2.0, b=3.0}}.
   *
   * <p>Changes in the underlying map are reflected in this view. Conversely, this view supports
   * removal operations, and these are reflected in the underlying map.
   *
   * <p>It's acceptable for the underlying map to contain null keys, and even null values provided
   * that the function is capable of accepting null input. The transformed map might contain null
   * values, if the function sometimes gives a null result.
   *
   * <p>The returned map is not thread-safe or serializable, even if the underlying map is.
   *
   * <p>The function is applied lazily, invoked when needed. This is necessary for the returned map
   * to be a view, but it means that the function will be applied many times for bulk operations
   * like {@link Map#containsValue} and {@code Map.toString()}. For this to perform well, {@code
   * function} should be fast. To avoid lazy evaluation when the returned map doesn't need to be a
   * view, copy the returned map into a new map of your choosing.
   *
   * @since 13.0
   */
  @GwtIncompatible // NavigableMap
  public static <
          K extends @Nullable Object, V1 extends @Nullable Object, V2 extends @Nullable Object>
      NavigableMap<K, V2> transformValues(
          NavigableMap<K, V1> fromMap, Function<? super V1, V2> function) {
    return transformEntries(fromMap, asEntryTransformer(function));
  }

  /**
   * Returns a view of a map whose values are derived from the original map's entries. In contrast
   * to {@link #transformValues}, this method's entry-transformation logic may depend on the key as
   * well as the value.
   *
   * <p>All other properties of the transformed map, such as iteration order, are left intact. For
   * example, the code:
   *
   * <pre>{@code
   * Map<String, Boolean> options =
   *     ImmutableMap.of("verbose", true, "sort", false);
   * EntryTransformer<String, Boolean, String> flagPrefixer =
   *     new EntryTransformer<String, Boolean, String>() {
   *       public String transformEntry(String key, Boolean value) {
   *         return value ? key : "no" + key;
   *       }
   *     };
   * Map<String, String> transformed =
   *     Maps.transformEntries(options, flagPrefixer);
   * System.out.println(transformed);
   * }</pre>
   *
   * ... prints {@code {verbose=verbose, sort=nosort}}.
   *
   * <p>Changes in the underlying map are reflected in this view. Conversely, this view supports
   * removal operations, and these are reflected in the underlying map.
   *
   * <p>It's acceptable for the underlying map to contain null keys and null values provided that
   * the transformer is capable of accepting null inputs. The transformed map might contain null
   * values if the transformer sometimes gives a null result.
   *
   * <p>The returned map is not thread-safe or serializable, even if the underlying map is.
   *
   * <p>The transformer is applied lazily, invoked when needed. This is necessary for the returned
   * map to be a view, but it means that the transformer will be applied many times for bulk
   * operations like {@link Map#containsValue} and {@link Object#toString}. For this to perform
   * well, {@code transformer} should be fast. To avoid lazy evaluation when the returned map
   * doesn't need to be a view, copy the returned map into a new map of your choosing.
   *
   * <p><b>Warning:</b> This method assumes that for any instance {@code k} of {@code
   * EntryTransformer} key type {@code K}, {@code k.equals(k2)} implies that {@code k2} is also of
   * type {@code K}. Using an {@code EntryTransformer} key type for which this may not hold, such as
   * {@code ArrayList}, may risk a {@code ClassCastException} when calling methods on the
   * transformed map.
   *
   * @since 7.0
   */
  public static <
          K extends @Nullable Object, V1 extends @Nullable Object, V2 extends @Nullable Object>
      Map<K, V2> transformEntries(
          Map<K, V1> fromMap, EntryTransformer<? super K, ? super V1, V2> transformer) {
    return new TransformedEntriesMap<>(fromMap, transformer);
  }

  /**
   * Returns a view of a sorted map whose values are derived from the original sorted map's entries.
   * In contrast to {@link #transformValues}, this method's entry-transformation logic may depend on
   * the key as well as the value.
   *
   * <p>All other properties of the transformed map, such as iteration order, are left intact. For
   * example, the code:
   *
   * <pre>{@code
   * Map<String, Boolean> options =
   *     ImmutableSortedMap.of("verbose", true, "sort", false);
   * EntryTransformer<String, Boolean, String> flagPrefixer =
   *     new EntryTransformer<String, Boolean, String>() {
   *       public String transformEntry(String key, Boolean value) {
   *         return value ? key : "yes" + key;
   *       }
   *     };
   * SortedMap<String, String> transformed =
   *     Maps.transformEntries(options, flagPrefixer);
   * System.out.println(transformed);
   * }</pre>
   *
   * ... prints {@code {sort=yessort, verbose=verbose}}.
   *
   * <p>Changes in the underlying map are reflected in this view. Conversely, this view supports
   * removal operations, and these are reflected in the underlying map.
   *
   * <p>It's acceptable for the underlying map to contain null keys and null values provided that
   * the transformer is capable of accepting null inputs. The transformed map might contain null
   * values if the transformer sometimes gives a null result.
   *
   * <p>The returned map is not thread-safe or serializable, even if the underlying map is.
   *
   * <p>The transformer is applied lazily, invoked when needed. This is necessary for the returned
   * map to be a view, but it means that the transformer will be applied many times for bulk
   * operations like {@link Map#containsValue} and {@link Object#toString}. For this to perform
   * well, {@code transformer} should be fast. To avoid lazy evaluation when the returned map
   * doesn't need to be a view, copy the returned map into a new map of your choosing.
   *
   * <p><b>Warning:</b> This method assumes that for any instance {@code k} of {@code
   * EntryTransformer} key type {@code K}, {@code k.equals(k2)} implies that {@code k2} is also of
   * type {@code K}. Using an {@code EntryTransformer} key type for which this may not hold, such as
   * {@code ArrayList}, may risk a {@code ClassCastException} when calling methods on the
   * transformed map.
   *
   * @since 11.0
   */
  public static <
          K extends @Nullable Object, V1 extends @Nullable Object, V2 extends @Nullable Object>
      SortedMap<K, V2> transformEntries(
          SortedMap<K, V1> fromMap, EntryTransformer<? super K, ? super V1, V2> transformer) {
    return new TransformedEntriesSortedMap<>(fromMap, transformer);
  }

  /**
   * Returns a view of a navigable map whose values are derived from the original navigable map's
   * entries. In contrast to {@link #transformValues}, this method's entry-transformation logic may
   * depend on the key as well as the value.
   *
   * <p>All other properties of the transformed map, such as iteration order, are left intact. For
   * example, the code:
   *
   * <pre>{@code
   * NavigableMap<String, Boolean> options = Maps.newTreeMap();
   * options.put("verbose", false);
   * options.put("sort", true);
   * EntryTransformer<String, Boolean, String> flagPrefixer =
   *     new EntryTransformer<String, Boolean, String>() {
   *       public String transformEntry(String key, Boolean value) {
   *         return value ? key : ("yes" + key);
   *       }
   *     };
   * NavigableMap<String, String> transformed =
   *     LabsMaps.transformNavigableEntries(options, flagPrefixer);
   * System.out.println(transformed);
   * }</pre>
   *
   * ... prints {@code {sort=yessort, verbose=verbose}}.
   *
   * <p>Changes in the underlying map are reflected in this view. Conversely, this view supports
   * removal operations, and these are reflected in the underlying map.
   *
   * <p>It's acceptable for the underlying map to contain null keys and null values provided that
   * the transformer is capable of accepting null inputs. The transformed map might contain null
   * values if the transformer sometimes gives a null result.
   *
   * <p>The returned map is not thread-safe or serializable, even if the underlying map is.
   *
   * <p>The transformer is applied lazily, invoked when needed. This is necessary for the returned
   * map to be a view, but it means that the transformer will be applied many times for bulk
   * operations like {@link Map#containsValue} and {@link Object#toString}. For this to perform
   * well, {@code transformer} should be fast. To avoid lazy evaluation when the returned map
   * doesn't need to be a view, copy the returned map into a new map of your choosing.
   *
   * <p><b>Warning:</b> This method assumes that for any instance {@code k} of {@code
   * EntryTransformer} key type {@code K}, {@code k.equals(k2)} implies that {@code k2} is also of
   * type {@code K}. Using an {@code EntryTransformer} key type for which this may not hold, such as
   * {@code ArrayList}, may risk a {@code ClassCastException} when calling methods on the
   * transformed map.
   *
   * @since 13.0
   */
  @GwtIncompatible // NavigableMap
  public static <
          K extends @Nullable Object, V1 extends @Nullable Object, V2 extends @Nullable Object>
      NavigableMap<K, V2> transformEntries(
          NavigableMap<K, V1> fromMap, EntryTransformer<? super K, ? super V1, V2> transformer) {
    return new TransformedEntriesNavigableMap<>(fromMap, transformer);
  }

  /**
   * A transformation of the value of a key-value pair, using both key and value as inputs. To apply
   * the transformation to a map, use {@link Maps#transformEntries(Map, EntryTransformer)}.
   *
   * @param <K> the key type of the input and output entries
   * @param <V1> the value type of the input entry
   * @param <V2> the value type of the output entry
   * @since 7.0
   */
  @FunctionalInterface
  public interface EntryTransformer<
      K extends @Nullable Object, V1 extends @Nullable Object, V2 extends @Nullable Object> {
    /**
     * Determines an output value based on a key-value pair. This method is <i>generally
     * expected</i>, but not absolutely required, to have the following properties:
     *
     * <ul>
     *   <li>Its execution does not cause any observable side effects.
     *   <li>The computation is <i>consistent with equals</i>; that is, {@link Objects#equal
     *       Objects.equal}{@code (k1, k2) &&} {@link Objects#equal}{@code (v1, v2)} implies that
     *       {@code Objects.equal(transformer.transform(k1, v1), transformer.transform(k2, v2))}.
     * </ul>
     *
     * @throws NullPointerException if the key or value is null and this transformer does not accept
     *     null arguments
     */
    @ParametricNullness
    V2 transformEntry(@ParametricNullness K key, @ParametricNullness V1 value);
  }

  /** Views a function as an entry transformer that ignores the entry key. */
  static <K extends @Nullable Object, V1 extends @Nullable Object, V2 extends @Nullable Object>
      EntryTransformer<K, V1, V2> asEntryTransformer(final Function<? super V1, V2> function) {
    checkNotNull(function);
    return new EntryTransformer<K, V1, V2>() {
      @Override
      @ParametricNullness
      public V2 transformEntry(@ParametricNullness K key, @ParametricNullness V1 value) {
        return function.apply(value);
      }
    };
  }

  static <K extends @Nullable Object, V1 extends @Nullable Object, V2 extends @Nullable Object>
      Function<V1, V2> asValueToValueFunction(
          final EntryTransformer<? super K, V1, V2> transformer, @ParametricNullness final K key) {
    checkNotNull(transformer);
    return new Function<V1, V2>() {
      @Override
      @ParametricNullness
      public V2 apply(@ParametricNullness V1 v1) {
        return transformer.transformEntry(key, v1);
      }
    };
  }

  /** Views an entry transformer as a function from {@code Entry} to values. */
  static <K extends @Nullable Object, V1 extends @Nullable Object, V2 extends @Nullable Object>
      Function<Entry<K, V1>, V2> asEntryToValueFunction(
          final EntryTransformer<? super K, ? super V1, V2> transformer) {
    checkNotNull(transformer);
    return new Function<Entry<K, V1>, V2>() {
      @Override
      @ParametricNullness
      public V2 apply(Entry<K, V1> entry) {
        return transformer.transformEntry(entry.getKey(), entry.getValue());
      }
    };
  }

  /** Returns a view of an entry transformed by the specified transformer. */
  static <V2 extends @Nullable Object, K extends @Nullable Object, V1 extends @Nullable Object>
      Entry<K, V2> transformEntry(
          final EntryTransformer<? super K, ? super V1, V2> transformer, final Entry<K, V1> entry) {
    checkNotNull(transformer);
    checkNotNull(entry);
    return new AbstractMapEntry<K, V2>() {
      @Override
      @ParametricNullness
      public K getKey() {
        return entry.getKey();
      }

      @Override
      @ParametricNullness
      public V2 getValue() {
        return transformer.transformEntry(entry.getKey(), entry.getValue());
      }
    };
  }

  /** Views an entry transformer as a function from entries to entries. */
  static <K extends @Nullable Object, V1 extends @Nullable Object, V2 extends @Nullable Object>
      Function<Entry<K, V1>, Entry<K, V2>> asEntryToEntryFunction(
          final EntryTransformer<? super K, ? super V1, V2> transformer) {
    checkNotNull(transformer);
    return new Function<Entry<K, V1>, Entry<K, V2>>() {
      @Override
      public Entry<K, V2> apply(final Entry<K, V1> entry) {
        return transformEntry(transformer, entry);
      }
    };
  }

  static class TransformedEntriesMap<
          K extends @Nullable Object, V1 extends @Nullable Object, V2 extends @Nullable Object>
      extends IteratorBasedAbstractMap<K, V2> {
    final Map<K, V1> fromMap;
    final EntryTransformer<? super K, ? super V1, V2> transformer;

    TransformedEntriesMap(
        Map<K, V1> fromMap, EntryTransformer<? super K, ? super V1, V2> transformer) {
      this.fromMap = checkNotNull(fromMap);
      this.transformer = checkNotNull(transformer);
    }

    @Override
    public @NonNegative int size() {
      return fromMap.size();
    }

    @Override
    public boolean containsKey(@CheckForNull @UnknownSignedness Object key) {
      return fromMap.containsKey(key);
    }

    @Override
    @CheckForNull
    public V2 get(@CheckForNull @UnknownSignedness Object key) {
      return getOrDefault(key, null);
    }

    // safe as long as the user followed the <b>Warning</b> in the javadoc
    @SuppressWarnings("unchecked")
    @Override
    @CheckForNull
    public V2 getOrDefault(@CheckForNull @UnknownSignedness Object key, @CheckForNull V2 defaultValue) {
      V1 value = fromMap.get(key);
      if (value != null || fromMap.containsKey(key)) {
        // The cast is safe because of the containsKey check.
        return transformer.transformEntry((K) key, uncheckedCastNullableTToT(value));
      }
      return defaultValue;
    }

    // safe as long as the user followed the <b>Warning</b> in the javadoc
    @SuppressWarnings("unchecked")
    @Override
    @CheckForNull
    public V2 remove(@CheckForNull @UnknownSignedness Object key) {
      return fromMap.containsKey(key)
          // The cast is safe because of the containsKey check.
          ? transformer.transformEntry((K) key, uncheckedCastNullableTToT(fromMap.remove(key)))
          : null;
    }

    @Override
    public void clear() {
      fromMap.clear();
    }

    @Override
    public Set<@KeyFor({"this"}) K> keySet() {
      return fromMap.keySet();
    }

    @Override
    Iterator<Entry<K, V2>> entryIterator() {
      return Iterators.transform(
          fromMap.entrySet().iterator(), Maps.<K, V1, V2>asEntryToEntryFunction(transformer));
    }

    @Override
    Spliterator<Entry<K, V2>> entrySpliterator() {
      return CollectSpliterators.map(
          fromMap.entrySet().spliterator(), Maps.<K, V1, V2>asEntryToEntryFunction(transformer));
    }

    @Override
    public void forEach(BiConsumer<? super K, ? super V2> action) {
      checkNotNull(action);
      // avoids creating new Entry<K, V2> objects
      fromMap.forEach((k, v1) -> action.accept(k, transformer.transformEntry(k, v1)));
    }

    @Override
    public Collection<V2> values() {
      return new Values<>(this);
    }
  }

  static class TransformedEntriesSortedMap<
          K extends @Nullable Object, V1 extends @Nullable Object, V2 extends @Nullable Object>
      extends TransformedEntriesMap<K, V1, V2> implements SortedMap<K, V2> {

    protected SortedMap<K, V1> fromMap() {
      return (SortedMap<K, V1>) fromMap;
    }

    TransformedEntriesSortedMap(
        SortedMap<K, V1> fromMap, EntryTransformer<? super K, ? super V1, V2> transformer) {
      super(fromMap, transformer);
    }

    @Override
    @CheckForNull
    public Comparator<? super K> comparator() {
      return fromMap().comparator();
    }

    @Override
    @ParametricNullness
    public @KeyFor("this") K firstKey() {
      return fromMap().firstKey();
    }

    @Override
    public SortedMap<K, V2> headMap(@ParametricNullness K toKey) {
      return transformEntries(fromMap().headMap(toKey), transformer);
    }

    @Override
    @ParametricNullness
    public @KeyFor("this") K lastKey() {
      return fromMap().lastKey();
    }

    @Override
    public SortedMap<K, V2> subMap(@ParametricNullness K fromKey, @ParametricNullness K toKey) {
      return transformEntries(fromMap().subMap(fromKey, toKey), transformer);
    }

    @Override
    public SortedMap<K, V2> tailMap(@ParametricNullness K fromKey) {
      return transformEntries(fromMap().tailMap(fromKey), transformer);
    }
  }

  @GwtIncompatible // NavigableMap
  private static class TransformedEntriesNavigableMap<
          K extends @Nullable Object, V1 extends @Nullable Object, V2 extends @Nullable Object>
      extends TransformedEntriesSortedMap<K, V1, V2> implements NavigableMap<K, V2> {

    TransformedEntriesNavigableMap(
        NavigableMap<K, V1> fromMap, EntryTransformer<? super K, ? super V1, V2> transformer) {
      super(fromMap, transformer);
    }

    @Override
    @CheckForNull
    public Entry<K, V2> ceilingEntry(@ParametricNullness K key) {
      return transformEntry(fromMap().ceilingEntry(key));
    }

    @Override
    @CheckForNull
    public K ceilingKey(@ParametricNullness K key) {
      return fromMap().ceilingKey(key);
    }

    @Override
    public NavigableSet<@KeyFor({"this"}) K> descendingKeySet() {
      return fromMap().descendingKeySet();
    }

    @Override
    public NavigableMap<K, V2> descendingMap() {
      return transformEntries(fromMap().descendingMap(), transformer);
    }

    @Override
    @CheckForNull
    public Entry<K, V2> firstEntry() {
      return transformEntry(fromMap().firstEntry());
    }

    @Override
    @CheckForNull
    public Entry<K, V2> floorEntry(@ParametricNullness K key) {
      return transformEntry(fromMap().floorEntry(key));
    }

    @Override
    @CheckForNull
    public K floorKey(@ParametricNullness K key) {
      return fromMap().floorKey(key);
    }

    @Override
    public NavigableMap<K, V2> headMap(@ParametricNullness K toKey) {
      return headMap(toKey, false);
    }

    @Override
    public NavigableMap<K, V2> headMap(@ParametricNullness K toKey, boolean inclusive) {
      return transformEntries(fromMap().headMap(toKey, inclusive), transformer);
    }

    @Override
    @CheckForNull
    public Entry<K, V2> higherEntry(@ParametricNullness K key) {
      return transformEntry(fromMap().higherEntry(key));
    }

    @Override
    @CheckForNull
    public K higherKey(@ParametricNullness K key) {
      return fromMap().higherKey(key);
    }

    @Override
    @CheckForNull
    public Entry<K, V2> lastEntry() {
      return transformEntry(fromMap().lastEntry());
    }

    @Override
    @CheckForNull
    public Entry<K, V2> lowerEntry(@ParametricNullness K key) {
      return transformEntry(fromMap().lowerEntry(key));
    }

    @Override
    @CheckForNull
    public K lowerKey(@ParametricNullness K key) {
      return fromMap().lowerKey(key);
    }

    @Override
    public NavigableSet<@KeyFor({"this"}) K> navigableKeySet() {
      return fromMap().navigableKeySet();
    }

    @Override
    @CheckForNull
    public Entry<K, V2> pollFirstEntry() {
      return transformEntry(fromMap().pollFirstEntry());
    }

    @Override
    @CheckForNull
    public Entry<K, V2> pollLastEntry() {
      return transformEntry(fromMap().pollLastEntry());
    }

    @Override
    public NavigableMap<K, V2> subMap(
        @ParametricNullness K fromKey,
        boolean fromInclusive,
        @ParametricNullness K toKey,
        boolean toInclusive) {
      return transformEntries(
          fromMap().subMap(fromKey, fromInclusive, toKey, toInclusive), transformer);
    }

    @Override
    public NavigableMap<K, V2> subMap(@ParametricNullness K fromKey, @ParametricNullness K toKey) {
      return subMap(fromKey, true, toKey, false);
    }

    @Override
    public NavigableMap<K, V2> tailMap(@ParametricNullness K fromKey) {
      return tailMap(fromKey, true);
    }

    @Override
    public NavigableMap<K, V2> tailMap(@ParametricNullness K fromKey, boolean inclusive) {
      return transformEntries(fromMap().tailMap(fromKey, inclusive), transformer);
    }

    @CheckForNull
    private Entry<K, V2> transformEntry(@CheckForNull Entry<K, V1> entry) {
      return (entry == null) ? null : Maps.transformEntry(transformer, entry);
    }

    @Override
    protected NavigableMap<K, V1> fromMap() {
      return (NavigableMap<K, V1>) super.fromMap();
    }
  }

  static <K extends @Nullable Object> Predicate<Entry<K, ?>> keyPredicateOnEntries(
      Predicate<? super K> keyPredicate) {
    return compose(keyPredicate, Maps.<K>keyFunction());
  }

  static <V extends @Nullable Object> Predicate<Entry<?, V>> valuePredicateOnEntries(
      Predicate<? super V> valuePredicate) {
    return compose(valuePredicate, Maps.<V>valueFunction());
  }

  /**
   * Returns a map containing the mappings in {@code unfiltered} whose keys satisfy a predicate. The
   * returned map is a live view of {@code unfiltered}; changes to one affect the other.
   *
   * <p>The resulting map's {@code keySet()}, {@code entrySet()}, and {@code values()} views have
   * iterators that don't support {@code remove()}, but all other methods are supported by the map
   * and its views. When given a key that doesn't satisfy the predicate, the map's {@code put()} and
   * {@code putAll()} methods throw an {@link IllegalArgumentException}.
   *
   * <p>When methods such as {@code removeAll()} and {@code clear()} are called on the filtered map
   * or its views, only mappings whose keys satisfy the filter will be removed from the underlying
   * map.
   *
   * <p>The returned map isn't threadsafe or serializable, even if {@code unfiltered} is.
   *
   * <p>Many of the filtered map's methods, such as {@code size()}, iterate across every key/value
   * mapping in the underlying map and determine which satisfy the filter. When a live view is
   * <i>not</i> needed, it may be faster to copy the filtered map and use the copy.
   *
   * <p><b>Warning:</b> {@code keyPredicate} must be <i>consistent with equals</i>, as documented at
   * {@link Predicate#apply}. Do not provide a predicate such as {@code
   * Predicates.instanceOf(ArrayList.class)}, which is inconsistent with equals.
   */
  public static <K extends @Nullable Object, V extends @Nullable Object> Map<K, V> filterKeys(
      Map<K, V> unfiltered, final Predicate<? super K> keyPredicate) {
    checkNotNull(keyPredicate);
    Predicate<Entry<K, ?>> entryPredicate = keyPredicateOnEntries(keyPredicate);
    return (unfiltered instanceof AbstractFilteredMap)
        ? filterFiltered((AbstractFilteredMap<K, V>) unfiltered, entryPredicate)
        : new FilteredKeyMap<K, V>(checkNotNull(unfiltered), keyPredicate, entryPredicate);
  }

  /**
   * Returns a sorted map containing the mappings in {@code unfiltered} whose keys satisfy a
   * predicate. The returned map is a live view of {@code unfiltered}; changes to one affect the
   * other.
   *
   * <p>The resulting map's {@code keySet()}, {@code entrySet()}, and {@code values()} views have
   * iterators that don't support {@code remove()}, but all other methods are supported by the map
   * and its views. When given a key that doesn't satisfy the predicate, the map's {@code put()} and
   * {@code putAll()} methods throw an {@link IllegalArgumentException}.
   *
   * <p>When methods such as {@code removeAll()} and {@code clear()} are called on the filtered map
   * or its views, only mappings whose keys satisfy the filter will be removed from the underlying
   * map.
   *
   * <p>The returned map isn't threadsafe or serializable, even if {@code unfiltered} is.
   *
   * <p>Many of the filtered map's methods, such as {@code size()}, iterate across every key/value
   * mapping in the underlying map and determine which satisfy the filter. When a live view is
   * <i>not</i> needed, it may be faster to copy the filtered map and use the copy.
   *
   * <p><b>Warning:</b> {@code keyPredicate} must be <i>consistent with equals</i>, as documented at
   * {@link Predicate#apply}. Do not provide a predicate such as {@code
   * Predicates.instanceOf(ArrayList.class)}, which is inconsistent with equals.
   *
   * @since 11.0
   */
  public static <K extends @Nullable Object, V extends @Nullable Object> SortedMap<K, V> filterKeys(
      SortedMap<K, V> unfiltered, final Predicate<? super K> keyPredicate) {
    // TODO(lowasser): Return a subclass of Maps.FilteredKeyMap for slightly better
    // performance.
    return filterEntries(unfiltered, Maps.<K>keyPredicateOnEntries(keyPredicate));
  }

  /**
   * Returns a navigable map containing the mappings in {@code unfiltered} whose keys satisfy a
   * predicate. The returned map is a live view of {@code unfiltered}; changes to one affect the
   * other.
   *
   * <p>The resulting map's {@code keySet()}, {@code entrySet()}, and {@code values()} views have
   * iterators that don't support {@code remove()}, but all other methods are supported by the map
   * and its views. When given a key that doesn't satisfy the predicate, the map's {@code put()} and
   * {@code putAll()} methods throw an {@link IllegalArgumentException}.
   *
   * <p>When methods such as {@code removeAll()} and {@code clear()} are called on the filtered map
   * or its views, only mappings whose keys satisfy the filter will be removed from the underlying
   * map.
   *
   * <p>The returned map isn't threadsafe or serializable, even if {@code unfiltered} is.
   *
   * <p>Many of the filtered map's methods, such as {@code size()}, iterate across every key/value
   * mapping in the underlying map and determine which satisfy the filter. When a live view is
   * <i>not</i> needed, it may be faster to copy the filtered map and use the copy.
   *
   * <p><b>Warning:</b> {@code keyPredicate} must be <i>consistent with equals</i>, as documented at
   * {@link Predicate#apply}. Do not provide a predicate such as {@code
   * Predicates.instanceOf(ArrayList.class)}, which is inconsistent with equals.
   *
   * @since 14.0
   */
  @GwtIncompatible // NavigableMap
  public static <K extends @Nullable Object, V extends @Nullable Object>
      NavigableMap<K, V> filterKeys(
          NavigableMap<K, V> unfiltered, final Predicate<? super K> keyPredicate) {
    // TODO(lowasser): Return a subclass of Maps.FilteredKeyMap for slightly better
    // performance.
    return filterEntries(unfiltered, Maps.<K>keyPredicateOnEntries(keyPredicate));
  }

  /**
   * Returns a bimap containing the mappings in {@code unfiltered} whose keys satisfy a predicate.
   * The returned bimap is a live view of {@code unfiltered}; changes to one affect the other.
   *
   * <p>The resulting bimap's {@code keySet()}, {@code entrySet()}, and {@code values()} views have
   * iterators that don't support {@code remove()}, but all other methods are supported by the bimap
   * and its views. When given a key that doesn't satisfy the predicate, the bimap's {@code put()},
   * {@code forcePut()} and {@code putAll()} methods throw an {@link IllegalArgumentException}.
   *
   * <p>When methods such as {@code removeAll()} and {@code clear()} are called on the filtered
   * bimap or its views, only mappings that satisfy the filter will be removed from the underlying
   * bimap.
   *
   * <p>The returned bimap isn't threadsafe or serializable, even if {@code unfiltered} is.
   *
   * <p>Many of the filtered bimap's methods, such as {@code size()}, iterate across every key in
   * the underlying bimap and determine which satisfy the filter. When a live view is <i>not</i>
   * needed, it may be faster to copy the filtered bimap and use the copy.
   *
   * <p><b>Warning:</b> {@code entryPredicate} must be <i>consistent with equals </i>, as documented
   * at {@link Predicate#apply}.
   *
   * @since 14.0
   */
  public static <K extends @Nullable Object, V extends @Nullable Object> BiMap<K, V> filterKeys(
      BiMap<K, V> unfiltered, final Predicate<? super K> keyPredicate) {
    checkNotNull(keyPredicate);
    return filterEntries(unfiltered, Maps.<K>keyPredicateOnEntries(keyPredicate));
  }

  /**
   * Returns a map containing the mappings in {@code unfiltered} whose values satisfy a predicate.
   * The returned map is a live view of {@code unfiltered}; changes to one affect the other.
   *
   * <p>The resulting map's {@code keySet()}, {@code entrySet()}, and {@code values()} views have
   * iterators that don't support {@code remove()}, but all other methods are supported by the map
   * and its views. When given a value that doesn't satisfy the predicate, the map's {@code put()},
   * {@code putAll()}, and {@link Entry#setValue} methods throw an {@link IllegalArgumentException}.
   *
   * <p>When methods such as {@code removeAll()} and {@code clear()} are called on the filtered map
   * or its views, only mappings whose values satisfy the filter will be removed from the underlying
   * map.
   *
   * <p>The returned map isn't threadsafe or serializable, even if {@code unfiltered} is.
   *
   * <p>Many of the filtered map's methods, such as {@code size()}, iterate across every key/value
   * mapping in the underlying map and determine which satisfy the filter. When a live view is
   * <i>not</i> needed, it may be faster to copy the filtered map and use the copy.
   *
   * <p><b>Warning:</b> {@code valuePredicate} must be <i>consistent with equals</i>, as documented
   * at {@link Predicate#apply}. Do not provide a predicate such as {@code
   * Predicates.instanceOf(ArrayList.class)}, which is inconsistent with equals.
   */
  public static <K extends @Nullable Object, V extends @Nullable Object> Map<K, V> filterValues(
      Map<K, V> unfiltered, final Predicate<? super V> valuePredicate) {
    return filterEntries(unfiltered, Maps.<V>valuePredicateOnEntries(valuePredicate));
  }

  /**
   * Returns a sorted map containing the mappings in {@code unfiltered} whose values satisfy a
   * predicate. The returned map is a live view of {@code unfiltered}; changes to one affect the
   * other.
   *
   * <p>The resulting map's {@code keySet()}, {@code entrySet()}, and {@code values()} views have
   * iterators that don't support {@code remove()}, but all other methods are supported by the map
   * and its views. When given a value that doesn't satisfy the predicate, the map's {@code put()},
   * {@code putAll()}, and {@link Entry#setValue} methods throw an {@link IllegalArgumentException}.
   *
   * <p>When methods such as {@code removeAll()} and {@code clear()} are called on the filtered map
   * or its views, only mappings whose values satisfy the filter will be removed from the underlying
   * map.
   *
   * <p>The returned map isn't threadsafe or serializable, even if {@code unfiltered} is.
   *
   * <p>Many of the filtered map's methods, such as {@code size()}, iterate across every key/value
   * mapping in the underlying map and determine which satisfy the filter. When a live view is
   * <i>not</i> needed, it may be faster to copy the filtered map and use the copy.
   *
   * <p><b>Warning:</b> {@code valuePredicate} must be <i>consistent with equals</i>, as documented
   * at {@link Predicate#apply}. Do not provide a predicate such as {@code
   * Predicates.instanceOf(ArrayList.class)}, which is inconsistent with equals.
   *
   * @since 11.0
   */
  public static <K extends @Nullable Object, V extends @Nullable Object>
      SortedMap<K, V> filterValues(
          SortedMap<K, V> unfiltered, final Predicate<? super V> valuePredicate) {
    return filterEntries(unfiltered, Maps.<V>valuePredicateOnEntries(valuePredicate));
  }

  /**
   * Returns a navigable map containing the mappings in {@code unfiltered} whose values satisfy a
   * predicate. The returned map is a live view of {@code unfiltered}; changes to one affect the
   * other.
   *
   * <p>The resulting map's {@code keySet()}, {@code entrySet()}, and {@code values()} views have
   * iterators that don't support {@code remove()}, but all other methods are supported by the map
   * and its views. When given a value that doesn't satisfy the predicate, the map's {@code put()},
   * {@code putAll()}, and {@link Entry#setValue} methods throw an {@link IllegalArgumentException}.
   *
   * <p>When methods such as {@code removeAll()} and {@code clear()} are called on the filtered map
   * or its views, only mappings whose values satisfy the filter will be removed from the underlying
   * map.
   *
   * <p>The returned map isn't threadsafe or serializable, even if {@code unfiltered} is.
   *
   * <p>Many of the filtered map's methods, such as {@code size()}, iterate across every key/value
   * mapping in the underlying map and determine which satisfy the filter. When a live view is
   * <i>not</i> needed, it may be faster to copy the filtered map and use the copy.
   *
   * <p><b>Warning:</b> {@code valuePredicate} must be <i>consistent with equals</i>, as documented
   * at {@link Predicate#apply}. Do not provide a predicate such as {@code
   * Predicates.instanceOf(ArrayList.class)}, which is inconsistent with equals.
   *
   * @since 14.0
   */
  @GwtIncompatible // NavigableMap
  public static <K extends @Nullable Object, V extends @Nullable Object>
      NavigableMap<K, V> filterValues(
          NavigableMap<K, V> unfiltered, final Predicate<? super V> valuePredicate) {
    return filterEntries(unfiltered, Maps.<V>valuePredicateOnEntries(valuePredicate));
  }

  /**
   * Returns a bimap containing the mappings in {@code unfiltered} whose values satisfy a predicate.
   * The returned bimap is a live view of {@code unfiltered}; changes to one affect the other.
   *
   * <p>The resulting bimap's {@code keySet()}, {@code entrySet()}, and {@code values()} views have
   * iterators that don't support {@code remove()}, but all other methods are supported by the bimap
   * and its views. When given a value that doesn't satisfy the predicate, the bimap's {@code
   * put()}, {@code forcePut()} and {@code putAll()} methods throw an {@link
   * IllegalArgumentException}. Similarly, the map's entries have a {@link Entry#setValue} method
   * that throws an {@link IllegalArgumentException} when the provided value doesn't satisfy the
   * predicate.
   *
   * <p>When methods such as {@code removeAll()} and {@code clear()} are called on the filtered
   * bimap or its views, only mappings that satisfy the filter will be removed from the underlying
   * bimap.
   *
   * <p>The returned bimap isn't threadsafe or serializable, even if {@code unfiltered} is.
   *
   * <p>Many of the filtered bimap's methods, such as {@code size()}, iterate across every value in
   * the underlying bimap and determine which satisfy the filter. When a live view is <i>not</i>
   * needed, it may be faster to copy the filtered bimap and use the copy.
   *
   * <p><b>Warning:</b> {@code entryPredicate} must be <i>consistent with equals </i>, as documented
   * at {@link Predicate#apply}.
   *
   * @since 14.0
   */
  public static <K extends @Nullable Object, V extends @Nullable Object> BiMap<K, V> filterValues(
      BiMap<K, V> unfiltered, final Predicate<? super V> valuePredicate) {
    return filterEntries(unfiltered, Maps.<V>valuePredicateOnEntries(valuePredicate));
  }

  /**
   * Returns a map containing the mappings in {@code unfiltered} that satisfy a predicate. The
   * returned map is a live view of {@code unfiltered}; changes to one affect the other.
   *
   * <p>The resulting map's {@code keySet()}, {@code entrySet()}, and {@code values()} views have
   * iterators that don't support {@code remove()}, but all other methods are supported by the map
   * and its views. When given a key/value pair that doesn't satisfy the predicate, the map's {@code
   * put()} and {@code putAll()} methods throw an {@link IllegalArgumentException}. Similarly, the
   * map's entries have a {@link Entry#setValue} method that throws an {@link
   * IllegalArgumentException} when the existing key and the provided value don't satisfy the
   * predicate.
   *
   * <p>When methods such as {@code removeAll()} and {@code clear()} are called on the filtered map
   * or its views, only mappings that satisfy the filter will be removed from the underlying map.
   *
   * <p>The returned map isn't threadsafe or serializable, even if {@code unfiltered} is.
   *
   * <p>Many of the filtered map's methods, such as {@code size()}, iterate across every key/value
   * mapping in the underlying map and determine which satisfy the filter. When a live view is
   * <i>not</i> needed, it may be faster to copy the filtered map and use the copy.
   *
   * <p><b>Warning:</b> {@code entryPredicate} must be <i>consistent with equals</i>, as documented
   * at {@link Predicate#apply}.
   */
  public static <K extends @Nullable Object, V extends @Nullable Object> Map<K, V> filterEntries(
      Map<K, V> unfiltered, Predicate<? super Entry<K, V>> entryPredicate) {
    checkNotNull(entryPredicate);
    return (unfiltered instanceof AbstractFilteredMap)
        ? filterFiltered((AbstractFilteredMap<K, V>) unfiltered, entryPredicate)
        : new FilteredEntryMap<K, V>(checkNotNull(unfiltered), entryPredicate);
  }

  /**
   * Returns a sorted map containing the mappings in {@code unfiltered} that satisfy a predicate.
   * The returned map is a live view of {@code unfiltered}; changes to one affect the other.
   *
   * <p>The resulting map's {@code keySet()}, {@code entrySet()}, and {@code values()} views have
   * iterators that don't support {@code remove()}, but all other methods are supported by the map
   * and its views. When given a key/value pair that doesn't satisfy the predicate, the map's {@code
   * put()} and {@code putAll()} methods throw an {@link IllegalArgumentException}. Similarly, the
   * map's entries have a {@link Entry#setValue} method that throws an {@link
   * IllegalArgumentException} when the existing key and the provided value don't satisfy the
   * predicate.
   *
   * <p>When methods such as {@code removeAll()} and {@code clear()} are called on the filtered map
   * or its views, only mappings that satisfy the filter will be removed from the underlying map.
   *
   * <p>The returned map isn't threadsafe or serializable, even if {@code unfiltered} is.
   *
   * <p>Many of the filtered map's methods, such as {@code size()}, iterate across every key/value
   * mapping in the underlying map and determine which satisfy the filter. When a live view is
   * <i>not</i> needed, it may be faster to copy the filtered map and use the copy.
   *
   * <p><b>Warning:</b> {@code entryPredicate} must be <i>consistent with equals</i>, as documented
   * at {@link Predicate#apply}.
   *
   * @since 11.0
   */
  public static <K extends @Nullable Object, V extends @Nullable Object>
      SortedMap<K, V> filterEntries(
          SortedMap<K, V> unfiltered, Predicate<? super Entry<K, V>> entryPredicate) {
    checkNotNull(entryPredicate);
    return (unfiltered instanceof FilteredEntrySortedMap)
        ? filterFiltered((FilteredEntrySortedMap<K, V>) unfiltered, entryPredicate)
        : new FilteredEntrySortedMap<K, V>(checkNotNull(unfiltered), entryPredicate);
  }

  /**
   * Returns a sorted map containing the mappings in {@code unfiltered} that satisfy a predicate.
   * The returned map is a live view of {@code unfiltered}; changes to one affect the other.
   *
   * <p>The resulting map's {@code keySet()}, {@code entrySet()}, and {@code values()} views have
   * iterators that don't support {@code remove()}, but all other methods are supported by the map
   * and its views. When given a key/value pair that doesn't satisfy the predicate, the map's {@code
   * put()} and {@code putAll()} methods throw an {@link IllegalArgumentException}. Similarly, the
   * map's entries have a {@link Entry#setValue} method that throws an {@link
   * IllegalArgumentException} when the existing key and the provided value don't satisfy the
   * predicate.
   *
   * <p>When methods such as {@code removeAll()} and {@code clear()} are called on the filtered map
   * or its views, only mappings that satisfy the filter will be removed from the underlying map.
   *
   * <p>The returned map isn't threadsafe or serializable, even if {@code unfiltered} is.
   *
   * <p>Many of the filtered map's methods, such as {@code size()}, iterate across every key/value
   * mapping in the underlying map and determine which satisfy the filter. When a live view is
   * <i>not</i> needed, it may be faster to copy the filtered map and use the copy.
   *
   * <p><b>Warning:</b> {@code entryPredicate} must be <i>consistent with equals</i>, as documented
   * at {@link Predicate#apply}.
   *
   * @since 14.0
   */
  @GwtIncompatible // NavigableMap
  public static <K extends @Nullable Object, V extends @Nullable Object>
      NavigableMap<K, V> filterEntries(
          NavigableMap<K, V> unfiltered, Predicate<? super Entry<K, V>> entryPredicate) {
    checkNotNull(entryPredicate);
    return (unfiltered instanceof FilteredEntryNavigableMap)
        ? filterFiltered((FilteredEntryNavigableMap<K, V>) unfiltered, entryPredicate)
        : new FilteredEntryNavigableMap<K, V>(checkNotNull(unfiltered), entryPredicate);
  }

  /**
   * Returns a bimap containing the mappings in {@code unfiltered} that satisfy a predicate. The
   * returned bimap is a live view of {@code unfiltered}; changes to one affect the other.
   *
   * <p>The resulting bimap's {@code keySet()}, {@code entrySet()}, and {@code values()} views have
   * iterators that don't support {@code remove()}, but all other methods are supported by the bimap
   * and its views. When given a key/value pair that doesn't satisfy the predicate, the bimap's
   * {@code put()}, {@code forcePut()} and {@code putAll()} methods throw an {@link
   * IllegalArgumentException}. Similarly, the map's entries have an {@link Entry#setValue} method
   * that throws an {@link IllegalArgumentException} when the existing key and the provided value
   * don't satisfy the predicate.
   *
   * <p>When methods such as {@code removeAll()} and {@code clear()} are called on the filtered
   * bimap or its views, only mappings that satisfy the filter will be removed from the underlying
   * bimap.
   *
   * <p>The returned bimap isn't threadsafe or serializable, even if {@code unfiltered} is.
   *
   * <p>Many of the filtered bimap's methods, such as {@code size()}, iterate across every key/value
   * mapping in the underlying bimap and determine which satisfy the filter. When a live view is
   * <i>not</i> needed, it may be faster to copy the filtered bimap and use the copy.
   *
   * <p><b>Warning:</b> {@code entryPredicate} must be <i>consistent with equals </i>, as documented
   * at {@link Predicate#apply}.
   *
   * @since 14.0
   */
  public static <K extends @Nullable Object, V extends @Nullable Object> BiMap<K, V> filterEntries(
      BiMap<K, V> unfiltered, Predicate<? super Entry<K, V>> entryPredicate) {
    checkNotNull(unfiltered);
    checkNotNull(entryPredicate);
    return (unfiltered instanceof FilteredEntryBiMap)
        ? filterFiltered((FilteredEntryBiMap<K, V>) unfiltered, entryPredicate)
        : new FilteredEntryBiMap<K, V>(unfiltered, entryPredicate);
  }

  /**
   * Support {@code clear()}, {@code removeAll()}, and {@code retainAll()} when filtering a filtered
   * map.
   */
  private static <K extends @Nullable Object, V extends @Nullable Object> Map<K, V> filterFiltered(
      AbstractFilteredMap<K, V> map, Predicate<? super Entry<K, V>> entryPredicate) {
    return new FilteredEntryMap<>(
        map.unfiltered, Predicates.<Entry<K, V>>and(map.predicate, entryPredicate));
  }

  /**
   * Support {@code clear()}, {@code removeAll()}, and {@code retainAll()} when filtering a filtered
   * sorted map.
   */
  private static <K extends @Nullable Object, V extends @Nullable Object>
      SortedMap<K, V> filterFiltered(
          FilteredEntrySortedMap<K, V> map, Predicate<? super Entry<K, V>> entryPredicate) {
    Predicate<Entry<K, V>> predicate = Predicates.<Entry<K, V>>and(map.predicate, entryPredicate);
    return new FilteredEntrySortedMap<>(map.sortedMap(), predicate);
  }

  /**
   * Support {@code clear()}, {@code removeAll()}, and {@code retainAll()} when filtering a filtered
   * navigable map.
   */
  @GwtIncompatible // NavigableMap
  private static <K extends @Nullable Object, V extends @Nullable Object>
      NavigableMap<K, V> filterFiltered(
          FilteredEntryNavigableMap<K, V> map, Predicate<? super Entry<K, V>> entryPredicate) {
    Predicate<Entry<K, V>> predicate =
        Predicates.<Entry<K, V>>and(map.entryPredicate, entryPredicate);
    return new FilteredEntryNavigableMap<>(map.unfiltered, predicate);
  }

  /**
   * Support {@code clear()}, {@code removeAll()}, and {@code retainAll()} when filtering a filtered
   * map.
   */
  private static <K extends @Nullable Object, V extends @Nullable Object>
      BiMap<K, V> filterFiltered(
          FilteredEntryBiMap<K, V> map, Predicate<? super Entry<K, V>> entryPredicate) {
    Predicate<Entry<K, V>> predicate = Predicates.<Entry<K, V>>and(map.predicate, entryPredicate);
    return new FilteredEntryBiMap<>(map.unfiltered(), predicate);
  }

  private abstract static class AbstractFilteredMap<
          K extends @Nullable Object, V extends @Nullable Object>
      extends ViewCachingAbstractMap<K, V> {
    final Map<K, V> unfiltered;
    final Predicate<? super Entry<K, V>> predicate;

    AbstractFilteredMap(Map<K, V> unfiltered, Predicate<? super Entry<K, V>> predicate) {
      this.unfiltered = unfiltered;
      this.predicate = predicate;
    }

    boolean apply(@CheckForNull Object key, @ParametricNullness V value) {
      // This method is called only when the key is in the map (or about to be added to the map),
      // implying that key is a K.
      @SuppressWarnings({"unchecked", "nullness"})
      K k = (K) key;
      return predicate.apply(Maps.immutableEntry(k, value));
    }

    @Override
    @CheckForNull
    public V put(@ParametricNullness K key, @ParametricNullness V value) {
      checkArgument(apply(key, value));
      return unfiltered.put(key, value);
    }

    @Override
    public void putAll(Map<? extends K, ? extends V> map) {
      for (Entry<? extends K, ? extends V> entry : map.entrySet()) {
        checkArgument(apply(entry.getKey(), entry.getValue()));
      }
      unfiltered.putAll(map);
    }

    @Pure
    @Override
    public boolean containsKey(@CheckForNull @UnknownSignedness Object key) {
      return unfiltered.containsKey(key) && apply(key, unfiltered.get(key));
    }

    @Override
    @CheckForNull
    public V get(@CheckForNull @UnknownSignedness Object key) {
      V value = unfiltered.get(key);
      return ((value != null) && apply(key, value)) ? value : null;
    }

    @Pure
    @Override
    public boolean isEmpty() {
      return entrySet().isEmpty();
    }

    @Override
    @CheckForNull
    public V remove(@CheckForNull @UnknownSignedness Object key) {
      return containsKey(key) ? unfiltered.remove(key) : null;
    }

    @Override
    Collection<V> createValues() {
      return new FilteredMapValues<>(this, unfiltered, predicate);
    }
  }

  private static final class FilteredMapValues<
          K extends @Nullable Object, V extends @Nullable Object>
      extends Maps.Values<K, V> {
    final Map<K, V> unfiltered;
    final Predicate<? super Entry<K, V>> predicate;

    FilteredMapValues(
        Map<K, V> filteredMap, Map<K, V> unfiltered, Predicate<? super Entry<K, V>> predicate) {
      super(filteredMap);
      this.unfiltered = unfiltered;
      this.predicate = predicate;
    }

    @Override
    public boolean remove(@CheckForNull @UnknownSignedness Object o) {
      Iterator<Entry<K, V>> entryItr = unfiltered.entrySet().iterator();
      while (entryItr.hasNext()) {
        Entry<K, V> entry = entryItr.next();
        if (predicate.apply(entry) && Objects.equal(entry.getValue(), o)) {
          entryItr.remove();
          return true;
        }
      }
      return false;
    }

    @Override
    public boolean removeAll(Collection<?> collection) {
      Iterator<Entry<K, V>> entryItr = unfiltered.entrySet().iterator();
      boolean result = false;
      while (entryItr.hasNext()) {
        Entry<K, V> entry = entryItr.next();
        if (predicate.apply(entry) && collection.contains(entry.getValue())) {
          entryItr.remove();
          result = true;
        }
      }
      return result;
    }

    @Override
    public boolean retainAll(Collection<?> collection) {
      Iterator<Entry<K, V>> entryItr = unfiltered.entrySet().iterator();
      boolean result = false;
      while (entryItr.hasNext()) {
        Entry<K, V> entry = entryItr.next();
        if (predicate.apply(entry) && !collection.contains(entry.getValue())) {
          entryItr.remove();
          result = true;
        }
      }
      return result;
    }

    @Override
    public @PolyNull @PolySigned Object[] toArray(FilteredMapValues<@PolyNull @PolySigned K, V> this) {
      // creating an ArrayList so filtering happens once
      return Lists.newArrayList(iterator()).toArray();
    }

    @Override
    @SuppressWarnings("nullness") // b/192354773 in our checker affects toArray declarations
    public <T extends @Nullable @UnknownSignedness Object> T[] toArray(T[] array) {
      return Lists.newArrayList(iterator()).toArray(array);
    }
  }

  private static class FilteredKeyMap<K extends @Nullable Object, V extends @Nullable Object>
      extends AbstractFilteredMap<K, V> {
    final Predicate<? super K> keyPredicate;

    FilteredKeyMap(
        Map<K, V> unfiltered,
        Predicate<? super K> keyPredicate,
        Predicate<? super Entry<K, V>> entryPredicate) {
      super(unfiltered, entryPredicate);
      this.keyPredicate = keyPredicate;
    }

    @Override
    protected Set<Entry<K, V>> createEntrySet() {
      return Sets.filter(unfiltered.entrySet(), predicate);
    }

    @Override
    Set<K> createKeySet() {
      return Sets.filter(unfiltered.keySet(), keyPredicate);
    }

    // The cast is called only when the key is in the unfiltered map, implying
    // that key is a K.
    @Pure
    @Override
    @SuppressWarnings("unchecked")
    public boolean containsKey(@CheckForNull @UnknownSignedness Object key) {
      return unfiltered.containsKey(key) && keyPredicate.apply((K) key);
    }
  }

  static class FilteredEntryMap<K extends @Nullable Object, V extends @Nullable Object>
      extends AbstractFilteredMap<K, V> {
    /**
     * Entries in this set satisfy the predicate, but they don't validate the input to {@code
     * Entry.setValue()}.
     */
    final Set<Entry<K, V>> filteredEntrySet;

    FilteredEntryMap(Map<K, V> unfiltered, Predicate<? super Entry<K, V>> entryPredicate) {
      super(unfiltered, entryPredicate);
      filteredEntrySet = Sets.filter(unfiltered.entrySet(), predicate);
    }

    @Override
    protected Set<Entry<K, V>> createEntrySet() {
      return new EntrySet();
    }

    @WeakOuter
    private class EntrySet extends ForwardingSet<Entry<K, V>> {
      @Override
      protected Set<Entry<K, V>> delegate() {
        return filteredEntrySet;
      }

      @Override
      public Iterator<Entry<K, V>> iterator() {
        return new TransformedIterator<Entry<K, V>, Entry<K, V>>(filteredEntrySet.iterator()) {
          @Override
          Entry<K, V> transform(final Entry<K, V> entry) {
            return new ForwardingMapEntry<K, V>() {
              @Override
              protected Entry<K, V> delegate() {
                return entry;
              }

              @Override
              @ParametricNullness
              public V setValue(@ParametricNullness V newValue) {
                checkArgument(apply(getKey(), newValue));
                return super.setValue(newValue);
              }
            };
          }
        };
      }
    }

    @Override
    Set<K> createKeySet() {
      return new KeySet();
    }

    static <K extends @Nullable Object, V extends @Nullable Object> boolean removeAllKeys(
        Map<K, V> map, Predicate<? super Entry<K, V>> entryPredicate, Collection<?> keyCollection) {
      Iterator<Entry<K, V>> entryItr = map.entrySet().iterator();
      boolean result = false;
      while (entryItr.hasNext()) {
        Entry<K, V> entry = entryItr.next();
        if (entryPredicate.apply(entry) && keyCollection.contains(entry.getKey())) {
          entryItr.remove();
          result = true;
        }
      }
      return result;
    }

    static <K extends @Nullable Object, V extends @Nullable Object> boolean retainAllKeys(
        Map<K, V> map, Predicate<? super Entry<K, V>> entryPredicate, Collection<?> keyCollection) {
      Iterator<Entry<K, V>> entryItr = map.entrySet().iterator();
      boolean result = false;
      while (entryItr.hasNext()) {
        Entry<K, V> entry = entryItr.next();
        if (entryPredicate.apply(entry) && !keyCollection.contains(entry.getKey())) {
          entryItr.remove();
          result = true;
        }
      }
      return result;
    }

    @WeakOuter
    class KeySet extends Maps.KeySet<K, V> {
      KeySet() {
        super(FilteredEntryMap.this);
      }

      @Override
      public boolean remove(@CheckForNull @UnknownSignedness Object o) {
        if (containsKey(o)) {
          unfiltered.remove(o);
          return true;
        }
        return false;
      }

      @Override
      public boolean removeAll(Collection<?> collection) {
        return removeAllKeys(unfiltered, predicate, collection);
      }

      @Override
      public boolean retainAll(Collection<?> collection) {
        return retainAllKeys(unfiltered, predicate, collection);
      }

      @Override
      public @PolyNull @PolySigned Object[] toArray() {
        // creating an ArrayList so filtering happens once
        return Lists.newArrayList(iterator()).toArray();
      }

      @Override
      @SuppressWarnings("nullness") // b/192354773 in our checker affects toArray declarations
      public <T extends @Nullable @UnknownSignedness Object> T[] toArray(T[] array) {
        return Lists.newArrayList(iterator()).toArray(array);
      }

    @Pure
    @Override
    public boolean contains(@Nullable @UnknownSignedness Object arg0) { return super.contains(arg0); }
    }
  }

  private static class FilteredEntrySortedMap<
          K extends @Nullable Object, V extends @Nullable Object>
      extends FilteredEntryMap<K, V> implements SortedMap<K, V> {

    FilteredEntrySortedMap(
        SortedMap<K, V> unfiltered, Predicate<? super Entry<K, V>> entryPredicate) {
      super(unfiltered, entryPredicate);
    }

    SortedMap<K, V> sortedMap() {
      return (SortedMap<K, V>) unfiltered;
    }

    @Override
    public SortedSet<@KeyFor({"this"}) K> keySet() {
      return (SortedSet<K>) super.keySet();
    }

    @Override
    SortedSet<K> createKeySet() {
      return new SortedKeySet();
    }

    @WeakOuter
    class SortedKeySet extends KeySet implements SortedSet<K> {
      @Override
      @CheckForNull
      public Comparator<? super K> comparator() {
        return sortedMap().comparator();
      }

      @Override
      public SortedSet<K> subSet(
          @ParametricNullness K fromElement, @ParametricNullness K toElement) {
        return (SortedSet<K>) subMap(fromElement, toElement).keySet();
      }

      @Override
      public SortedSet<K> headSet(@ParametricNullness K toElement) {
        return (SortedSet<K>) headMap(toElement).keySet();
      }

      @Override
      public SortedSet<K> tailSet(@ParametricNullness K fromElement) {
        return (SortedSet<K>) tailMap(fromElement).keySet();
      }

      @Override
      @ParametricNullness
      public K first() {
        return firstKey();
      }

      @Override
      @ParametricNullness
      public K last() {
        return lastKey();
      }
    }

    @Override
    @CheckForNull
    public Comparator<? super K> comparator() {
      return sortedMap().comparator();
    }

    @Override
    @ParametricNullness
    public @KeyFor("this") K firstKey() {
      // correctly throws NoSuchElementException when filtered map is empty.
      return keySet().iterator().next();
    }

    @Override
    @ParametricNullness
    public @KeyFor("this") K lastKey() {
      SortedMap<K, V> headMap = sortedMap();
      while (true) {
        // correctly throws NoSuchElementException when filtered map is empty.
        K key = headMap.lastKey();
        // The cast is safe because the key is taken from the map.
        if (apply(key, uncheckedCastNullableTToT(unfiltered.get(key)))) {
          return key;
        }
        headMap = sortedMap().headMap(key);
      }
    }

    @Override
    public SortedMap<K, V> headMap(@ParametricNullness K toKey) {
      return new FilteredEntrySortedMap<>(sortedMap().headMap(toKey), predicate);
    }

    @Override
    public SortedMap<K, V> subMap(@ParametricNullness K fromKey, @ParametricNullness K toKey) {
      return new FilteredEntrySortedMap<>(sortedMap().subMap(fromKey, toKey), predicate);
    }

    @Override
    public SortedMap<K, V> tailMap(@ParametricNullness K fromKey) {
      return new FilteredEntrySortedMap<>(sortedMap().tailMap(fromKey), predicate);
    }
  }

  @GwtIncompatible // NavigableMap
  private static class FilteredEntryNavigableMap<
          K extends @Nullable Object, V extends @Nullable Object>
      extends AbstractNavigableMap<K, V> {
    /*
     * It's less code to extend AbstractNavigableMap and forward the filtering logic to
     * FilteredEntryMap than to extend FilteredEntrySortedMap and reimplement all the NavigableMap
     * methods.
     */

    private final NavigableMap<K, V> unfiltered;
    private final Predicate<? super Entry<K, V>> entryPredicate;
    private final Map<K, V> filteredDelegate;

    FilteredEntryNavigableMap(
        NavigableMap<K, V> unfiltered, Predicate<? super Entry<K, V>> entryPredicate) {
      this.unfiltered = checkNotNull(unfiltered);
      this.entryPredicate = entryPredicate;
      this.filteredDelegate = new FilteredEntryMap<>(unfiltered, entryPredicate);
    }

    @Override
    @CheckForNull
    public Comparator<? super K> comparator() {
      return unfiltered.comparator();
    }

    @Override
    public NavigableSet<@KeyFor({"this"}) K> navigableKeySet() {
      return new Maps.NavigableKeySet<K, V>(this) {
        @Override
        public boolean removeAll(Collection<?> collection) {
          return FilteredEntryMap.removeAllKeys(unfiltered, entryPredicate, collection);
        }

        @Override
        public boolean retainAll(Collection<?> collection) {
          return FilteredEntryMap.retainAllKeys(unfiltered, entryPredicate, collection);
        }
      };
    }

    @Override
    public Collection<V> values() {
      return new FilteredMapValues<>(this, unfiltered, entryPredicate);
    }

    @Override
    Iterator<Entry<K, V>> entryIterator() {
      return Iterators.filter(unfiltered.entrySet().iterator(), entryPredicate);
    }

    @Override
    Iterator<Entry<K, V>> descendingEntryIterator() {
      return Iterators.filter(unfiltered.descendingMap().entrySet().iterator(), entryPredicate);
    }

    @Override
    public @NonNegative int size() {
      return filteredDelegate.size();
    }

    @Override
    public boolean isEmpty() {
      return !Iterables.any(unfiltered.entrySet(), entryPredicate);
    }

    @Override
    @CheckForNull
    public V get(@CheckForNull @UnknownSignedness Object key) {
      return filteredDelegate.get(key);
    }

    @Override
    public boolean containsKey(@CheckForNull @UnknownSignedness Object key) {
      return filteredDelegate.containsKey(key);
    }

    @Override
    @CheckForNull
    public V put(@ParametricNullness K key, @ParametricNullness V value) {
      return filteredDelegate.put(key, value);
    }

    @Override
    @CheckForNull
    public V remove(@CheckForNull @UnknownSignedness Object key) {
      return filteredDelegate.remove(key);
    }

    @Override
    public void putAll(Map<? extends K, ? extends V> m) {
      filteredDelegate.putAll(m);
    }

    @Override
    public void clear() {
      filteredDelegate.clear();
    }

    @Override
    public Set<Entry<@KeyFor({"this"}) K, V>> entrySet() {
      return filteredDelegate.entrySet();
    }

    @Override
    @CheckForNull
    public Entry<K, V> pollFirstEntry() {
      return Iterables.removeFirstMatching(unfiltered.entrySet(), entryPredicate);
    }

    @Override
    @CheckForNull
    public Entry<K, V> pollLastEntry() {
      return Iterables.removeFirstMatching(unfiltered.descendingMap().entrySet(), entryPredicate);
    }

    @Override
    public NavigableMap<K, V> descendingMap() {
      return filterEntries(unfiltered.descendingMap(), entryPredicate);
    }

    @Override
    public NavigableMap<K, V> subMap(
        @ParametricNullness K fromKey,
        boolean fromInclusive,
        @ParametricNullness K toKey,
        boolean toInclusive) {
      return filterEntries(
          unfiltered.subMap(fromKey, fromInclusive, toKey, toInclusive), entryPredicate);
    }

    @Override
    public NavigableMap<K, V> headMap(@ParametricNullness K toKey, boolean inclusive) {
      return filterEntries(unfiltered.headMap(toKey, inclusive), entryPredicate);
    }

    @Override
    public NavigableMap<K, V> tailMap(@ParametricNullness K fromKey, boolean inclusive) {
      return filterEntries(unfiltered.tailMap(fromKey, inclusive), entryPredicate);
    }
  }

  static final class FilteredEntryBiMap<K extends @Nullable Object, V extends @Nullable Object>
      extends FilteredEntryMap<K, V> implements BiMap<K, V> {
    @RetainedWith private final BiMap<V, K> inverse;

    private static <K extends @Nullable Object, V extends @Nullable Object>
        Predicate<Entry<V, K>> inversePredicate(
            final Predicate<? super Entry<K, V>> forwardPredicate) {
      return new Predicate<Entry<V, K>>() {
        @Override
        public boolean apply(Entry<V, K> input) {
          return forwardPredicate.apply(Maps.immutableEntry(input.getValue(), input.getKey()));
        }
      };
    }

    FilteredEntryBiMap(BiMap<K, V> delegate, Predicate<? super Entry<K, V>> predicate) {
      super(delegate, predicate);
      this.inverse =
          new FilteredEntryBiMap<>(delegate.inverse(), inversePredicate(predicate), this);
    }

    private FilteredEntryBiMap(
        BiMap<K, V> delegate, Predicate<? super Entry<K, V>> predicate, BiMap<V, K> inverse) {
      super(delegate, predicate);
      this.inverse = inverse;
    }

    BiMap<K, V> unfiltered() {
      return (BiMap<K, V>) unfiltered;
    }

    @Override
    @CheckForNull
    public V forcePut(@ParametricNullness K key, @ParametricNullness V value) {
      checkArgument(apply(key, value));
      return unfiltered().forcePut(key, value);
    }

    @Override
    public void replaceAll(BiFunction<? super K, ? super V, ? extends V> function) {
      unfiltered()
          .replaceAll(
              (key, value) ->
                  predicate.apply(Maps.immutableEntry(key, value))
                      ? function.apply(key, value)
                      : value);
    }

    @Override
    public BiMap<V, K> inverse() {
      return inverse;
    }

    @Override
    public Set<V> values() {
      return inverse.keySet();
    }
  }

  /**
   * Returns an unmodifiable view of the specified navigable map. Query operations on the returned
   * map read through to the specified map, and attempts to modify the returned map, whether direct
   * or via its views, result in an {@code UnsupportedOperationException}.
   *
   * <p>The returned navigable map will be serializable if the specified navigable map is
   * serializable.
   *
   * <p>This method's signature will not permit you to convert a {@code NavigableMap<? extends K,
   * V>} to a {@code NavigableMap<K, V>}. If it permitted this, the returned map's {@code
   * comparator()} method might return a {@code Comparator<? extends K>}, which works only on a
   * particular subtype of {@code K}, but promise that it's a {@code Comparator<? super K>}, which
   * must work on any type of {@code K}.
   *
   * @param map the navigable map for which an unmodifiable view is to be returned
   * @return an unmodifiable view of the specified navigable map
   * @since 12.0
   */
  @GwtIncompatible // NavigableMap
  public static <K extends @Nullable Object, V extends @Nullable Object>
      NavigableMap<K, V> unmodifiableNavigableMap(NavigableMap<K, ? extends V> map) {
    checkNotNull(map);
    if (map instanceof UnmodifiableNavigableMap) {
      @SuppressWarnings("unchecked") // covariant
      NavigableMap<K, V> result = (NavigableMap<K, V>) map;
      return result;
    } else {
      return new UnmodifiableNavigableMap<>(map);
    }
  }

  @CheckForNull
  private static <K extends @Nullable Object, V extends @Nullable Object>
      Entry<K, V> unmodifiableOrNull(@CheckForNull Entry<K, ? extends V> entry) {
    return (entry == null) ? null : Maps.unmodifiableEntry(entry);
  }

  @GwtIncompatible // NavigableMap
  static class UnmodifiableNavigableMap<K extends @Nullable Object, V extends @Nullable Object>
      extends ForwardingSortedMap<K, V> implements NavigableMap<K, V>, Serializable {
    private final NavigableMap<K, ? extends V> delegate;

    UnmodifiableNavigableMap(NavigableMap<K, ? extends V> delegate) {
      this.delegate = delegate;
    }

    UnmodifiableNavigableMap(
        NavigableMap<K, ? extends V> delegate, UnmodifiableNavigableMap<K, V> descendingMap) {
      this.delegate = delegate;
      this.descendingMap = descendingMap;
    }

    @Override
    protected SortedMap<K, V> delegate() {
      return Collections.unmodifiableSortedMap(delegate);
    }

    @Override
    @CheckForNull
    public Entry<K, V> lowerEntry(@ParametricNullness K key) {
      return unmodifiableOrNull(delegate.lowerEntry(key));
    }

    @Override
    @CheckForNull
    public K lowerKey(@ParametricNullness K key) {
      return delegate.lowerKey(key);
    }

    @Override
    @CheckForNull
    public Entry<K, V> floorEntry(@ParametricNullness K key) {
      return unmodifiableOrNull(delegate.floorEntry(key));
    }

    @Override
    @CheckForNull
    public K floorKey(@ParametricNullness K key) {
      return delegate.floorKey(key);
    }

    @Override
    @CheckForNull
    public Entry<K, V> ceilingEntry(@ParametricNullness K key) {
      return unmodifiableOrNull(delegate.ceilingEntry(key));
    }

    @Override
    @CheckForNull
    public K ceilingKey(@ParametricNullness K key) {
      return delegate.ceilingKey(key);
    }

    @Override
    @CheckForNull
    public Entry<K, V> higherEntry(@ParametricNullness K key) {
      return unmodifiableOrNull(delegate.higherEntry(key));
    }

    @Override
    @CheckForNull
    public K higherKey(@ParametricNullness K key) {
      return delegate.higherKey(key);
    }

    @Override
    @CheckForNull
    public Entry<K, V> firstEntry() {
      return unmodifiableOrNull(delegate.firstEntry());
    }

    @Override
    @CheckForNull
    public Entry<K, V> lastEntry() {
      return unmodifiableOrNull(delegate.lastEntry());
    }

    @Override
    @CheckForNull
    public final Entry<K, V> pollFirstEntry() {
      throw new UnsupportedOperationException();
    }

    @Override
    @CheckForNull
    public final Entry<K, V> pollLastEntry() {
      throw new UnsupportedOperationException();
    }

    @Override
    public void replaceAll(BiFunction<? super K, ? super V, ? extends V> function) {
      throw new UnsupportedOperationException();
    }

    @Override
    @CheckForNull
    public V putIfAbsent(K key, V value) {
      throw new UnsupportedOperationException();
    }

    @Override
    public boolean remove(@Nullable @UnknownSignedness Object key, @Nullable @UnknownSignedness Object value) {
      throw new UnsupportedOperationException();
    }

    @Override
    public boolean replace(K key, V oldValue, V newValue) {
      throw new UnsupportedOperationException();
    }

    @Override
    @CheckForNull
    public V replace(K key, V value) {
      throw new UnsupportedOperationException();
    }

    @Override
    public @PolyNull V computeIfAbsent(
        K key, java.util.function.Function<? super K, ? extends @PolyNull V> mappingFunction) {
      throw new UnsupportedOperationException();
    }

    /*
     * TODO(cpovirk): Uncomment the @NonNull annotations below once our JDK stubs and J2KT
     * emulations include them.
     */
    @Override
<<<<<<< HEAD
    public @PolyNull V computeIfPresent(
        K key, BiFunction<? super K, ? super V, ? extends @PolyNull V> remappingFunction) {
=======
    @CheckForNull
    public V computeIfPresent(
        K key,
        BiFunction<? super K, ? super /*@NonNull*/ V, ? extends @Nullable V> remappingFunction) {
>>>>>>> c1088508
      throw new UnsupportedOperationException();
    }

    @Override
<<<<<<< HEAD
    public @PolyNull V compute(
        K key, BiFunction<? super K, ? super @Nullable V, ? extends @PolyNull V> remappingFunction) {
=======
    @CheckForNull
    public V compute(
        K key,
        BiFunction<? super K, ? super @Nullable V, ? extends @Nullable V> remappingFunction) {
>>>>>>> c1088508
      throw new UnsupportedOperationException();
    }

    @Override
<<<<<<< HEAD
    public @PolyNull V merge(
        K key, V value, BiFunction<? super V, ? super V, ? extends @PolyNull V> remappingFunction) {
=======
    @CheckForNull
    public V merge(
        K key,
        /*@NonNull*/ V value,
        BiFunction<? super /*@NonNull*/ V, ? super /*@NonNull*/ V, ? extends @Nullable V>
            function) {
>>>>>>> c1088508
      throw new UnsupportedOperationException();
    }

    @LazyInit @CheckForNull private transient UnmodifiableNavigableMap<K, V> descendingMap;

    @Override
    public NavigableMap<K, V> descendingMap() {
      UnmodifiableNavigableMap<K, V> result = descendingMap;
      return (result == null)
          ? descendingMap = new UnmodifiableNavigableMap<>(delegate.descendingMap(), this)
          : result;
    }

    @Override
    public Set<@KeyFor({"this"}) K> keySet() {
      return navigableKeySet();
    }

    @Override
    public NavigableSet<@KeyFor({"this"}) K> navigableKeySet() {
      return Sets.unmodifiableNavigableSet(delegate.navigableKeySet());
    }

    @Override
    public NavigableSet<@KeyFor({"this"}) K> descendingKeySet() {
      return Sets.unmodifiableNavigableSet(delegate.descendingKeySet());
    }

    @Override
    public SortedMap<K, V> subMap(@ParametricNullness K fromKey, @ParametricNullness K toKey) {
      return subMap(fromKey, true, toKey, false);
    }

    @Override
    public NavigableMap<K, V> subMap(
        @ParametricNullness K fromKey,
        boolean fromInclusive,
        @ParametricNullness K toKey,
        boolean toInclusive) {
      return Maps.unmodifiableNavigableMap(
          delegate.subMap(fromKey, fromInclusive, toKey, toInclusive));
    }

    @Override
    public SortedMap<K, V> headMap(@ParametricNullness K toKey) {
      return headMap(toKey, false);
    }

    @Override
    public NavigableMap<K, V> headMap(@ParametricNullness K toKey, boolean inclusive) {
      return Maps.unmodifiableNavigableMap(delegate.headMap(toKey, inclusive));
    }

    @Override
    public SortedMap<K, V> tailMap(@ParametricNullness K fromKey) {
      return tailMap(fromKey, true);
    }

    @Override
    public NavigableMap<K, V> tailMap(@ParametricNullness K fromKey, boolean inclusive) {
      return Maps.unmodifiableNavigableMap(delegate.tailMap(fromKey, inclusive));
    }
  }

  /**
   * Returns a synchronized (thread-safe) navigable map backed by the specified navigable map. In
   * order to guarantee serial access, it is critical that <b>all</b> access to the backing
   * navigable map is accomplished through the returned navigable map (or its views).
   *
   * <p>It is imperative that the user manually synchronize on the returned navigable map when
   * iterating over any of its collection views, or the collections views of any of its {@code
   * descendingMap}, {@code subMap}, {@code headMap} or {@code tailMap} views.
   *
   * <pre>{@code
   * NavigableMap<K, V> map = synchronizedNavigableMap(new TreeMap<K, V>());
   *
   * // Needn't be in synchronized block
   * NavigableSet<K> set = map.navigableKeySet();
   *
   * synchronized (map) { // Synchronizing on map, not set!
   *   Iterator<K> it = set.iterator(); // Must be in synchronized block
   *   while (it.hasNext()) {
   *     foo(it.next());
   *   }
   * }
   * }</pre>
   *
   * <p>or:
   *
   * <pre>{@code
   * NavigableMap<K, V> map = synchronizedNavigableMap(new TreeMap<K, V>());
   * NavigableMap<K, V> map2 = map.subMap(foo, false, bar, true);
   *
   * // Needn't be in synchronized block
   * NavigableSet<K> set2 = map2.descendingKeySet();
   *
   * synchronized (map) { // Synchronizing on map, not map2 or set2!
   *   Iterator<K> it = set2.iterator(); // Must be in synchronized block
   *   while (it.hasNext()) {
   *     foo(it.next());
   *   }
   * }
   * }</pre>
   *
   * <p>Failure to follow this advice may result in non-deterministic behavior.
   *
   * <p>The returned navigable map will be serializable if the specified navigable map is
   * serializable.
   *
   * @param navigableMap the navigable map to be "wrapped" in a synchronized navigable map.
   * @return a synchronized view of the specified navigable map.
   * @since 13.0
   */
  @GwtIncompatible // NavigableMap
  public static <K extends @Nullable Object, V extends @Nullable Object>
      NavigableMap<K, V> synchronizedNavigableMap(NavigableMap<K, V> navigableMap) {
    return Synchronized.navigableMap(navigableMap);
  }

  /**
   * {@code AbstractMap} extension that makes it easy to cache customized keySet, values, and
   * entrySet views.
   */
  @GwtCompatible
  abstract static class ViewCachingAbstractMap<
          K extends @Nullable Object, V extends @Nullable Object>
      extends AbstractMap<K, V> {
    /**
     * Creates the entry set to be returned by {@link #entrySet()}. This method is invoked at most
     * once on a given map, at the time when {@code entrySet} is first called.
     */
    abstract Set<Entry<K, V>> createEntrySet();

    @LazyInit @CheckForNull private transient Set<Entry<K, V>> entrySet;

    @Override
    public Set<Entry<@KeyFor({"this"}) K, V>> entrySet() {
      Set<Entry<K, V>> result = entrySet;
      return (result == null) ? entrySet = createEntrySet() : result;
    }

    @LazyInit @CheckForNull private transient Set<K> keySet;

    @Override
    public Set<@KeyFor({"this"}) K> keySet() {
      Set<K> result = keySet;
      return (result == null) ? keySet = createKeySet() : result;
    }

    Set<K> createKeySet() {
      return new KeySet<>(this);
    }

    @LazyInit @CheckForNull private transient Collection<V> values;

    @Override
    public Collection<V> values() {
      Collection<V> result = values;
      return (result == null) ? values = createValues() : result;
    }

    Collection<V> createValues() {
      return new Values<>(this);
    }
  }

  abstract static class IteratorBasedAbstractMap<
          K extends @Nullable Object, V extends @Nullable Object>
      extends AbstractMap<K, V> {
    @Override
    public abstract @NonNegative int size();

    abstract Iterator<Entry<K, V>> entryIterator();

    Spliterator<Entry<K, V>> entrySpliterator() {
      return Spliterators.spliterator(
          entryIterator(), size(), Spliterator.SIZED | Spliterator.DISTINCT);
    }

    @Override
    public Set<Entry<@KeyFor({"this"}) K, V>> entrySet() {
      return new EntrySet<K, V>() {
        @Override
        Map<K, V> map() {
          return IteratorBasedAbstractMap.this;
        }

        @Override
        public Iterator<Entry<K, V>> iterator() {
          return entryIterator();
        }

        @Override
        public Spliterator<Entry<K, V>> spliterator() {
          return entrySpliterator();
        }

        @Override
        public void forEach(Consumer<? super Entry<K, V>> action) {
          forEachEntry(action);
        }
      };
    }

    void forEachEntry(Consumer<? super Entry<K, V>> action) {
      entryIterator().forEachRemaining(action);
    }

    @Override
    public void clear() {
      Iterators.clear(entryIterator());
    }
  }

  /**
   * Delegates to {@link Map#get}. Returns {@code null} on {@code ClassCastException} and {@code
   * NullPointerException}.
   */
  @CheckForNull
  static <V extends @Nullable Object> V safeGet(Map<?, V> map, @CheckForNull @UnknownSignedness Object key) {
    checkNotNull(map);
    try {
      return map.get(key);
    } catch (ClassCastException | NullPointerException e) {
      return null;
    }
  }

  /**
   * Delegates to {@link Map#containsKey}. Returns {@code false} on {@code ClassCastException} and
   * {@code NullPointerException}.
   */
  static boolean safeContainsKey(Map<?, ?> map, @CheckForNull Object key) {
    checkNotNull(map);
    try {
      return map.containsKey(key);
    } catch (ClassCastException | NullPointerException e) {
      return false;
    }
  }

  /**
   * Delegates to {@link Map#remove}. Returns {@code null} on {@code ClassCastException} and {@code
   * NullPointerException}.
   */
  @CheckForNull
  static <V extends @Nullable Object> V safeRemove(Map<?, V> map, @CheckForNull Object key) {
    checkNotNull(map);
    try {
      return map.remove(key);
    } catch (ClassCastException | NullPointerException e) {
      return null;
    }
  }

  /** An admittedly inefficient implementation of {@link Map#containsKey}. */
  static boolean containsKeyImpl(Map<?, ?> map, @CheckForNull @UnknownSignedness Object key) {
    return Iterators.contains(keyIterator(map.entrySet().iterator()), key);
  }

  /** An implementation of {@link Map#containsValue}. */
  static boolean containsValueImpl(Map<?, ?> map, @CheckForNull @UnknownSignedness Object value) {
    return Iterators.contains(valueIterator(map.entrySet().iterator()), value);
  }

  /**
   * Implements {@code Collection.contains} safely for forwarding collections of map entries. If
   * {@code o} is an instance of {@code Entry}, it is wrapped using {@link #unmodifiableEntry} to
   * protect against a possible nefarious equals method.
   *
   * <p>Note that {@code c} is the backing (delegate) collection, rather than the forwarding
   * collection.
   *
   * @param c the delegate (unwrapped) collection of map entries
   * @param o the object that might be contained in {@code c}
   * @return {@code true} if {@code c} contains {@code o}
   */
  @Pure
  static <K extends @Nullable Object, V extends @Nullable Object> boolean containsEntryImpl(
      Collection<Entry<K, V>> c, @CheckForNull Object o) {
    if (!(o instanceof Entry)) {
      return false;
    }
    return c.contains(unmodifiableEntry((Entry<?, ?>) o));
  }

  /**
   * Implements {@code Collection.remove} safely for forwarding collections of map entries. If
   * {@code o} is an instance of {@code Entry}, it is wrapped using {@link #unmodifiableEntry} to
   * protect against a possible nefarious equals method.
   *
   * <p>Note that {@code c} is backing (delegate) collection, rather than the forwarding collection.
   *
   * @param c the delegate (unwrapped) collection of map entries
   * @param o the object to remove from {@code c}
   * @return {@code true} if {@code c} was changed
   */
  static <K extends @Nullable Object, V extends @Nullable Object> boolean removeEntryImpl(
      Collection<Entry<K, V>> c, @CheckForNull Object o) {
    if (!(o instanceof Entry)) {
      return false;
    }
    return c.remove(unmodifiableEntry((Entry<?, ?>) o));
  }

  /** An implementation of {@link Map#equals}. */
  static boolean equalsImpl(Map<?, ?> map, @CheckForNull @UnknownSignedness Object object) {
    if (map == object) {
      return true;
    } else if (object instanceof Map) {
      Map<?, ?> o = (Map<?, ?>) object;
      return map.entrySet().equals(o.entrySet());
    }
    return false;
  }

  /** An implementation of {@link Map#toString}. */
  static String toStringImpl(Map<?, ?> map) {
    StringBuilder sb = Collections2.newStringBuilderForCollection(map.size()).append('{');
    boolean first = true;
    for (Entry<?, ?> entry : map.entrySet()) {
      if (!first) {
        sb.append(", ");
      }
      first = false;
      sb.append(entry.getKey()).append('=').append(entry.getValue());
    }
    return sb.append('}').toString();
  }

  /** An implementation of {@link Map#putAll}. */
  static <K extends @Nullable Object, V extends @Nullable Object> void putAllImpl(
      Map<K, V> self, Map<? extends K, ? extends V> map) {
    for (Entry<? extends K, ? extends V> entry : map.entrySet()) {
      self.put(entry.getKey(), entry.getValue());
    }
  }

  static class KeySet<K extends @Nullable Object, V extends @Nullable Object>
      extends Sets.ImprovedAbstractSet<K> {
    @Weak final Map<K, V> map;

    KeySet(Map<K, V> map) {
      this.map = checkNotNull(map);
    }

    Map<K, V> map() {
      return map;
    }

    @Override
    public Iterator<K> iterator() {
      return keyIterator(map().entrySet().iterator());
    }

    @Override
    public void forEach(Consumer<? super K> action) {
      checkNotNull(action);
      // avoids entry allocation for those maps that allocate entries on iteration
      map.forEach((k, v) -> action.accept(k));
    }

    @Override
    public @NonNegative int size() {
      return map().size();
    }

    @Override
    public boolean isEmpty() {
      return map().isEmpty();
    }

    @Override
    public boolean contains(@CheckForNull @UnknownSignedness Object o) {
      return map().containsKey(o);
    }

    @Override
    public boolean remove(@CheckForNull @UnknownSignedness Object o) {
      if (contains(o)) {
        map().remove(o);
        return true;
      }
      return false;
    }

    @Override
    public void clear() {
      map().clear();
    }
  }

  @CheckForNull
  static <K extends @Nullable Object> K keyOrNull(@CheckForNull Entry<K, ?> entry) {
    return (entry == null) ? null : entry.getKey();
  }

  @CheckForNull
  static <V extends @Nullable Object> V valueOrNull(@CheckForNull Entry<?, V> entry) {
    return (entry == null) ? null : entry.getValue();
  }

  static class SortedKeySet<K extends @Nullable Object, V extends @Nullable Object>
      extends KeySet<K, V> implements SortedSet<K> {
    SortedKeySet(SortedMap<K, V> map) {
      super(map);
    }

    @Override
    SortedMap<K, V> map() {
      return (SortedMap<K, V>) super.map();
    }

    @Override
    @CheckForNull
    public Comparator<? super K> comparator() {
      return map().comparator();
    }

    @Override
    public SortedSet<K> subSet(@ParametricNullness K fromElement, @ParametricNullness K toElement) {
      return new SortedKeySet<>(map().subMap(fromElement, toElement));
    }

    @Override
    public SortedSet<K> headSet(@ParametricNullness K toElement) {
      return new SortedKeySet<>(map().headMap(toElement));
    }

    @Override
    public SortedSet<K> tailSet(@ParametricNullness K fromElement) {
      return new SortedKeySet<>(map().tailMap(fromElement));
    }

    @Override
    @ParametricNullness
    public K first() {
      return map().firstKey();
    }

    @Override
    @ParametricNullness
    public K last() {
      return map().lastKey();
    }
  }

  @GwtIncompatible // NavigableMap
  static class NavigableKeySet<K extends @Nullable Object, V extends @Nullable Object>
      extends SortedKeySet<K, V> implements NavigableSet<K> {
    NavigableKeySet(NavigableMap<K, V> map) {
      super(map);
    }

    @Override
    NavigableMap<K, V> map() {
      return (NavigableMap<K, V>) map;
    }

    @Override
    @CheckForNull
    public K lower(@ParametricNullness K e) {
      return map().lowerKey(e);
    }

    @Override
    @CheckForNull
    public K floor(@ParametricNullness K e) {
      return map().floorKey(e);
    }

    @Override
    @CheckForNull
    public K ceiling(@ParametricNullness K e) {
      return map().ceilingKey(e);
    }

    @Override
    @CheckForNull
    public K higher(@ParametricNullness K e) {
      return map().higherKey(e);
    }

    @Override
    @CheckForNull
    public K pollFirst() {
      return keyOrNull(map().pollFirstEntry());
    }

    @Override
    @CheckForNull
    public K pollLast() {
      return keyOrNull(map().pollLastEntry());
    }

    @Override
    public NavigableSet<K> descendingSet() {
      return map().descendingKeySet();
    }

    @Override
    public Iterator<K> descendingIterator() {
      return descendingSet().iterator();
    }

    @Override
    public NavigableSet<K> subSet(
        @ParametricNullness K fromElement,
        boolean fromInclusive,
        @ParametricNullness K toElement,
        boolean toInclusive) {
      return map().subMap(fromElement, fromInclusive, toElement, toInclusive).navigableKeySet();
    }

    @Override
    public SortedSet<K> subSet(@ParametricNullness K fromElement, @ParametricNullness K toElement) {
      return subSet(fromElement, true, toElement, false);
    }

    @Override
    public NavigableSet<K> headSet(@ParametricNullness K toElement, boolean inclusive) {
      return map().headMap(toElement, inclusive).navigableKeySet();
    }

    @Override
    public SortedSet<K> headSet(@ParametricNullness K toElement) {
      return headSet(toElement, false);
    }

    @Override
    public NavigableSet<K> tailSet(@ParametricNullness K fromElement, boolean inclusive) {
      return map().tailMap(fromElement, inclusive).navigableKeySet();
    }

    @Override
    public SortedSet<K> tailSet(@ParametricNullness K fromElement) {
      return tailSet(fromElement, true);
    }
  }

  static class Values<K extends @Nullable Object, V extends @Nullable Object>
      extends AbstractCollection<V> {
    @Weak final Map<K, V> map;

    Values(Map<K, V> map) {
      this.map = checkNotNull(map);
    }

    final Map<K, V> map() {
      return map;
    }

    @Override
    public Iterator<V> iterator() {
      return valueIterator(map().entrySet().iterator());
    }

    @Override
    public void forEach(Consumer<? super V> action) {
      checkNotNull(action);
      // avoids allocation of entries for those maps that generate fresh entries on iteration
      map.forEach((k, v) -> action.accept(v));
    }

    @Override
    public boolean remove(@CheckForNull @UnknownSignedness Object o) {
      try {
        return super.remove(o);
      } catch (UnsupportedOperationException e) {
        for (Entry<K, V> entry : map().entrySet()) {
          if (Objects.equal(o, entry.getValue())) {
            map().remove(entry.getKey());
            return true;
          }
        }
        return false;
      }
    }

    @Override
    public boolean removeAll(Collection<?> c) {
      try {
        return super.removeAll(checkNotNull(c));
      } catch (UnsupportedOperationException e) {
        Set<K> toRemove = Sets.newHashSet();
        for (Entry<K, V> entry : map().entrySet()) {
          if (c.contains(entry.getValue())) {
            toRemove.add(entry.getKey());
          }
        }
        return map().keySet().removeAll(toRemove);
      }
    }

    @Override
    public boolean retainAll(Collection<?> c) {
      try {
        return super.retainAll(checkNotNull(c));
      } catch (UnsupportedOperationException e) {
        Set<K> toRetain = Sets.newHashSet();
        for (Entry<K, V> entry : map().entrySet()) {
          if (c.contains(entry.getValue())) {
            toRetain.add(entry.getKey());
          }
        }
        return map().keySet().retainAll(toRetain);
      }
    }

    @Override
    public @NonNegative int size() {
      return map().size();
    }

    @Override
    public boolean isEmpty() {
      return map().isEmpty();
    }

    @Override
    public boolean contains(@CheckForNull @UnknownSignedness Object o) {
      return map().containsValue(o);
    }

    @Override
    public void clear() {
      map().clear();
    }
  }

  abstract static class EntrySet<K extends @Nullable Object, V extends @Nullable Object>
      extends Sets.ImprovedAbstractSet<Entry<K, V>> {
    abstract Map<K, V> map();

    @Override
    public @NonNegative int size() {
      return map().size();
    }

    @Override
    public void clear() {
      map().clear();
    }

    @Override
    public boolean contains(@CheckForNull @UnknownSignedness Object o) {
      if (o instanceof Entry) {
        Entry<?, ?> entry = (Entry<?, ?>) o;
        Object key = entry.getKey();
        V value = Maps.safeGet(map(), key);
        return Objects.equal(value, entry.getValue()) && (value != null || map().containsKey(key));
      }
      return false;
    }

    @Override
    public boolean isEmpty() {
      return map().isEmpty();
    }

    @Override
    public boolean remove(@CheckForNull @UnknownSignedness Object o) {
      /*
       * `o instanceof Entry` is guaranteed by `contains`, but we check it here to satisfy our
       * nullness checker.
       */
      if (contains(o) && o instanceof Entry) {
        Entry<?, ?> entry = (Entry<?, ?>) o;
        return map().keySet().remove(entry.getKey());
      }
      return false;
    }

    @Override
    public boolean removeAll(Collection<?> c) {
      try {
        return super.removeAll(checkNotNull(c));
      } catch (UnsupportedOperationException e) {
        // if the iterators don't support remove
        return Sets.removeAllImpl(this, c.iterator());
      }
    }

    @Override
    public boolean retainAll(Collection<?> c) {
      try {
        return super.retainAll(checkNotNull(c));
      } catch (UnsupportedOperationException e) {
        // if the iterators don't support remove
        Set<@Nullable Object> keys = Sets.newHashSetWithExpectedSize(c.size());
        for (Object o : c) {
          /*
           * `o instanceof Entry` is guaranteed by `contains`, but we check it here to satisfy our
           * nullness checker.
           */
          if (contains(o) && o instanceof Entry) {
            Entry<?, ?> entry = (Entry<?, ?>) o;
            keys.add(entry.getKey());
          }
        }
        return map().keySet().retainAll(keys);
      }
    }
  }

  @GwtIncompatible // NavigableMap
  abstract static class DescendingMap<K extends @Nullable Object, V extends @Nullable Object>
      extends ForwardingMap<K, V> implements NavigableMap<K, V> {

    abstract NavigableMap<K, V> forward();

    @Override
    protected final Map<K, V> delegate() {
      return forward();
    }

    @LazyInit @CheckForNull private transient Comparator<? super K> comparator;

    @SuppressWarnings("unchecked")
    @Override
    public Comparator<? super K> comparator() {
      Comparator<? super K> result = comparator;
      if (result == null) {
        Comparator<? super K> forwardCmp = forward().comparator();
        if (forwardCmp == null) {
          forwardCmp = (Comparator) Ordering.natural();
        }
        result = comparator = reverse(forwardCmp);
      }
      return result;
    }

    // If we inline this, we get a javac error.
    private static <T extends @Nullable Object> Ordering<T> reverse(Comparator<T> forward) {
      return Ordering.from(forward).reverse();
    }

    @Override
    @ParametricNullness
    public @KeyFor("this") K firstKey() {
      return forward().lastKey();
    }

    @Override
    @ParametricNullness
    public @KeyFor("this") K lastKey() {
      return forward().firstKey();
    }

    @Override
    @CheckForNull
    public Entry<K, V> lowerEntry(@ParametricNullness K key) {
      return forward().higherEntry(key);
    }

    @Override
    @CheckForNull
    public K lowerKey(@ParametricNullness K key) {
      return forward().higherKey(key);
    }

    @Override
    @CheckForNull
    public Entry<K, V> floorEntry(@ParametricNullness K key) {
      return forward().ceilingEntry(key);
    }

    @Override
    @CheckForNull
    public K floorKey(@ParametricNullness K key) {
      return forward().ceilingKey(key);
    }

    @Override
    @CheckForNull
    public Entry<K, V> ceilingEntry(@ParametricNullness K key) {
      return forward().floorEntry(key);
    }

    @Override
    @CheckForNull
    public K ceilingKey(@ParametricNullness K key) {
      return forward().floorKey(key);
    }

    @Override
    @CheckForNull
    public Entry<K, V> higherEntry(@ParametricNullness K key) {
      return forward().lowerEntry(key);
    }

    @Override
    @CheckForNull
    public K higherKey(@ParametricNullness K key) {
      return forward().lowerKey(key);
    }

    @Override
    @CheckForNull
    public Entry<K, V> firstEntry() {
      return forward().lastEntry();
    }

    @Override
    @CheckForNull
    public Entry<K, V> lastEntry() {
      return forward().firstEntry();
    }

    @Override
    @CheckForNull
    public Entry<K, V> pollFirstEntry() {
      return forward().pollLastEntry();
    }

    @Override
    @CheckForNull
    public Entry<K, V> pollLastEntry() {
      return forward().pollFirstEntry();
    }

    @Override
    public NavigableMap<K, V> descendingMap() {
      return forward();
    }

    @LazyInit @CheckForNull private transient Set<Entry<K, V>> entrySet;

    @Override
    public Set<Entry<@KeyFor({"this"}) K, V>> entrySet() {
      Set<Entry<K, V>> result = entrySet;
      return (result == null) ? entrySet = createEntrySet() : result;
    }

    abstract Iterator<Entry<K, V>> entryIterator();

    Set<Entry<K, V>> createEntrySet() {
      @WeakOuter
      class EntrySetImpl extends EntrySet<K, V> {
        @Override
        Map<K, V> map() {
          return DescendingMap.this;
        }

        @Override
        public Iterator<Entry<K, V>> iterator() {
          return entryIterator();
        }
      }
      return new EntrySetImpl();
    }

    @Override
    public Set<@KeyFor({"this"}) K> keySet() {
      return navigableKeySet();
    }

    @LazyInit @CheckForNull private transient NavigableSet<K> navigableKeySet;

    @Override
    public NavigableSet<@KeyFor({"this"}) K> navigableKeySet() {
      NavigableSet<K> result = navigableKeySet;
      return (result == null) ? navigableKeySet = new NavigableKeySet<>(this) : result;
    }

    @Override
    public NavigableSet<@KeyFor({"this"}) K> descendingKeySet() {
      return forward().navigableKeySet();
    }

    @Override
    public NavigableMap<K, V> subMap(
        @ParametricNullness K fromKey,
        boolean fromInclusive,
        @ParametricNullness K toKey,
        boolean toInclusive) {
      return forward().subMap(toKey, toInclusive, fromKey, fromInclusive).descendingMap();
    }

    @Override
    public SortedMap<K, V> subMap(@ParametricNullness K fromKey, @ParametricNullness K toKey) {
      return subMap(fromKey, true, toKey, false);
    }

    @Override
    public NavigableMap<K, V> headMap(@ParametricNullness K toKey, boolean inclusive) {
      return forward().tailMap(toKey, inclusive).descendingMap();
    }

    @Override
    public SortedMap<K, V> headMap(@ParametricNullness K toKey) {
      return headMap(toKey, false);
    }

    @Override
    public NavigableMap<K, V> tailMap(@ParametricNullness K fromKey, boolean inclusive) {
      return forward().headMap(fromKey, inclusive).descendingMap();
    }

    @Override
    public SortedMap<K, V> tailMap(@ParametricNullness K fromKey) {
      return tailMap(fromKey, true);
    }

    @Override
    public Collection<V> values() {
      return new Values<>(this);
    }

    @Override
    public String toString() {
      return standardToString();
    }
  }

  /** Returns a map from the ith element of list to i. */
  static <E> ImmutableMap<E, Integer> indexMap(Collection<E> list) {
    ImmutableMap.Builder<E, Integer> builder = new ImmutableMap.Builder<>(list.size());
    int i = 0;
    for (E e : list) {
      builder.put(e, i++);
    }
    return builder.buildOrThrow();
  }

  /**
   * Returns a view of the portion of {@code map} whose keys are contained by {@code range}.
   *
   * <p>This method delegates to the appropriate methods of {@link NavigableMap} (namely {@link
   * NavigableMap#subMap(Object, boolean, Object, boolean) subMap()}, {@link
   * NavigableMap#tailMap(Object, boolean) tailMap()}, and {@link NavigableMap#headMap(Object,
   * boolean) headMap()}) to actually construct the view. Consult these methods for a full
   * description of the returned view's behavior.
   *
   * <p><b>Warning:</b> {@code Range}s always represent a range of values using the values' natural
   * ordering. {@code NavigableMap} on the other hand can specify a custom ordering via a {@link
   * Comparator}, which can violate the natural ordering. Using this method (or in general using
   * {@code Range}) with unnaturally-ordered maps can lead to unexpected and undefined behavior.
   *
   * @since 20.0
   */
  @GwtIncompatible // NavigableMap
  public static <K extends Comparable<? super K>, V extends @Nullable Object>
      NavigableMap<K, V> subMap(NavigableMap<K, V> map, Range<K> range) {
    if (map.comparator() != null
        && map.comparator() != Ordering.natural()
        && range.hasLowerBound()
        && range.hasUpperBound()) {
      checkArgument(
          map.comparator().compare(range.lowerEndpoint(), range.upperEndpoint()) <= 0,
          "map is using a custom comparator which is inconsistent with the natural ordering.");
    }
    if (range.hasLowerBound() && range.hasUpperBound()) {
      return map.subMap(
          range.lowerEndpoint(),
          range.lowerBoundType() == BoundType.CLOSED,
          range.upperEndpoint(),
          range.upperBoundType() == BoundType.CLOSED);
    } else if (range.hasLowerBound()) {
      return map.tailMap(range.lowerEndpoint(), range.lowerBoundType() == BoundType.CLOSED);
    } else if (range.hasUpperBound()) {
      return map.headMap(range.upperEndpoint(), range.upperBoundType() == BoundType.CLOSED);
    }
    return checkNotNull(map);
  }
}<|MERGE_RESOLUTION|>--- conflicted
+++ resolved
@@ -1772,43 +1772,25 @@
      * emulations include them.
      */
     @Override
-<<<<<<< HEAD
     public @PolyNull V computeIfPresent(
-        K key, BiFunction<? super K, ? super V, ? extends @PolyNull V> remappingFunction) {
-=======
-    @CheckForNull
-    public V computeIfPresent(
         K key,
-        BiFunction<? super K, ? super /*@NonNull*/ V, ? extends @Nullable V> remappingFunction) {
->>>>>>> c1088508
+        BiFunction<? super K, ? super /*@NonNull*/ V, ? extends @PolyNull V> remappingFunction) {
       throw new UnsupportedOperationException();
     }
 
     @Override
-<<<<<<< HEAD
     public @PolyNull V compute(
-        K key, BiFunction<? super K, ? super @Nullable V, ? extends @PolyNull V> remappingFunction) {
-=======
-    @CheckForNull
-    public V compute(
         K key,
-        BiFunction<? super K, ? super @Nullable V, ? extends @Nullable V> remappingFunction) {
->>>>>>> c1088508
+        BiFunction<? super K, ? super @Nullable V, ? extends @PolyNull V> remappingFunction) {
       throw new UnsupportedOperationException();
     }
 
     @Override
-<<<<<<< HEAD
     public @PolyNull V merge(
-        K key, V value, BiFunction<? super V, ? super V, ? extends @PolyNull V> remappingFunction) {
-=======
-    @CheckForNull
-    public V merge(
         K key,
         /*@NonNull*/ V value,
-        BiFunction<? super /*@NonNull*/ V, ? super /*@NonNull*/ V, ? extends @Nullable V>
+        BiFunction<? super /*@NonNull*/ V, ? super/*@NonNull*/ V, ? extends @PolyNull V>
             function) {
->>>>>>> c1088508
       throw new UnsupportedOperationException();
     }
 
@@ -3713,43 +3695,22 @@
      * emulations include them.
      */
     @Override
-<<<<<<< HEAD
     public @PolyNull V computeIfPresent(
         K key, BiFunction<? super K, ? super V, ? extends @PolyNull V> remappingFunction) {
-=======
-    @CheckForNull
-    public V computeIfPresent(
-        K key,
-        BiFunction<? super K, ? super /*@NonNull*/ V, ? extends @Nullable V> remappingFunction) {
->>>>>>> c1088508
       throw new UnsupportedOperationException();
     }
 
     @Override
-<<<<<<< HEAD
     public @PolyNull V compute(
         K key, BiFunction<? super K, ? super @Nullable V, ? extends @PolyNull V> remappingFunction) {
-=======
-    @CheckForNull
-    public V compute(
-        K key,
-        BiFunction<? super K, ? super @Nullable V, ? extends @Nullable V> remappingFunction) {
->>>>>>> c1088508
       throw new UnsupportedOperationException();
     }
 
     @Override
-<<<<<<< HEAD
     public @PolyNull V merge(
-        K key, V value, BiFunction<? super V, ? super V, ? extends @PolyNull V> remappingFunction) {
-=======
-    @CheckForNull
-    public V merge(
-        K key,
-        /*@NonNull*/ V value,
-        BiFunction<? super /*@NonNull*/ V, ? super /*@NonNull*/ V, ? extends @Nullable V>
-            function) {
->>>>>>> c1088508
+        /*@NonNull*/ K key,
+        V value,
+        BiFunction<? super /*@NonNull*/ V, ? super /*@NonNull*/ V, ? extends @PolyNull V> function) {
       throw new UnsupportedOperationException();
     }
 
