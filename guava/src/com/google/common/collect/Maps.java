--- conflicted
+++ resolved
@@ -72,12 +72,9 @@
 import java.util.function.Consumer;
 import java.util.stream.Collector;
 import javax.annotation.CheckForNull;
-<<<<<<< HEAD
 import org.checkerframework.checker.index.qual.NonNegative;
 import org.checkerframework.checker.nullness.qual.KeyFor;
-=======
 import org.checkerframework.checker.nullness.qual.NonNull;
->>>>>>> 6b1f97ce
 import org.checkerframework.checker.nullness.qual.Nullable;
 import org.checkerframework.checker.nullness.qual.PolyNull;
 import org.checkerframework.checker.signedness.qual.PolySigned;
@@ -102,6 +99,7 @@
  * @since 2.0
  */
 @AnnotatedFor({"nullness"})
+@J2ktIncompatible
 @GwtCompatible(emulated = true)
 @ElementTypesAreNonnullByDefault
 public final class Maps {
@@ -1550,11 +1548,7 @@
     @CFComment({"signedness: is not applicable to `Entry` objects, which are the elements of the array",
             "nullness: the receiver is a collection of non-null `Entry` objects"})
     @Override
-<<<<<<< HEAD
     public @PolyNull @PolySigned Object[] toArray() {
-=======
-    public @Nullable Object[] toArray() {
->>>>>>> 6b1f97ce
       /*
        * standardToArray returns `@Nullable Object[]` rather than `Object[]` but because it can
        * be used with collections that may contain null. This collection never contains nulls, so we
