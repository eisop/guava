/*
 * Copyright (C) 2007 The Guava Authors
 *
 * Licensed under the Apache License, Version 2.0 (the "License");
 * you may not use this file except in compliance with the License.
 * You may obtain a copy of the License at
 *
 * http://www.apache.org/licenses/LICENSE-2.0
 *
 * Unless required by applicable law or agreed to in writing, software
 * distributed under the License is distributed on an "AS IS" BASIS,
 * WITHOUT WARRANTIES OR CONDITIONS OF ANY KIND, either express or implied.
 * See the License for the specific language governing permissions and
 * limitations under the License.
 */

package com.google.common.collect;

import org.checkerframework.dataflow.qual.Pure;
import org.checkerframework.framework.qual.AnnotatedFor;

import static com.google.common.base.Preconditions.checkNotNull;
import static com.google.common.collect.CollectPreconditions.checkNonnegative;

import com.google.common.annotations.GwtCompatible;
import com.google.common.annotations.VisibleForTesting;
import com.google.common.base.Function;
import com.google.errorprone.annotations.CanIgnoreReturnValue;
import java.util.ArrayList;
import java.util.Arrays;
import java.util.Collection;
import java.util.Collections;
import java.util.Comparator;
import java.util.HashSet;
import java.util.Iterator;
import java.util.List;
import java.util.Map;
import java.util.NoSuchElementException;
import java.util.SortedMap;
import java.util.SortedSet;
import java.util.TreeSet;
import java.util.concurrent.ConcurrentMap;
import java.util.concurrent.atomic.AtomicInteger;
import javax.annotation.Nullable;

/**
 * A comparator, with additional methods to support common operations. This is an "enriched" version
 * of {@code Comparator} for pre-Java-8 users, in the same sense that {@link FluentIterable} is an
 * enriched {@link Iterable} for pre-Java-8 users.
 *
 * <h3>Three types of methods</h3>
 *
 * Like other fluent types, there are three types of methods present: methods for <i>acquiring</i>,
 * <i>chaining</i>, and <i>using</i>.
 *
 * <h4>Acquiring</h4>
 *
 * <p>The common ways to get an instance of {@code Ordering} are:
 *
 * <ul>
 * <li>Subclass it and implement {@link #compare} instead of implementing {@link Comparator}
 *     directly
 * <li>Pass a <i>pre-existing</i> {@link Comparator} instance to {@link #from(Comparator)}
 * <li>Use the natural ordering, {@link Ordering#natural}
 * </ul>
 *
 * <h4>Chaining</h4>
 *
 * <p>Then you can use the <i>chaining</i> methods to get an altered version of that {@code
 * Ordering}, including:
 *
 * <ul>
 * <li>{@link #reverse}
 * <li>{@link #compound(Comparator)}
 * <li>{@link #onResultOf(Function)}
 * <li>{@link #nullsFirst} / {@link #nullsLast}
 * </ul>
 *
 * <h4>Using</h4>
 *
 * <p>Finally, use the resulting {@code Ordering} anywhere a {@link Comparator} is required, or use
 * any of its special operations, such as:
 *
 * <ul>
 * <li>{@link #immutableSortedCopy}
 * <li>{@link #isOrdered} / {@link #isStrictlyOrdered}
 * <li>{@link #min} / {@link #max}
 * </ul>
 *
 * <h3>Understanding complex orderings</h3>
 *
 * <p>Complex chained orderings like the following example can be challenging to understand.
 *
 * <pre>{@code
 * Ordering<Foo> ordering =
 *     Ordering.natural()
 *         .nullsFirst()
 *         .onResultOf(getBarFunction)
 *         .nullsLast();
 * }</pre>
 *
 * Note that each chaining method returns a new ordering instance which is backed by the previous
 * instance, but has the chance to act on values <i>before</i> handing off to that backing instance.
 * As a result, it usually helps to read chained ordering expressions <i>backwards</i>. For example,
 * when {@code compare} is called on the above ordering:
 *
 * <ol>
 * <li>First, if only one {@code Foo} is null, that null value is treated as <i>greater</i>
 * <li>Next, non-null {@code Foo} values are passed to {@code getBarFunction} (we will be comparing
 *     {@code Bar} values from now on)
 * <li>Next, if only one {@code Bar} is null, that null value is treated as <i>lesser</i>
 * <li>Finally, natural ordering is used (i.e. the result of {@code Bar.compareTo(Bar)} is returned)
 * </ol>
 *
 * <p>Alas, {@link #reverse} is a little different. As you read backwards through a chain and
 * encounter a call to {@code reverse}, continue working backwards until a result is determined, and
 * then reverse that result.
 *
 * <h3>Additional notes</h3>
 *
 * <p>Except as noted, the orderings returned by the factory methods of this class are serializable
 * if and only if the provided instances that back them are. For example, if {@code ordering} and
 * {@code function} can themselves be serialized, then {@code ordering.onResultOf(function)} can as
 * well.
 *
 * <h3>For Java 8 users</h3>
 *
 * <p>If you are using Java 8, this class is now obsolete <i>(pending a few August 2016
 * updates)</i>. Most of its functionality is now provided by {@link java.util.stream.Stream Stream}
 * and by {@link Comparator} itself, and the rest can now be found as static methods in our new
 * {@link Comparators} class. See each method below for further instructions. Whenever possible, you
 * should change any references of type {@code Ordering} to be of type {@code Comparator} instead.
 * However, at this time we have no plan to <i>deprecate</i> this class.
 *
 * <p>Many replacements involve adopting {@code Stream}, and these changes can sometimes make your
 * code verbose. Whenever following this advice, you should check whether {@code Stream} could be
 * adopted more comprehensively in your code; the end result may be quite a bit simpler.
 *
 * <h3>See also</h3>
 *
 * <p>See the Guava User Guide article on <a href=
 * "https://github.com/google/guava/wiki/OrderingExplained">{@code Ordering}</a>.
 *
 * @author Jesse Wilson
 * @author Kevin Bourrillion
 * @since 2.0
 */
@AnnotatedFor({"nullness"})
@GwtCompatible
public abstract class Ordering<T extends /*@org.checkerframework.checker.nullness.qual.Nullable*/ Object> implements Comparator<T> {
  // Natural order

  /**
   * Returns a serializable ordering that uses the natural order of the values. The ordering throws
   * a {@link NullPointerException} when passed a null parameter.
   *
   * <p>The type specification is {@code <C extends Comparable>}, instead of the technically correct
   * {@code <C extends Comparable<? super C>>}, to support legacy types from before Java 5.
   *
   * <p><b>Java 8 users:</b> use {@link Comparator#naturalOrder} instead.
   */
  @GwtCompatible(serializable = true)
  /*@SuppressWarnings("unchecked")*/ // TODO(kevinb): right way to explain this??
  public static <C extends Comparable> Ordering<C> natural() {
    return (Ordering<C>) NaturalOrdering.INSTANCE;
  }

  // Static factories

  /**
   * Returns an ordering based on an <i>existing</i> comparator instance. Note that it is
   * unnecessary to create a <i>new</i> anonymous inner class implementing {@code Comparator} just
   * to pass it in here. Instead, simply subclass {@code Ordering} and implement its {@code compare}
   * method directly.
   *
   * <p><b>Java 8 users:</b> this class is now obsolete as explained in the class documentation, so
   * there is no need to use this method.
   *
   * @param comparator the comparator that defines the order
   * @return comparator itself if it is already an {@code Ordering}; otherwise an ordering that
   *     wraps that comparator
   */
  @GwtCompatible(serializable = true)
  public static <T> Ordering<T> from(Comparator<T> comparator) {
    return (comparator instanceof Ordering)
        ? (Ordering<T>) comparator
        : new ComparatorOrdering<T>(comparator);
  }

  /**
   * Simply returns its argument.
   *
   * @deprecated no need to use this
   */
  @GwtCompatible(serializable = true)
  @Deprecated
  public static <T> Ordering<T> from(Ordering<T> ordering) {
    return checkNotNull(ordering);
  }

  /**
   * Returns an ordering that compares objects according to the order in which they appear in the
   * given list. Only objects present in the list (according to {@link Object#equals}) may be
   * compared. This comparator imposes a "partial ordering" over the type {@code T}. Subsequent
   * changes to the {@code valuesInOrder} list will have no effect on the returned comparator. Null
   * values in the list are not supported.
   *
   * <p>The returned comparator throws a {@link ClassCastException} when it receives an input
   * parameter that isn't among the provided values.
   *
   * <p>The generated comparator is serializable if all the provided values are serializable.
   *
   * @param valuesInOrder the values that the returned comparator will be able to compare, in the
   *     order the comparator should induce
   * @return the comparator described above
   * @throws NullPointerException if any of the provided values is null
   * @throws IllegalArgumentException if {@code valuesInOrder} contains any duplicate values
   *     (according to {@link Object#equals})
   */
  // TODO(kevinb): provide replacement
  @GwtCompatible(serializable = true)
  public static <T> Ordering<T> explicit(List<T> valuesInOrder) {
    return new ExplicitOrdering<T>(valuesInOrder);
  }

  /**
   * Returns an ordering that compares objects according to the order in which they are given to
   * this method. Only objects present in the argument list (according to {@link Object#equals}) may
   * be compared. This comparator imposes a "partial ordering" over the type {@code T}. Null values
   * in the argument list are not supported.
   *
   * <p>The returned comparator throws a {@link ClassCastException} when it receives an input
   * parameter that isn't among the provided values.
   *
   * <p>The generated comparator is serializable if all the provided values are serializable.
   *
   * @param leastValue the value which the returned comparator should consider the "least" of all
   *     values
   * @param remainingValuesInOrder the rest of the values that the returned comparator will be able
   *     to compare, in the order the comparator should follow
   * @return the comparator described above
   * @throws NullPointerException if any of the provided values is null
   * @throws IllegalArgumentException if any duplicate values (according to {@link
   *     Object#equals(Object)}) are present among the method arguments
   */
  // TODO(kevinb): provide replacement
  @GwtCompatible(serializable = true)
  public static <T> Ordering<T> explicit(T leastValue, T... remainingValuesInOrder) {
    return explicit(Lists.asList(leastValue, remainingValuesInOrder));
  }

  // Ordering<Object> singletons

  /**
   * Returns an ordering which treats all values as equal, indicating "no ordering." Passing this
   * ordering to any <i>stable</i> sort algorithm results in no change to the order of elements.
   * Note especially that {@link #sortedCopy} and {@link #immutableSortedCopy} are stable, and in
   * the returned instance these are implemented by simply copying the source list.
   *
   * <p>Example:
   *
   * <pre>{@code
   * Ordering.allEqual().nullsLast().sortedCopy(
   *     asList(t, null, e, s, null, t, null))
   * }</pre>
   *
   * <p>Assuming {@code t}, {@code e} and {@code s} are non-null, this returns {@code [t, e, s, t,
   * null, null, null]} regardless of the true comparison order of those three values (which might
   * not even implement {@link Comparable} at all).
   *
   * <p><b>Warning:</b> by definition, this comparator is not <i>consistent with equals</i> (as
   * defined {@linkplain Comparator here}). Avoid its use in APIs, such as {@link
   * TreeSet#TreeSet(Comparator)}, where such consistency is expected.
   *
   * <p>The returned comparator is serializable.
   *
   * <p><b>Java 8 users:</b> Use the lambda expression {@code (a, b) -> 0} instead (in certain cases
   * you may need to cast that to {@code Comparator<YourType>}).
   *
   * @since 13.0
   */
  @GwtCompatible(serializable = true)
  @SuppressWarnings("unchecked")
  public static Ordering<Object> allEqual() {
    return AllEqualOrdering.INSTANCE;
  }

  /**
   * Returns an ordering that compares objects by the natural ordering of their string
   * representations as returned by {@code toString()}. It does not support null values.
   *
   * <p>The comparator is serializable.
   *
   * <p><b>Java 8 users:</b> Use {@code Comparator.comparing(Object::toString)} instead.
   */
  @GwtCompatible(serializable = true)
  public static Ordering<Object> usingToString() {
    return UsingToStringOrdering.INSTANCE;
  }

  /**
   * Returns an arbitrary ordering over all objects, for which {@code compare(a, b) == 0} implies
   * {@code a == b} (identity equality). There is no meaning whatsoever to the order imposed, but it
   * is constant for the life of the VM.
   *
   * <p>Because the ordering is identity-based, it is not "consistent with {@link
   * Object#equals(Object)}" as defined by {@link Comparator}. Use caution when building a {@link
   * SortedSet} or {@link SortedMap} from it, as the resulting collection will not behave exactly
   * according to spec.
   *
   * <p>This ordering is not serializable, as its implementation relies on {@link
   * System#identityHashCode(Object)}, so its behavior cannot be preserved across serialization.
   *
   * @since 2.0
   */
  // TODO(kevinb): copy to Comparators, etc.
  public static Ordering<Object> arbitrary() {
    return ArbitraryOrderingHolder.ARBITRARY_ORDERING;
  }

  private static class ArbitraryOrderingHolder {
    static final Ordering<Object> ARBITRARY_ORDERING = new ArbitraryOrdering();
  }

  @VisibleForTesting
  static class ArbitraryOrdering extends Ordering<Object> {

<<<<<<< HEAD
    /*@SuppressWarnings("deprecation")*/ // TODO(kevinb): ?
    private Map<Object, Integer> uids =
        Platform.tryWeakKeys(new MapMaker())
            .makeComputingMap(
                new Function<Object, Integer>() {
                  final AtomicInteger counter = new AtomicInteger(0);

                  @Override
                  public Integer apply(Object from) {
                    return counter.getAndIncrement();
                  }
                });
=======
    private final AtomicInteger counter = new AtomicInteger(0);
    private final ConcurrentMap<Object, Integer> uids =
        Platform.tryWeakKeys(new MapMaker()).makeMap();

    private Integer getUid(Object obj) {
      Integer uid = uids.get(obj);
      if (uid == null) {
        // One or more integer values could be skipped in the event of a race
        // to generate a UID for the same object from multiple threads, but
        // that shouldn't be a problem.
        uid = counter.getAndIncrement();
        Integer alreadySet = uids.putIfAbsent(obj, uid);
        if (alreadySet != null) {
          uid = alreadySet;
        }
      }
      return uid;
    }
>>>>>>> 379757e3

    @Override
    public int compare(Object left, Object right) {
      if (left == right) {
        return 0;
      } else if (left == null) {
        return -1;
      } else if (right == null) {
        return 1;
      }
      int leftCode = identityHashCode(left);
      int rightCode = identityHashCode(right);
      if (leftCode != rightCode) {
        return leftCode < rightCode ? -1 : 1;
      }

      // identityHashCode collision (rare, but not as rare as you'd think)
      int result = getUid(left).compareTo(getUid(right));
      if (result == 0) {
        throw new AssertionError(); // extremely, extremely unlikely.
      }
      return result;
    }

    @Override
    public String toString() {
      return "Ordering.arbitrary()";
    }

    /*
     * We need to be able to mock identityHashCode() calls for tests, because it
     * can take 1-10 seconds to find colliding objects. Mocking frameworks that
     * can do magic to mock static method calls still can't do so for a system
     * class, so we need the indirection. In production, Hotspot should still
     * recognize that the call is 1-morphic and should still be willing to
     * inline it if necessary.
     */
    int identityHashCode(Object object) {
      return System.identityHashCode(object);
    }
  }

  // Constructor

  /**
   * Constructs a new instance of this class (only invokable by the subclass
   * constructor, typically implicit).
   */
  protected Ordering() {}

  // Instance-based factories (and any static equivalents)

  /**
   * Returns the reverse of this ordering; the {@code Ordering} equivalent to {@link
   * Collections#reverseOrder(Comparator)}.
   *
   * <p><b>Java 8 users:</b> Use {@code thisComparator.reversed()} instead.
   */
  // type parameter <S> lets us avoid the extra <String> in statements like:
  // Ordering<String> o = Ordering.<String>natural().reverse();
  @GwtCompatible(serializable = true)
  public <S extends T> Ordering<S> reverse() {
    return new ReverseOrdering<S>(this);
  }

  /**
   * Returns an ordering that treats {@code null} as less than all other values and uses {@code
   * this} to compare non-null values.
   *
   * <p><b>Java 8 users:</b> Use {@code Comparator.nullsFirst(thisComparator)} instead.
   */
  // type parameter <S> lets us avoid the extra <String> in statements like:
  // Ordering<String> o = Ordering.<String>natural().nullsFirst();
  @GwtCompatible(serializable = true)
  public <S extends T> Ordering<S> nullsFirst() {
    return new NullsFirstOrdering<S>(this);
  }

  /**
   * Returns an ordering that treats {@code null} as greater than all other values and uses this
   * ordering to compare non-null values.
   *
   * <p><b>Java 8 users:</b> Use {@code Comparator.nullsLast(thisComparator)} instead.
   */
  // type parameter <S> lets us avoid the extra <String> in statements like:
  // Ordering<String> o = Ordering.<String>natural().nullsLast();
  @GwtCompatible(serializable = true)
  public <S extends T> Ordering<S> nullsLast() {
    return new NullsLastOrdering<S>(this);
  }

  /**
   * Returns a new ordering on {@code F} which orders elements by first applying a function to them,
   * then comparing those results using {@code this}. For example, to compare objects by their
   * string forms, in a case-insensitive manner, use:
   *
   * <pre>{@code
   * Ordering.from(String.CASE_INSENSITIVE_ORDER)
   *     .onResultOf(Functions.toStringFunction())
   * }</pre>
   *
   * <p><b>Java 8 users:</b> Use {@code Comparator.comparing(function, thisComparator)} instead (you
   * can omit the comparator if it is the natural order).
   */
  @GwtCompatible(serializable = true)
  public <F> Ordering<F> onResultOf(Function<F, ? extends T> function) {
    return new ByFunctionOrdering<F, T>(function, this);
  }

  <T2 extends T> Ordering<Map.Entry<T2, ?>> onKeys() {
    return onResultOf(Maps.<T2>keyFunction());
  }

  /**
   * Returns an ordering which first uses the ordering {@code this}, but which in the event of a
   * "tie", then delegates to {@code secondaryComparator}. For example, to sort a bug list first by
   * status and second by priority, you might use {@code byStatus.compound(byPriority)}. For a
   * compound ordering with three or more components, simply chain multiple calls to this method.
   *
   * <p>An ordering produced by this method, or a chain of calls to this method, is equivalent to
   * one created using {@link Ordering#compound(Iterable)} on the same component comparators.
   *
   * <p><b>Java 8 users:</b> Use {@code thisComparator.thenComparing(secondaryComparator)} instead.
   * Depending on what {@code secondaryComparator} is, one of the other overloads of {@code
   * thenComparing} may be even more useful.
   */
  @GwtCompatible(serializable = true)
  public <U extends T> Ordering<U> compound(Comparator<? super U> secondaryComparator) {
    return new CompoundOrdering<U>(this, checkNotNull(secondaryComparator));
  }

  /**
   * Returns an ordering which tries each given comparator in order until a non-zero result is
   * found, returning that result, and returning zero only if all comparators return zero. The
   * returned ordering is based on the state of the {@code comparators} iterable at the time it was
   * provided to this method.
   *
   * <p>The returned ordering is equivalent to that produced using {@code
   * Ordering.from(comp1).compound(comp2).compound(comp3) . . .}.
   *
   * <p><b>Warning:</b> Supplying an argument with undefined iteration order, such as a {@link
   * HashSet}, will produce non-deterministic results.
   *
   * <p><b>Java 8 users:</b> Use a chain of calls to {@link Comparator#thenComparing(Comparator)},
   * or {@code comparatorCollection.stream().reduce(Comparator::thenComparing).get()} (if the
   * collection might be empty, also provide a default comparator as the {@code identity} parameter
   * to {@code reduce}).
   *
   * @param comparators the comparators to try in order
   */
  @GwtCompatible(serializable = true)
  public static <T> Ordering<T> compound(Iterable<? extends Comparator<? super T>> comparators) {
    return new CompoundOrdering<T>(comparators);
  }

  /**
   * Returns a new ordering which sorts iterables by comparing corresponding elements pairwise until
   * a nonzero result is found; imposes "dictionary order". If the end of one iterable is reached,
   * but not the other, the shorter iterable is considered to be less than the longer one. For
   * example, a lexicographical natural ordering over integers considers {@code [] < [1] < [1, 1] <
   * [1, 2] < [2]}.
   *
   * <p>Note that {@code ordering.lexicographical().reverse()} is not equivalent to {@code
   * ordering.reverse().lexicographical()} (consider how each would order {@code [1]} and {@code [1,
   * 1]}).
   *
   * <p><b>Java 8 users:</b> Use {@link Comparators#lexicographical(Comparator)} instead.
   *
   * @since 2.0
   */
  @GwtCompatible(serializable = true)
  // type parameter <S> lets us avoid the extra <String> in statements like:
  // Ordering<Iterable<String>> o =
  //     Ordering.<String>natural().lexicographical();
  public <S extends T> Ordering<Iterable<S>> lexicographical() {
    /*
     * Note that technically the returned ordering should be capable of
     * handling not just {@code Iterable<S>} instances, but also any {@code
     * Iterable<? extends S>}. However, the need for this comes up so rarely
     * that it doesn't justify making everyone else deal with the very ugly
     * wildcard.
     */
    return new LexicographicalOrdering<S>(this);
  }

  // Regular instance methods

<<<<<<< HEAD
  // Override to add /*@Nullable*/
=======
  // Override to add @Nullable
  @CanIgnoreReturnValue // TODO(kak): Consider removing this
>>>>>>> 379757e3
  @Override
  public abstract int compare(/*@Nullable*/ T left, /*@Nullable*/ T right);

  /**
   * Returns the least of the specified values according to this ordering. If there are multiple
   * least values, the first of those is returned. The iterator will be left exhausted: its {@code
   * hasNext()} method will return {@code false}.
   *
   * <p><b>Java 8 users:</b> Continue to use this method for now. After the next release of Guava,
   * use {@code Streams.stream(iterator).min(thisComparator).get()} instead (but note that it does
   * not guarantee which tied minimum element is returned).
   *
   * @param iterator the iterator whose minimum element is to be determined
   * @throws NoSuchElementException if {@code iterator} is empty
   * @throws ClassCastException if the parameters are not <i>mutually comparable</i> under this
   *     ordering.
   * @since 11.0
   */
  @CanIgnoreReturnValue // TODO(kak): Consider removing this
  public <E extends T> E min(Iterator<E> iterator) {
    // let this throw NoSuchElementException as necessary
    E minSoFar = iterator.next();

    while (iterator.hasNext()) {
      minSoFar = min(minSoFar, iterator.next());
    }

    return minSoFar;
  }

  /**
   * Returns the least of the specified values according to this ordering. If there are multiple
   * least values, the first of those is returned.
   *
   * <p><b>Java 8 users:</b> If {@code iterable} is a {@link Collection}, use {@code
   * Collections.min(collection, thisComparator)} instead. Otherwise, continue to use this method
   * for now. After the next release of Guava, use {@code
   * Streams.stream(iterable).min(thisComparator).get()} instead. Note that these alternatives do
   * not guarantee which tied minimum element is returned)
   *
   * @param iterable the iterable whose minimum element is to be determined
   * @throws NoSuchElementException if {@code iterable} is empty
   * @throws ClassCastException if the parameters are not <i>mutually comparable</i> under this
   *     ordering.
   */
  @CanIgnoreReturnValue // TODO(kak): Consider removing this
  public <E extends T> E min(Iterable<E> iterable) {
    return min(iterable.iterator());
  }

  /**
   * Returns the lesser of the two values according to this ordering. If the values compare as 0,
   * the first is returned.
   *
   * <p><b>Implementation note:</b> this method is invoked by the default implementations of the
   * other {@code min} overloads, so overriding it will affect their behavior.
   *
   * <p><b>Java 8 users:</b> Use {@code Collections.min(Arrays.asList(a, b), thisComparator)}
   * instead (but note that it does not guarantee which tied minimum element is returned).
   *
   * @param a value to compare, returned if less than or equal to b.
   * @param b value to compare.
   * @throws ClassCastException if the parameters are not <i>mutually comparable</i> under this
   *     ordering.
   */
<<<<<<< HEAD
  public <E extends T> E min(/*@Nullable*/ E a, /*@Nullable*/ E b) {
=======
  @CanIgnoreReturnValue // TODO(kak): Consider removing this
  public <E extends T> E min(@Nullable E a, @Nullable E b) {
>>>>>>> 379757e3
    return (compare(a, b) <= 0) ? a : b;
  }

  /**
   * Returns the least of the specified values according to this ordering. If there are multiple
   * least values, the first of those is returned.
   *
   * <p><b>Java 8 users:</b> Use {@code Collections.min(Arrays.asList(a, b, c...), thisComparator)}
   * instead (but note that it does not guarantee which tied minimum element is returned).
   *
   * @param a value to compare, returned if less than or equal to the rest.
   * @param b value to compare
   * @param c value to compare
   * @param rest values to compare
   * @throws ClassCastException if the parameters are not <i>mutually comparable</i> under this
   *     ordering.
   */
<<<<<<< HEAD
  public <E extends T> E min(/*@Nullable*/ E a, /*@Nullable*/ E b, /*@Nullable*/ E c, E... rest) {
=======
  @CanIgnoreReturnValue // TODO(kak): Consider removing this
  public <E extends T> E min(@Nullable E a, @Nullable E b, @Nullable E c, E... rest) {
>>>>>>> 379757e3
    E minSoFar = min(min(a, b), c);

    for (E r : rest) {
      minSoFar = min(minSoFar, r);
    }

    return minSoFar;
  }

  /**
   * Returns the greatest of the specified values according to this ordering. If there are multiple
   * greatest values, the first of those is returned. The iterator will be left exhausted: its
   * {@code hasNext()} method will return {@code false}.
   *
   * <p><b>Java 8 users:</b> Continue to use this method for now. After the next release of Guava,
   * use {@code Streams.stream(iterator).max(thisComparator).get()} instead (but note that it does
   * not guarantee which tied maximum element is returned).
   *
   * @param iterator the iterator whose maximum element is to be determined
   * @throws NoSuchElementException if {@code iterator} is empty
   * @throws ClassCastException if the parameters are not <i>mutually comparable</i> under this
   *     ordering.
   * @since 11.0
   */
  @CanIgnoreReturnValue // TODO(kak): Consider removing this
  public <E extends T> E max(Iterator<E> iterator) {
    // let this throw NoSuchElementException as necessary
    E maxSoFar = iterator.next();

    while (iterator.hasNext()) {
      maxSoFar = max(maxSoFar, iterator.next());
    }

    return maxSoFar;
  }

  /**
   * Returns the greatest of the specified values according to this ordering. If
   * there are multiple greatest values, the first of those is returned.
   *
   * <p><b>Java 8 users:</b> If {@code iterable} is a {@link Collection}, use {@code
   * Collections.max(collection, thisComparator)} instead. Otherwise, continue to use this method
   * for now. After the next release of Guava, use {@code
   * Streams.stream(iterable).max(thisComparator).get()} instead. Note that these alternatives do
   * not guarantee which tied maximum element is returned)
   *
   * @param iterable the iterable whose maximum element is to be determined
   * @throws NoSuchElementException if {@code iterable} is empty
   * @throws ClassCastException if the parameters are not <i>mutually
   *     comparable</i> under this ordering.
   */
  @CanIgnoreReturnValue // TODO(kak): Consider removing this
  public <E extends T> E max(Iterable<E> iterable) {
    return max(iterable.iterator());
  }

  /**
   * Returns the greater of the two values according to this ordering. If the values compare as 0,
   * the first is returned.
   *
   * <p><b>Implementation note:</b> this method is invoked by the default implementations of the
   * other {@code max} overloads, so overriding it will affect their behavior.
   *
   * <p><b>Java 8 users:</b> Use {@code Collections.max(Arrays.asList(a, b), thisComparator)}
   * instead (but note that it does not guarantee which tied maximum element is returned).
   *
   * @param a value to compare, returned if greater than or equal to b.
   * @param b value to compare.
   * @throws ClassCastException if the parameters are not <i>mutually comparable</i> under this
   *     ordering.
   */
<<<<<<< HEAD
  public <E extends T> E max(/*@Nullable*/ E a, /*@Nullable*/ E b) {
=======
  @CanIgnoreReturnValue // TODO(kak): Consider removing this
  public <E extends T> E max(@Nullable E a, @Nullable E b) {
>>>>>>> 379757e3
    return (compare(a, b) >= 0) ? a : b;
  }

  /**
   * Returns the greatest of the specified values according to this ordering. If there are multiple
   * greatest values, the first of those is returned.
   *
   * <p><b>Java 8 users:</b> Use {@code Collections.max(Arrays.asList(a, b, c...), thisComparator)}
   * instead (but note that it does not guarantee which tied maximum element is returned).
   *
   * @param a value to compare, returned if greater than or equal to the rest.
   * @param b value to compare
   * @param c value to compare
   * @param rest values to compare
   * @throws ClassCastException if the parameters are not <i>mutually comparable</i> under this
   *     ordering.
   */
<<<<<<< HEAD
  public <E extends T> E max(/*@Nullable*/ E a, /*@Nullable*/ E b, /*@Nullable*/ E c, E... rest) {
=======
  @CanIgnoreReturnValue // TODO(kak): Consider removing this
  public <E extends T> E max(@Nullable E a, @Nullable E b, @Nullable E c, E... rest) {
>>>>>>> 379757e3
    E maxSoFar = max(max(a, b), c);

    for (E r : rest) {
      maxSoFar = max(maxSoFar, r);
    }

    return maxSoFar;
  }

  /**
   * Returns the {@code k} least elements of the given iterable according to this ordering, in order
   * from least to greatest. If there are fewer than {@code k} elements present, all will be
   * included.
   *
   * <p>The implementation does not necessarily use a <i>stable</i> sorting algorithm; when multiple
   * elements are equivalent, it is undefined which will come first.
   *
   * <p><b>Java 8 users:</b> Use {@code Streams.stream(iterable).collect(Comparators.least(k,
   * thisComparator))} instead.
   *
   * @return an immutable {@code RandomAccess} list of the {@code k} least elements in ascending
   *     order
   * @throws IllegalArgumentException if {@code k} is negative
   * @since 8.0
   */
  public <E extends T> List<E> leastOf(Iterable<E> iterable, int k) {
    if (iterable instanceof Collection) {
      Collection<E> collection = (Collection<E>) iterable;
      if (collection.size() <= 2L * k) {
        // In this case, just dumping the collection to an array and sorting is
        // faster than using the implementation for Iterator, which is
        // specialized for k much smaller than n.

        /*@SuppressWarnings("unchecked")*/ // c only contains E's and doesn't escape
        E[] array = (E[]) collection.toArray();
        Arrays.sort(array, this);
        if (array.length > k) {
          array = Arrays.copyOf(array, k);
        }
        return Collections.unmodifiableList(Arrays.asList(array));
      }
    }
    return leastOf(iterable.iterator(), k);
  }

  /**
   * Returns the {@code k} least elements from the given iterator according to this ordering, in
   * order from least to greatest. If there are fewer than {@code k} elements present, all will be
   * included.
   *
   * <p>The implementation does not necessarily use a <i>stable</i> sorting algorithm; when multiple
   * elements are equivalent, it is undefined which will come first.
   *
   * <p><b>Java 8 users:</b> Continue to use this method for now. After the next release of Guava,
   * use {@code Streams.stream(iterator).collect(Comparators.least(k, thisComparator))} instead.
   *
   * @return an immutable {@code RandomAccess} list of the {@code k} least elements in ascending
   *     order
   * @throws IllegalArgumentException if {@code k} is negative
   * @since 14.0
   */
  public <E extends T> List<E> leastOf(Iterator<E> iterator, int k) {
    checkNotNull(iterator);
    checkNonnegative(k, "k");

    if (k == 0 || !iterator.hasNext()) {
      return ImmutableList.of();
    } else if (k >= Integer.MAX_VALUE / 2) {
      // k is really large; just do a straightforward sorted-copy-and-sublist
      ArrayList<E> list = Lists.newArrayList(iterator);
      Collections.sort(list, this);
      if (list.size() > k) {
        list.subList(k, list.size()).clear();
      }
      list.trimToSize();
      return Collections.unmodifiableList(list);
    } else {
      TopKSelector<E> selector = TopKSelector.least(k, this);
      selector.offerAll(iterator);
      return selector.topK();
    }
<<<<<<< HEAD

    /*
     * Our goal is an O(n) algorithm using only one pass and O(k) additional
     * memory.
     *
     * We use the following algorithm: maintain a buffer of size 2*k. Every time
     * the buffer gets full, find the median and partition around it, keeping
     * only the lowest k elements.  This requires n/k find-median-and-partition
     * steps, each of which take O(k) time with a traditional quickselect.
     *
     * After sorting the output, the whole algorithm is O(n + k log k). It
     * degrades gracefully for worst-case input (descending order), performs
     * competitively or wins outright for randomly ordered input, and doesn't
     * require the whole collection to fit into memory.
     */
    int bufferCap = k * 2;
    /*@SuppressWarnings("unchecked")*/ // we'll only put E's in
    E[] buffer = (E[]) new Object[bufferCap];
    E threshold = elements.next();
    buffer[0] = threshold;
    int bufferSize = 1;
    // threshold is the kth smallest element seen so far.  Once bufferSize >= k,
    // anything larger than threshold can be ignored immediately.

    while (bufferSize < k && elements.hasNext()) {
      E e = elements.next();
      buffer[bufferSize++] = e;
      threshold = max(threshold, e);
    }

    while (elements.hasNext()) {
      E e = elements.next();
      if (compare(e, threshold) >= 0) {
        continue;
      }

      buffer[bufferSize++] = e;
      if (bufferSize == bufferCap) {
        // We apply the quickselect algorithm to partition about the median,
        // and then ignore the last k elements.
        int left = 0;
        int right = bufferCap - 1;

        int minThresholdPosition = 0;
        // The leftmost position at which the greatest of the k lower elements
        // -- the new value of threshold -- might be found.

        while (left < right) {
          int pivotIndex = (left + right + 1) >>> 1;
          int pivotNewIndex = partition(buffer, left, right, pivotIndex);
          if (pivotNewIndex > k) {
            right = pivotNewIndex - 1;
          } else if (pivotNewIndex < k) {
            left = Math.max(pivotNewIndex, left + 1);
            minThresholdPosition = pivotNewIndex;
          } else {
            break;
          }
        }
        bufferSize = k;

        threshold = buffer[minThresholdPosition];
        for (int i = minThresholdPosition + 1; i < bufferSize; i++) {
          threshold = max(threshold, buffer[i]);
        }
      }
    }

    Arrays.sort(buffer, 0, bufferSize, this);

    bufferSize = Math.min(bufferSize, k);
    return Collections.unmodifiableList(
        Arrays.asList(ObjectArrays.arraysCopyOf(buffer, bufferSize)));
    // We can't use ImmutableList; we have to be null-friendly!
  }

  private <E extends T> int partition(E[] values, int left, int right, int pivotIndex) {
    E pivotValue = values[pivotIndex];

    values[pivotIndex] = values[right];
    values[right] = pivotValue;

    int storeIndex = left;
    for (int i = left; i < right; i++) {
      if (compare(values[i], pivotValue) < 0) {
        ObjectArrays.swap(values, storeIndex, i);
        storeIndex++;
      }
    }
    ObjectArrays.swap(values, right, storeIndex);
    return storeIndex;
=======
>>>>>>> 379757e3
  }

  /**
   * Returns the {@code k} greatest elements of the given iterable according to this ordering, in
   * order from greatest to least. If there are fewer than {@code k} elements present, all will be
   * included.
   *
   * <p>The implementation does not necessarily use a <i>stable</i> sorting algorithm; when multiple
   * elements are equivalent, it is undefined which will come first.
   *
   * <p><b>Java 8 users:</b> Use {@code Streams.stream(iterable).collect(Comparators.greatest(k,
   * thisComparator))} instead.
   *
   * @return an immutable {@code RandomAccess} list of the {@code k} greatest elements in
   *     <i>descending order</i>
   * @throws IllegalArgumentException if {@code k} is negative
   * @since 8.0
   */
  public <E extends T> List<E> greatestOf(Iterable<E> iterable, int k) {
    // TODO(kevinb): see if delegation is hurting performance noticeably
    // TODO(kevinb): if we change this implementation, add full unit tests.
    return reverse().leastOf(iterable, k);
  }

  /**
   * Returns the {@code k} greatest elements from the given iterator according to this ordering, in
   * order from greatest to least. If there are fewer than {@code k} elements present, all will be
   * included.
   *
   * <p>The implementation does not necessarily use a <i>stable</i> sorting algorithm; when multiple
   * elements are equivalent, it is undefined which will come first.
   *
   * <p><b>Java 8 users:</b> Continue to use this method for now. After the next release of Guava,
   * use {@code Streams.stream(iterator).collect(Comparators.greatest(k, thisComparator))} instead.
   *
   * @return an immutable {@code RandomAccess} list of the {@code k} greatest elements in
   *     <i>descending order</i>
   * @throws IllegalArgumentException if {@code k} is negative
   * @since 14.0
   */
  public <E extends T> List<E> greatestOf(Iterator<E> iterator, int k) {
    return reverse().leastOf(iterator, k);
  }

  /**
   * Returns a <b>mutable</b> list containing {@code elements} sorted by this ordering; use this
   * only when the resulting list may need further modification, or may contain {@code null}. The
   * input is not modified. The returned list is serializable and has random access.
   *
   * <p>Unlike {@link Sets#newTreeSet(Iterable)}, this method does not discard elements that are
   * duplicates according to the comparator. The sort performed is <i>stable</i>, meaning that such
   * elements will appear in the returned list in the same order they appeared in {@code elements}.
   *
   * <p><b>Performance note:</b> According to our
   * benchmarking
   * on Open JDK 7, {@link #immutableSortedCopy} generally performs better (in both time and space)
   * than this method, and this method in turn generally performs better than copying the list and
   * calling {@link Collections#sort(List)}.
   */
  // TODO(kevinb): rerun benchmarks including new options
  @CanIgnoreReturnValue // TODO(kak): Consider removing this
  public <E extends T> List<E> sortedCopy(Iterable<E> elements) {
    /*@SuppressWarnings("unchecked")*/ // does not escape, and contains only E's
    E[] array = (E[]) Iterables.toArray(elements);
    Arrays.sort(array, this);
    return Lists.newArrayList(Arrays.asList(array));
  }

  /**
   * Returns an <b>immutable</b> list containing {@code elements} sorted by this ordering. The input
   * is not modified.
   *
   * <p>Unlike {@link Sets#newTreeSet(Iterable)}, this method does not discard elements that are
   * duplicates according to the comparator. The sort performed is <i>stable</i>, meaning that such
   * elements will appear in the returned list in the same order they appeared in {@code elements}.
   *
   * <p><b>Performance note:</b> According to our
   * benchmarking
   * on Open JDK 7, this method is the most efficient way to make a sorted copy of a collection.
   *
   * @throws NullPointerException if any of {@code elements} (or {@code elements} itself) is null
   * @since 3.0
   */
  // TODO(kevinb): rerun benchmarks including new options
  @CanIgnoreReturnValue // TODO(kak): Consider removing this before internal migration
  public <E extends T> ImmutableList<E> immutableSortedCopy(Iterable<E> elements) {
<<<<<<< HEAD
    /*@SuppressWarnings("unchecked")*/ // we'll only ever have E's in here
    E[] array = (E[]) Iterables.toArray(elements);
    for (E e : array) {
      checkNotNull(e);
    }
    Arrays.sort(array, this);
    return ImmutableList.asImmutableList(array);
=======
    return ImmutableList.sortedCopyOf(this, elements);
>>>>>>> 379757e3
  }

  /**
   * Returns {@code true} if each element in {@code iterable} after the first is greater than or
   * equal to the element that preceded it, according to this ordering. Note that this is always
   * true when the iterable has fewer than two elements.
   *
   * <p><b>Java 8 users:</b> Use the equivalent {@link Comparators#isInOrder(Iterable, Comparator)}
   * instead, since the rest of {@code Ordering} is mostly obsolete (as explained in the class
   * documentation).
   */
  @Pure
  public boolean isOrdered(Iterable<? extends T> iterable) {
    Iterator<? extends T> it = iterable.iterator();
    if (it.hasNext()) {
      T prev = it.next();
      while (it.hasNext()) {
        T next = it.next();
        if (compare(prev, next) > 0) {
          return false;
        }
        prev = next;
      }
    }
    return true;
  }

  /**
   * Returns {@code true} if each element in {@code iterable} after the first is <i>strictly</i>
   * greater than the element that preceded it, according to this ordering. Note that this is always
   * true when the iterable has fewer than two elements.
   *
   * <p><b>Java 8 users:</b> Use the equivalent {@link Comparators#isInStrictOrder(Iterable,
   * Comparator)} instead, since the rest of {@code Ordering} is mostly obsolete (as explained in
   * the class documentation).
   */
  @Pure
  public boolean isStrictlyOrdered(Iterable<? extends T> iterable) {
    Iterator<? extends T> it = iterable.iterator();
    if (it.hasNext()) {
      T prev = it.next();
      while (it.hasNext()) {
        T next = it.next();
        if (compare(prev, next) >= 0) {
          return false;
        }
        prev = next;
      }
    }
    return true;
  }

  /**
   * {@link Collections#binarySearch(List, Object, Comparator) Searches}
   * {@code sortedList} for {@code key} using the binary search algorithm. The
   * list must be sorted using this ordering.
   *
   * @param sortedList the list to be searched
   * @param key the key to be searched for
   * @deprecated Use {@link Collections#binarySearch(List, Object, Comparator)} directly. This
   * method is scheduled for deletion in June 2018.
   */
<<<<<<< HEAD
  public int binarySearch(List<? extends T> sortedList, /*@Nullable*/ T key) {
=======
  @Deprecated
  public int binarySearch(List<? extends T> sortedList, @Nullable T key) {
>>>>>>> 379757e3
    return Collections.binarySearch(sortedList, key, this);
  }

  /**
   * Exception thrown by a {@link Ordering#explicit(List)} or {@link
   * Ordering#explicit(Object, Object[])} comparator when comparing a value
   * outside the set of values it can compare. Extending {@link
   * ClassCastException} may seem odd, but it is required.
   */
  @VisibleForTesting
  static class IncomparableValueException extends ClassCastException {
    final Object value;

    IncomparableValueException(Object value) {
      super("Cannot compare value: " + value);
      this.value = value;
    }

    private static final long serialVersionUID = 0;
  }

  // Never make these public
  static final int LEFT_IS_GREATER = 1;
  static final int RIGHT_IS_GREATER = -1;
}<|MERGE_RESOLUTION|>--- conflicted
+++ resolved
@@ -325,20 +325,6 @@
   @VisibleForTesting
   static class ArbitraryOrdering extends Ordering<Object> {
 
-<<<<<<< HEAD
-    /*@SuppressWarnings("deprecation")*/ // TODO(kevinb): ?
-    private Map<Object, Integer> uids =
-        Platform.tryWeakKeys(new MapMaker())
-            .makeComputingMap(
-                new Function<Object, Integer>() {
-                  final AtomicInteger counter = new AtomicInteger(0);
-
-                  @Override
-                  public Integer apply(Object from) {
-                    return counter.getAndIncrement();
-                  }
-                });
-=======
     private final AtomicInteger counter = new AtomicInteger(0);
     private final ConcurrentMap<Object, Integer> uids =
         Platform.tryWeakKeys(new MapMaker()).makeMap();
@@ -357,7 +343,6 @@
       }
       return uid;
     }
->>>>>>> 379757e3
 
     @Override
     public int compare(Object left, Object right) {
@@ -545,12 +530,8 @@
 
   // Regular instance methods
 
-<<<<<<< HEAD
-  // Override to add /*@Nullable*/
-=======
   // Override to add @Nullable
   @CanIgnoreReturnValue // TODO(kak): Consider removing this
->>>>>>> 379757e3
   @Override
   public abstract int compare(/*@Nullable*/ T left, /*@Nullable*/ T right);
 
@@ -616,12 +597,8 @@
    * @throws ClassCastException if the parameters are not <i>mutually comparable</i> under this
    *     ordering.
    */
-<<<<<<< HEAD
-  public <E extends T> E min(/*@Nullable*/ E a, /*@Nullable*/ E b) {
-=======
   @CanIgnoreReturnValue // TODO(kak): Consider removing this
   public <E extends T> E min(@Nullable E a, @Nullable E b) {
->>>>>>> 379757e3
     return (compare(a, b) <= 0) ? a : b;
   }
 
@@ -639,12 +616,8 @@
    * @throws ClassCastException if the parameters are not <i>mutually comparable</i> under this
    *     ordering.
    */
-<<<<<<< HEAD
-  public <E extends T> E min(/*@Nullable*/ E a, /*@Nullable*/ E b, /*@Nullable*/ E c, E... rest) {
-=======
   @CanIgnoreReturnValue // TODO(kak): Consider removing this
   public <E extends T> E min(@Nullable E a, @Nullable E b, @Nullable E c, E... rest) {
->>>>>>> 379757e3
     E minSoFar = min(min(a, b), c);
 
     for (E r : rest) {
@@ -716,12 +689,8 @@
    * @throws ClassCastException if the parameters are not <i>mutually comparable</i> under this
    *     ordering.
    */
-<<<<<<< HEAD
-  public <E extends T> E max(/*@Nullable*/ E a, /*@Nullable*/ E b) {
-=======
   @CanIgnoreReturnValue // TODO(kak): Consider removing this
   public <E extends T> E max(@Nullable E a, @Nullable E b) {
->>>>>>> 379757e3
     return (compare(a, b) >= 0) ? a : b;
   }
 
@@ -739,12 +708,8 @@
    * @throws ClassCastException if the parameters are not <i>mutually comparable</i> under this
    *     ordering.
    */
-<<<<<<< HEAD
-  public <E extends T> E max(/*@Nullable*/ E a, /*@Nullable*/ E b, /*@Nullable*/ E c, E... rest) {
-=======
   @CanIgnoreReturnValue // TODO(kak): Consider removing this
   public <E extends T> E max(@Nullable E a, @Nullable E b, @Nullable E c, E... rest) {
->>>>>>> 379757e3
     E maxSoFar = max(max(a, b), c);
 
     for (E r : rest) {
@@ -826,100 +791,6 @@
       selector.offerAll(iterator);
       return selector.topK();
     }
-<<<<<<< HEAD
-
-    /*
-     * Our goal is an O(n) algorithm using only one pass and O(k) additional
-     * memory.
-     *
-     * We use the following algorithm: maintain a buffer of size 2*k. Every time
-     * the buffer gets full, find the median and partition around it, keeping
-     * only the lowest k elements.  This requires n/k find-median-and-partition
-     * steps, each of which take O(k) time with a traditional quickselect.
-     *
-     * After sorting the output, the whole algorithm is O(n + k log k). It
-     * degrades gracefully for worst-case input (descending order), performs
-     * competitively or wins outright for randomly ordered input, and doesn't
-     * require the whole collection to fit into memory.
-     */
-    int bufferCap = k * 2;
-    /*@SuppressWarnings("unchecked")*/ // we'll only put E's in
-    E[] buffer = (E[]) new Object[bufferCap];
-    E threshold = elements.next();
-    buffer[0] = threshold;
-    int bufferSize = 1;
-    // threshold is the kth smallest element seen so far.  Once bufferSize >= k,
-    // anything larger than threshold can be ignored immediately.
-
-    while (bufferSize < k && elements.hasNext()) {
-      E e = elements.next();
-      buffer[bufferSize++] = e;
-      threshold = max(threshold, e);
-    }
-
-    while (elements.hasNext()) {
-      E e = elements.next();
-      if (compare(e, threshold) >= 0) {
-        continue;
-      }
-
-      buffer[bufferSize++] = e;
-      if (bufferSize == bufferCap) {
-        // We apply the quickselect algorithm to partition about the median,
-        // and then ignore the last k elements.
-        int left = 0;
-        int right = bufferCap - 1;
-
-        int minThresholdPosition = 0;
-        // The leftmost position at which the greatest of the k lower elements
-        // -- the new value of threshold -- might be found.
-
-        while (left < right) {
-          int pivotIndex = (left + right + 1) >>> 1;
-          int pivotNewIndex = partition(buffer, left, right, pivotIndex);
-          if (pivotNewIndex > k) {
-            right = pivotNewIndex - 1;
-          } else if (pivotNewIndex < k) {
-            left = Math.max(pivotNewIndex, left + 1);
-            minThresholdPosition = pivotNewIndex;
-          } else {
-            break;
-          }
-        }
-        bufferSize = k;
-
-        threshold = buffer[minThresholdPosition];
-        for (int i = minThresholdPosition + 1; i < bufferSize; i++) {
-          threshold = max(threshold, buffer[i]);
-        }
-      }
-    }
-
-    Arrays.sort(buffer, 0, bufferSize, this);
-
-    bufferSize = Math.min(bufferSize, k);
-    return Collections.unmodifiableList(
-        Arrays.asList(ObjectArrays.arraysCopyOf(buffer, bufferSize)));
-    // We can't use ImmutableList; we have to be null-friendly!
-  }
-
-  private <E extends T> int partition(E[] values, int left, int right, int pivotIndex) {
-    E pivotValue = values[pivotIndex];
-
-    values[pivotIndex] = values[right];
-    values[right] = pivotValue;
-
-    int storeIndex = left;
-    for (int i = left; i < right; i++) {
-      if (compare(values[i], pivotValue) < 0) {
-        ObjectArrays.swap(values, storeIndex, i);
-        storeIndex++;
-      }
-    }
-    ObjectArrays.swap(values, right, storeIndex);
-    return storeIndex;
-=======
->>>>>>> 379757e3
   }
 
   /**
@@ -1006,17 +877,7 @@
   // TODO(kevinb): rerun benchmarks including new options
   @CanIgnoreReturnValue // TODO(kak): Consider removing this before internal migration
   public <E extends T> ImmutableList<E> immutableSortedCopy(Iterable<E> elements) {
-<<<<<<< HEAD
-    /*@SuppressWarnings("unchecked")*/ // we'll only ever have E's in here
-    E[] array = (E[]) Iterables.toArray(elements);
-    for (E e : array) {
-      checkNotNull(e);
-    }
-    Arrays.sort(array, this);
-    return ImmutableList.asImmutableList(array);
-=======
     return ImmutableList.sortedCopyOf(this, elements);
->>>>>>> 379757e3
   }
 
   /**
@@ -1079,12 +940,8 @@
    * @deprecated Use {@link Collections#binarySearch(List, Object, Comparator)} directly. This
    * method is scheduled for deletion in June 2018.
    */
-<<<<<<< HEAD
-  public int binarySearch(List<? extends T> sortedList, /*@Nullable*/ T key) {
-=======
   @Deprecated
   public int binarySearch(List<? extends T> sortedList, @Nullable T key) {
->>>>>>> 379757e3
     return Collections.binarySearch(sortedList, key, this);
   }
 
