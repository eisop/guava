--- conflicted
+++ resolved
@@ -20,12 +20,8 @@
 import com.google.errorprone.annotations.CanIgnoreReturnValue;
 import java.util.concurrent.ConcurrentMap;
 import javax.annotation.CheckForNull;
-<<<<<<< HEAD
-import org.checkerframework.checker.nullness.qual.Nullable;
 import org.checkerframework.checker.signedness.qual.UnknownSignedness;
 import org.checkerframework.framework.qual.AnnotatedFor;
-=======
->>>>>>> 0a17f4a4
 
 /**
  * A concurrent map which forwards all its method calls to another concurrent map. Subclasses should
@@ -64,12 +60,8 @@
 
   @CanIgnoreReturnValue
   @Override
-<<<<<<< HEAD
   @SuppressWarnings("nullness:argument")
   public boolean remove(@CheckForNull @UnknownSignedness Object key, @CheckForNull @UnknownSignedness Object value) {
-=======
-  public boolean remove(@CheckForNull Object key, @CheckForNull Object value) {
->>>>>>> 0a17f4a4
     return delegate().remove(key, value);
   }
 
