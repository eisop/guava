/*
 * Copyright (C) 2007 The Guava Authors
 *
 * Licensed under the Apache License, Version 2.0 (the "License");
 * you may not use this file except in compliance with the License.
 * You may obtain a copy of the License at
 *
 * http://www.apache.org/licenses/LICENSE-2.0
 *
 * Unless required by applicable law or agreed to in writing, software
 * distributed under the License is distributed on an "AS IS" BASIS,
 * WITHOUT WARRANTIES OR CONDITIONS OF ANY KIND, either express or implied.
 * See the License for the specific language governing permissions and
 * limitations under the License.
 */

package com.google.common.collect;

import org.checkerframework.framework.qual.AnnotatedFor;

import com.google.common.annotations.GwtCompatible;
import com.google.errorprone.annotations.CanIgnoreReturnValue;
import java.util.Map;
import javax.annotation.Nullable;

/**
 * A map, each entry of which maps a Java
 * <a href="http://tinyurl.com/2cmwkz">raw type</a> to an instance of that type.
 * In addition to implementing {@code Map}, the additional type-safe operations
 * {@link #putInstance} and {@link #getInstance} are available.
 *
 * <p>Like any other {@code Map<Class, Object>}, this map may contain entries
 * for primitive types, and a primitive type and its corresponding wrapper type
 * may map to different values.
 *
 * <p>See the Guava User Guide article on <a href=
 * "https://github.com/google/guava/wiki/NewCollectionTypesExplained#classtoinstancemap">
 * {@code ClassToInstanceMap}</a>.
 *
 * <p>To map a generic type to an instance of that type, use {@link
 * com.google.common.reflect.TypeToInstanceMap} instead.
 *
 * @param <B> the common supertype that all entries must share; often this is
 *     simply {@link Object}
 *
 * @author Kevin Bourrillion
 * @since 2.0
 */
@GwtCompatible
@AnnotatedFor({"nullness"})
public interface ClassToInstanceMap<B extends /*@org.checkerframework.checker.nullness.qual.Nullable*/ Object> extends Map<Class<? extends B>, B> {
  /**
   * Returns the value the specified class is mapped to, or {@code null} if no
   * entry for this class is present. This will only return a value that was
   * bound to this specific class, not a value that may have been bound to a
   * subtype.
   */
  @CanIgnoreReturnValue // TODO(kak): Consider removing this?
  <T extends B> T getInstance(Class<T> type);

  /**
   * Maps the specified class to the specified value. Does <i>not</i> associate
   * this value with any of the class's supertypes.
   *
   * @return the value previously associated with this class (possibly {@code
   *     null}), or {@code null} if there was no previous entry.
   */
<<<<<<< HEAD
  <T extends B> T putInstance(Class<T> type, /*@Nullable*/ T value);
=======
  @CanIgnoreReturnValue
  <T extends B> T putInstance(Class<T> type, @Nullable T value);
>>>>>>> 379757e3
}<|MERGE_RESOLUTION|>--- conflicted
+++ resolved
@@ -65,10 +65,6 @@
    * @return the value previously associated with this class (possibly {@code
    *     null}), or {@code null} if there was no previous entry.
    */
-<<<<<<< HEAD
-  <T extends B> T putInstance(Class<T> type, /*@Nullable*/ T value);
-=======
   @CanIgnoreReturnValue
   <T extends B> T putInstance(Class<T> type, @Nullable T value);
->>>>>>> 379757e3
 }