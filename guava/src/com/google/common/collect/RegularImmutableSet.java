--- conflicted
+++ resolved
@@ -74,10 +74,6 @@
     return elements.length;
   }
 
-<<<<<<< HEAD
-  /*@SuppressWarnings("unchecked")*/ // all elements are E's
-=======
->>>>>>> 379757e3
   @Override
   public UnmodifiableIterator<E> iterator() {
     return (UnmodifiableIterator<E>) Iterators.forArray(elements);
