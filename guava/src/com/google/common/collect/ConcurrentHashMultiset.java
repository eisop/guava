--- conflicted
+++ resolved
@@ -63,11 +63,8 @@
  * @author mike nonemacher
  * @since 2.0
  */
-<<<<<<< HEAD
 @AnnotatedFor({"nullness"})
-=======
 @J2ktIncompatible
->>>>>>> 6b1f97ce
 @GwtIncompatible
 @ElementTypesAreNonnullByDefault
 public final class ConcurrentHashMultiset<E> extends AbstractMultiset<E> implements Serializable {
