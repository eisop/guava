--- conflicted
+++ resolved
@@ -87,11 +87,7 @@
  * @author Kevin Bourrillion
  * @since 2.0
  */
-<<<<<<< HEAD
 @AnnotatedFor({"nullness"})
-=======
-@J2ktIncompatible
->>>>>>> 6b1f97ce
 @GwtCompatible(emulated = true)
 @ElementTypesAreNonnullByDefault
 public final class MapMaker {
