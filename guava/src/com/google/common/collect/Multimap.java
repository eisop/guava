--- conflicted
+++ resolved
@@ -186,23 +186,15 @@
    * Returns {@code true} if this multimap contains at least one key-value pair with the key {@code
    * key}.
    */
-<<<<<<< HEAD
-  @Pure
-  boolean containsKey(@CompatibleWith("K") @Nullable Object key);
-=======
+  @Pure
   boolean containsKey(@CompatibleWith("K") @NullableDecl Object key);
->>>>>>> 594e3b73
 
   /**
    * Returns {@code true} if this multimap contains at least one key-value pair with the value
    * {@code value}.
    */
-<<<<<<< HEAD
-  @Pure
-  boolean containsValue(@CompatibleWith("V") @Nullable Object value);
-=======
+  @Pure
   boolean containsValue(@CompatibleWith("V") @NullableDecl Object value);
->>>>>>> 594e3b73
 
   /**
    * Returns {@code true} if this multimap contains at least one key-value pair with the key {@code
