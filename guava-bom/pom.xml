<?xml version="1.0" encoding="UTF-8"?>
<project
  xmlns="http://maven.apache.org/POM/4.0.0"
  xmlns:xsi="http://www.w3.org/2001/XMLSchema-instance"
  xsi:schemaLocation="http://maven.apache.org/POM/4.0.0 http://maven.apache.org/maven-v4_0_0.xsd">

  <modelVersion>4.0.0</modelVersion>

  <groupId>com.google.guava</groupId>
  <artifactId>guava-bom</artifactId>
<<<<<<< HEAD
  <version>31.1-jre</version>
=======
  <version>32.0.0-jre</version>
>>>>>>> 6b1f97ce
  <packaging>pom</packaging>
  
  <parent>
    <groupId>org.sonatype.oss</groupId>
    <artifactId>oss-parent</artifactId>
    <version>9</version>
    <relativePath></relativePath>
  </parent>

  <name>Guava BOM</name>
  <description>BOM for Guava artifacts</description>
  <url>https://github.com/google/guava</url>
  <inceptionYear>2010</inceptionYear>

  <issueManagement>
    <system>GitHub Issues</system>
    <url>https://github.com/google/guava/issues</url>
  </issueManagement>

  <licenses>
    <license>
      <name>Apache License, Version 2.0</name>
      <url>http://www.apache.org/licenses/LICENSE-2.0.txt</url>
      <distribution>repo</distribution>
    </license>
  </licenses>

  <dependencyManagement>
    <dependencies>
      <dependency>
        <groupId>com.google.guava</groupId>
        <artifactId>guava</artifactId>
        <version>${project.version}</version>
      </dependency>
      <dependency>
        <groupId>com.google.guava</groupId>
        <artifactId>guava-gwt</artifactId>
        <version>${project.version}</version>
      </dependency>
      <dependency>
        <groupId>com.google.guava</groupId>
        <artifactId>guava-testlib</artifactId>
        <version>${project.version}</version>
      </dependency>
    </dependencies>
  </dependencyManagement>
</project><|MERGE_RESOLUTION|>--- conflicted
+++ resolved
@@ -8,11 +8,7 @@
 
   <groupId>com.google.guava</groupId>
   <artifactId>guava-bom</artifactId>
-<<<<<<< HEAD
-  <version>31.1-jre</version>
-=======
   <version>32.0.0-jre</version>
->>>>>>> 6b1f97ce
   <packaging>pom</packaging>
   
   <parent>
