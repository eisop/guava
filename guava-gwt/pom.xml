--- conflicted
+++ resolved
@@ -5,11 +5,7 @@
   <parent>
     <groupId>com.google.guava</groupId>
     <artifactId>guava-parent</artifactId>
-<<<<<<< HEAD
-    <version>30.1-jre</version>
-=======
-    <version>30.1.1-jre</version>
->>>>>>> 43a53bc0
+    <version>HEAD-jre-SNAPSHOT</version>
   </parent>
   <artifactId>guava-gwt</artifactId>
   <name>Guava GWT compatible libs</name>
@@ -59,11 +55,7 @@
     <dependency>
       <groupId>com.google.elemental2</groupId>
       <artifactId>elemental2-promise</artifactId>
-<<<<<<< HEAD
-      <version>1.0.0</version>
-=======
       <version>1.1.0</version>
->>>>>>> 43a53bc0
     </dependency>
     <dependency>
       <groupId>com.google.guava</groupId>
