--- conflicted
+++ resolved
@@ -164,14 +164,7 @@
 
     @Override
     void setValue(ListenableFuture<V> value) {
-<<<<<<< HEAD
-      setFuture(value);
-      // Eagerly release resources instead of waiting for afterDone. We are done with the inputs,
-      // but the actual future may not complete for arbitrarily long.
-      releaseResources();
-=======
       CombinedFuture.this.setFuture(value);
->>>>>>> a1b3c068
     }
 
     @Override
