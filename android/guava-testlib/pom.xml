--- conflicted
+++ resolved
@@ -5,11 +5,7 @@
   <parent>
     <groupId>com.google.guava</groupId>
     <artifactId>guava-parent</artifactId>
-<<<<<<< HEAD
-    <version>32.0.0-android</version>
-=======
     <version>32.1.3-android</version>
->>>>>>> c1088508
   </parent>
   <artifactId>guava-testlib</artifactId>
   <name>Guava Testing Library</name>
