<?xml version="1.0" encoding="UTF-8"?>
<project xmlns="http://maven.apache.org/POM/4.0.0" xmlns:xsi="http://www.w3.org/2001/XMLSchema-instance"
  xsi:schemaLocation="http://maven.apache.org/POM/4.0.0 http://maven.apache.org/maven-v4_0_0.xsd">
  <modelVersion>4.0.0</modelVersion>
  <parent>
    <groupId>com.google.guava</groupId>
    <artifactId>guava-parent</artifactId>
<<<<<<< HEAD
    <version>30.1-android</version>
=======
    <version>30.1.1-android</version>
>>>>>>> 43a53bc0
  </parent>
  <artifactId>guava-testlib</artifactId>
  <name>Guava Testing Library</name>
  <description>
    Guava testlib is a set of java classes used for more convenient
    unit testing - particularly to assist the tests for Guava itself.
  </description>
  <dependencies>
    <dependency>
      <groupId>com.google.code.findbugs</groupId>
      <artifactId>jsr305</artifactId>
    </dependency>
    <dependency>
      <groupId>org.checkerframework</groupId>
      <artifactId>checker-compat-qual</artifactId>
    </dependency>
    <dependency>
      <groupId>com.google.errorprone</groupId>
      <artifactId>error_prone_annotations</artifactId>
    </dependency>
    <dependency>
      <groupId>com.google.j2objc</groupId>
      <artifactId>j2objc-annotations</artifactId>
    </dependency>
    <dependency>
      <groupId>${project.groupId}</groupId>
      <artifactId>guava</artifactId>
      <version>${project.version}</version>
    </dependency>
    <dependency>
      <groupId>junit</groupId>
      <artifactId>junit</artifactId>
      <scope>compile</scope><!-- testlib must carry these transitively -->
    </dependency>
    <dependency>
      <!--
      Do not include Truth in non-test scope! Doing so creates a problematic dependency cycle.
      -->
      <groupId>com.google.truth</groupId>
      <artifactId>truth</artifactId>
      <scope>test</scope>
    </dependency>
  </dependencies>
  <build>
    <plugins>
      <plugin>
        <artifactId>maven-compiler-plugin</artifactId>
      </plugin>
      <plugin>
        <artifactId>maven-source-plugin</artifactId>
        <executions>
          <execution>
            <id>attach-test-sources</id>
            <phase>post-integration-test</phase>
            <goals><goal>test-jar</goal></goals>
          </execution>
        </executions>
      </plugin>
      <plugin>
        <artifactId>maven-jar-plugin</artifactId>
        <executions>
          <execution>
            <id>create-test-jar</id>
            <goals><goal>test-jar</goal></goals>
          </execution>
        </executions>
      </plugin>
      <plugin>
        <groupId>org.codehaus.mojo</groupId>
        <artifactId>animal-sniffer-maven-plugin</artifactId>
      </plugin>
      <plugin>
        <artifactId>maven-javadoc-plugin</artifactId>
      </plugin>
      <plugin>
        <artifactId>maven-surefire-plugin</artifactId>
      </plugin>
    </plugins>
  </build>
</project><|MERGE_RESOLUTION|>--- conflicted
+++ resolved
@@ -5,11 +5,7 @@
   <parent>
     <groupId>com.google.guava</groupId>
     <artifactId>guava-parent</artifactId>
-<<<<<<< HEAD
-    <version>30.1-android</version>
-=======
-    <version>30.1.1-android</version>
->>>>>>> 43a53bc0
+    <version>HEAD-android-SNAPSHOT</version>
   </parent>
   <artifactId>guava-testlib</artifactId>
   <name>Guava Testing Library</name>
