<?xml version="1.0" encoding="UTF-8"?>
<project xmlns="http://maven.apache.org/POM/4.0.0" xmlns:xsi="http://www.w3.org/2001/XMLSchema-instance"
  xsi:schemaLocation="http://maven.apache.org/POM/4.0.0 http://maven.apache.org/maven-v4_0_0.xsd">
  <modelVersion>4.0.0</modelVersion>
  <parent>
    <groupId>com.google.guava</groupId>
    <artifactId>guava-parent</artifactId>
<<<<<<< HEAD
    <version>27.1-android</version>
=======
    <version>28.0-android</version>
>>>>>>> 9957203c
  </parent>
  <artifactId>guava-testlib</artifactId>
  <name>Guava Testing Library</name>
  <description>
    Guava testlib is a set of java classes used for more convenient
    unit testing - particularly to assist the tests for Guava itself.
  </description>
  <dependencies>
    <dependency>
      <groupId>com.google.code.findbugs</groupId>
      <artifactId>jsr305</artifactId>
    </dependency>
    <dependency>
      <groupId>org.checkerframework</groupId>
      <artifactId>checker-compat-qual</artifactId>
    </dependency>
    <dependency>
      <groupId>com.google.errorprone</groupId>
      <artifactId>error_prone_annotations</artifactId>
    </dependency>
    <dependency>
      <groupId>com.google.j2objc</groupId>
      <artifactId>j2objc-annotations</artifactId>
    </dependency>
    <dependency>
      <groupId>${project.groupId}</groupId>
      <artifactId>guava</artifactId>
      <version>${project.version}</version>
    </dependency>
    <dependency>
      <groupId>junit</groupId>
      <artifactId>junit</artifactId>
      <scope>compile</scope><!-- testlib must carry these transitively -->
    </dependency>
    <dependency>
      <!--
      Do not include Truth in non-test scope! Doing so creates a problematic dependency cycle.
      -->
      <groupId>com.google.truth</groupId>
      <artifactId>truth</artifactId>
      <scope>test</scope>
    </dependency>
  </dependencies>
  <build>
    <plugins>
      <plugin>
        <artifactId>maven-compiler-plugin</artifactId>
      </plugin>
      <plugin>
        <artifactId>maven-source-plugin</artifactId>
        <executions>
          <execution>
            <id>attach-test-sources</id>
            <phase>post-integration-test</phase>
            <goals><goal>test-jar</goal></goals>
          </execution>
        </executions>
      </plugin>
      <plugin>
        <artifactId>maven-jar-plugin</artifactId>
        <executions>
          <execution>
            <id>create-test-jar</id>
            <goals><goal>test-jar</goal></goals>
          </execution>
        </executions>
      </plugin>
      <plugin>
        <groupId>org.codehaus.mojo</groupId>
        <artifactId>animal-sniffer-maven-plugin</artifactId>
      </plugin>
      <plugin>
        <artifactId>maven-javadoc-plugin</artifactId>
      </plugin>
      <plugin>
        <artifactId>maven-surefire-plugin</artifactId>
      </plugin>
    </plugins>
  </build>
</project><|MERGE_RESOLUTION|>--- conflicted
+++ resolved
@@ -5,11 +5,7 @@
   <parent>
     <groupId>com.google.guava</groupId>
     <artifactId>guava-parent</artifactId>
-<<<<<<< HEAD
-    <version>27.1-android</version>
-=======
-    <version>28.0-android</version>
->>>>>>> 9957203c
+    <version>HEAD-android-SNAPSHOT</version>
   </parent>
   <artifactId>guava-testlib</artifactId>
   <name>Guava Testing Library</name>
