<?xml version="1.0" encoding="UTF-8"?>
<project
  xmlns="http://maven.apache.org/POM/4.0.0"
  xmlns:xsi="http://www.w3.org/2001/XMLSchema-instance"
  xsi:schemaLocation="http://maven.apache.org/POM/4.0.0 http://maven.apache.org/maven-v4_0_0.xsd">

  <modelVersion>4.0.0</modelVersion>

  <groupId>com.google.guava</groupId>
  <artifactId>guava-bom</artifactId>
<<<<<<< HEAD
  <version>30.0-android</version>
=======
  <version>30.1-android</version>
>>>>>>> eda0b7f3
  <packaging>pom</packaging>
  
  <parent>
    <groupId>org.sonatype.oss</groupId>
    <artifactId>oss-parent</artifactId>
    <version>9</version>
    <relativePath></relativePath>
  </parent>

  <name>Guava BOM</name>
  <description>BOM for Guava artifacts</description>
  <url>https://github.com/google/guava</url>
  <inceptionYear>2010</inceptionYear>

  <issueManagement>
    <system>GitHub Issues</system>
    <url>https://github.com/google/guava/issues</url>
  </issueManagement>

  <licenses>
    <license>
      <name>Apache License, Version 2.0</name>
      <url>http://www.apache.org/licenses/LICENSE-2.0.txt</url>
      <distribution>repo</distribution>
    </license>
  </licenses>

  <dependencyManagement>
    <dependencies>
      <dependency>
        <groupId>com.google.guava</groupId>
        <artifactId>guava</artifactId>
        <version>${project.version}</version>
      </dependency>
      <dependency>
        <groupId>com.google.guava</groupId>
        <artifactId>guava-testlib</artifactId>
        <version>${project.version}</version>
      </dependency>
    </dependencies>
  </dependencyManagement>
</project><|MERGE_RESOLUTION|>--- conflicted
+++ resolved
@@ -8,11 +8,7 @@
 
   <groupId>com.google.guava</groupId>
   <artifactId>guava-bom</artifactId>
-<<<<<<< HEAD
-  <version>30.0-android</version>
-=======
   <version>30.1-android</version>
->>>>>>> eda0b7f3
   <packaging>pom</packaging>
   
   <parent>
