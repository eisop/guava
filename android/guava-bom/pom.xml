--- conflicted
+++ resolved
@@ -8,11 +8,7 @@
 
   <groupId>com.google.guava</groupId>
   <artifactId>guava-bom</artifactId>
-<<<<<<< HEAD
-  <version>28.2-android</version>
-=======
   <version>29.0-android</version>
->>>>>>> 2d655e59
   <packaging>pom</packaging>
   
   <parent>
