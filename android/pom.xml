--- conflicted
+++ resolved
@@ -15,11 +15,7 @@
     <!-- Override this with -Dtest.include="**/SomeTest.java" on the CLI -->
     <test.include>%regex[.*.class]</test.include>
     <truth.version>1.1.2</truth.version>
-<<<<<<< HEAD
-    <checker-framework.version>3.34.0</checker-framework.version>
-=======
-    <checker-framework.version>3.12.0</checker-framework.version>
->>>>>>> 0a17f4a4
+    <checker-framework.version>3.43.0-SNAPSHOT</checker-framework.version>
     <animal.sniffer.version>1.20</animal.sniffer.version>
     <maven-javadoc-plugin.version>3.1.0</maven-javadoc-plugin.version>
     <!-- Empty for all JDKs but 9-12 -->
@@ -277,15 +273,12 @@
       </dependency>
       <dependency>
         <groupId>org.checkerframework</groupId>
-<<<<<<< HEAD
         <artifactId>checker-util</artifactId>
         <version>${checker-framework.version}</version>
       </dependency>
       <dependency>
         <groupId>org.checkerframework</groupId>
-=======
->>>>>>> 0a17f4a4
-        <artifactId>checker-qual</artifactId>
+        <artifactId>checker-compat-qual</artifactId>
         <version>${checker-framework.version}</version>
         <classifier>sources</classifier>
       </dependency>
@@ -401,7 +394,6 @@
     </profile>
     <profile>
       <!--
-<<<<<<< HEAD
           Passes JDK 11-12-specific `no-module-directories` flag to Javadoc tool,
           which is required to make symbol search work correctly in the generated
           pages.
@@ -413,25 +405,11 @@
       <id>javadocs-jdk11-12</id>
       <activation>
         <jdk>[11,13)</jdk>
-=======
-          Passes JDK 9-12-specific `no-module-directories` flag to Javadoc tool,
-          which is required to make symbol search work correctly in the generated
-          pages.
-
-          This flag does not exist on 8 and 13+ (https://bugs.openjdk.java.net/browse/JDK-8215582).
-
-          Consider removing it once our release and test scripts are migrated to a recent JDK (17+).
-       -->
-      <id>javadocs-jdk9-12</id>
-      <activation>
-        <jdk>[9,13)</jdk>
->>>>>>> 0a17f4a4
       </activation>
       <properties>
         <maven-javadoc-plugin.additionalJOptions>--no-module-directories</maven-javadoc-plugin.additionalJOptions>
       </properties>
     </profile>
-<<<<<<< HEAD
     <profile>
       <id>open-jre-modules</id>
       <activation>
@@ -454,7 +432,5 @@
         </test.add.opens>
       </properties>
     </profile>
-=======
->>>>>>> 0a17f4a4
   </profiles>
 </project>