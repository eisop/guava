--- conflicted
+++ resolved
@@ -14,19 +14,12 @@
   <properties>
     <!-- Override this with -Dtest.include="**/SomeTest.java" on the CLI -->
     <test.include>%regex[.*.class]</test.include>
-<<<<<<< HEAD
-    <truth.version>1.1.2</truth.version>
-    <checker-framework.version>3.34.0-eisop1</checker-framework.version>
-    <animal.sniffer.version>1.20</animal.sniffer.version>
-    <maven-javadoc-plugin.version>3.1.0</maven-javadoc-plugin.version>
-=======
     <truth.version>1.4.2</truth.version>
     <jsr305.version>3.0.2</jsr305.version>
-    <checker.version>3.46.0</checker.version>
+    <checker.version>3.34.0-eisop1</checker.version>
     <errorprone.version>2.26.1</errorprone.version>
     <j2objc.version>3.0.0</j2objc.version>
     <javac.version>9+181-r4173-1</javac.version>
->>>>>>> 9d065584
     <!-- Empty for all JDKs but 9-12 -->
     <maven-javadoc-plugin.additionalJOptions></maven-javadoc-plugin.additionalJOptions>
     <project.build.outputTimestamp>2024-03-13T18:20:32Z</project.build.outputTimestamp>
@@ -324,16 +317,9 @@
         <version>${checker.version}</version>
       </dependency>
       <dependency>
-<<<<<<< HEAD
         <groupId>io.github.eisop</groupId>
-        <artifactId>checker-qual</artifactId>
-        <version>${checker-framework.version}</version>
-        <classifier>sources</classifier>
-=======
-        <groupId>org.checkerframework</groupId>
         <artifactId>checker-compat-qual</artifactId>
         <version>${checker.version}</version>
->>>>>>> 9d065584
       </dependency>
       <dependency>
         <groupId>com.google.errorprone</groupId>
